/*
 * PathGrowingMatcher.cpp
 *
 *  Created on: Jun 13, 2013
 *      Author: Henning
 */

#include "PathGrowingMatcher.h"
#include "../auxiliary/PrioQueueForInts.h"

namespace NetworKit {

PathGrowingMatcher::PathGrowingMatcher(Graph& G): Matcher(G) {
}

<<<<<<< HEAD
Matching PathGrowingMatcher::run(const Graph& G, const bool matchSelfLoops) {
=======
Matching PathGrowingMatcher::run() {
>>>>>>> bfac3ebf
	// make copy since graph will be transformed
	count z = G.upperNodeIdBound();

	// init matching to empty
	Matching m1(z);
	Matching m2(z);
	bool takeM1 = true;

	// degrees tracks degree of vertices,
	// avoids to make a copy of the graph and
	// delete vertices and edges explicitly.
	// Init to none important because deleted nodes
	// must have value none for priority queue.
	std::vector<count> degrees(z, none);
	G.parallelForNodes([&](node u) {
		degrees[u] = G.degree(u);
	});

	// alive tracks if vertices are alive or not in the algorithm
	std::vector<bool> alive(z, true);
	count numEdges = G.numberOfEdges();

	// PQ to retrieve vertices with degree > 0 quickly
	Aux::PrioQueueForInts bpq(degrees, z-1);

	// main loop
	while (numEdges > 0) {
		// use vertex with positive degree
		node v = bpq.extractMax();
		assert(v != none);

		// path growing
		while (degrees[v] > 0) {
			// find heaviest incident edge
			node bestNeighbor = 0;
<<<<<<< HEAD
			edgeweight bestWeight = std::numeric_limits<edgeweight>::min();
			graph.forEdgesOf(v, [&](node v, node u, edgeweight weight) {
				if (weight > bestWeight && (v != u || matchSelfLoops)) {
					bestNeighbor = u;
					bestWeight = weight;
=======
			edgeweight bestWeight = 0;
			G.forEdgesOf(v, [&](node v, node u, edgeweight weight) {
				if (alive[u]) {
					if (weight > bestWeight) {
						bestNeighbor = u;
						bestWeight = weight;
					}
>>>>>>> bfac3ebf
				}
			});

			if (takeM1) {
				// add edge to m1
				m1.match(v, bestNeighbor);
				takeM1 = false;
			}
			else {
				// add edge to m2
				m2.match(v, bestNeighbor);
				takeM1 = true;
			}

			// remove current vertex and its incident edges from graph
			G.forEdgesOf(v, [&](node v, node u) {
				if (alive[u]) {
					degrees[u]--;
					numEdges--;
					bpq.changePrio(u, degrees[u]);
				}
			});
			alive[v] = false;
			bpq.remove(v);

			// start next iteration from best neighbor
			v = bestNeighbor;
		}
	}

	// return the heavier one of the two
	edgeweight weight1 = m1.weight(G);
	edgeweight weight2 = m2.weight(G);
	if (weight1 > weight2)
		return m1;
	else
		return m2;
}

} /* namespace NetworKit */
<|MERGE_RESOLUTION|>--- conflicted
+++ resolved
@@ -13,11 +13,7 @@
 PathGrowingMatcher::PathGrowingMatcher(Graph& G): Matcher(G) {
 }
 
-<<<<<<< HEAD
-Matching PathGrowingMatcher::run(const Graph& G, const bool matchSelfLoops) {
-=======
 Matching PathGrowingMatcher::run() {
->>>>>>> bfac3ebf
 	// make copy since graph will be transformed
 	count z = G.upperNodeIdBound();
 
@@ -53,13 +49,6 @@
 		while (degrees[v] > 0) {
 			// find heaviest incident edge
 			node bestNeighbor = 0;
-<<<<<<< HEAD
-			edgeweight bestWeight = std::numeric_limits<edgeweight>::min();
-			graph.forEdgesOf(v, [&](node v, node u, edgeweight weight) {
-				if (weight > bestWeight && (v != u || matchSelfLoops)) {
-					bestNeighbor = u;
-					bestWeight = weight;
-=======
 			edgeweight bestWeight = 0;
 			G.forEdgesOf(v, [&](node v, node u, edgeweight weight) {
 				if (alive[u]) {
@@ -67,7 +56,6 @@
 						bestNeighbor = u;
 						bestWeight = weight;
 					}
->>>>>>> bfac3ebf
 				}
 			});
 
@@ -107,4 +95,4 @@
 		return m2;
 }
 
-} /* namespace NetworKit */
+} /* namespace NetworKit */