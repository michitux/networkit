/*
 * IOBenchmark.cpp
 *
 *  Created on: 01.02.2013
 *      Author: Christian Staudt (christian.staudt@kit.edu)
 */

#ifndef NOGTEST

#include <utility>
#include <algorithm>
#include <fstream>

#include "IOBenchmark.h"
#include "../RasterReader.h"
<<<<<<< HEAD
#include "../../generators/Quadtree/QuadtreePolarEuclid.h"
#include "../../generators/Quadtree/QuadtreeCartesianEuclid.h"
=======
#include "../../generators/quadtree/QuadtreePolarEuclid.h"
#include "../../generators/quadtree/QuadtreeCartesianEuclid.h"
>>>>>>> 61ff2881
#include "../../geometric/HyperbolicSpace.h"

namespace NetworKit {

/**
 * This should actually not be in the benchmark but somewhere else. Can't figure out where yet.
 */
void IOBenchmark::convertToHeatMap(vector<bool> &infected, vector<double> &xcoords, vector<double> &ycoords, string filename, double resolution) {

	auto minmaxx = std::minmax_element (xcoords.begin(),xcoords.end());
	auto  minmaxy = std::minmax_element (ycoords.begin(),ycoords.end());

	//create data structures for heat map
	double xspread = *minmaxx.second - *minmaxx.first;
	double yspread = *minmaxy.second - *minmaxy.first;
	int xsteps = xspread / resolution + 1;
	int ysteps = yspread / resolution + 1;
	vector<vector<int> > infectedByRegion(xsteps);
	vector<vector<bool> > populated(xsteps);
	for (int i = 0; i < xsteps; i++) {
		infectedByRegion[i].resize(ysteps, 0);
		populated[i].resize(ysteps, false);
	}

	//fill heat map
	for (index i = 0; i < infected.size(); i++) {
		//get bins
		index xBin = (xcoords[i]-*minmaxx.first)/resolution;
		index yBin = (ycoords[i]-*minmaxy.first)/resolution;

		//check bins
		assert(xBin >= 0);
		assert(xBin < infectedByRegion.size());
		assert(yBin >= 0);
		assert(yBin < infectedByRegion[0].size());
		populated[xBin][yBin] = true;

		if (infected[i]) {
			//write in bin
			infectedByRegion[xBin][yBin]++;
		}
	}

	//open output file
	std::ofstream file;
	file.open(filename.c_str());

	//write column labels
	file << "x" << "\t" << "y" << "\t" << "label" << std::endl;

	//write heat map
	for (index i = 0; i < infectedByRegion.size(); i++) {
		double x = *minmaxx.first + i*resolution;
		for (index j = 0; j < infectedByRegion[i].size(); j++) {
			double y = *minmaxy.first + j*resolution;
			std::string heat = populated[i][j] ? std::to_string(infectedByRegion[i][j]) : std::string("NaN");
			file << x << '\t' << y << '\t' << heat << std::endl;
		}
		file << std::endl;
	}
	file.close();

}

TEST_F(IOBenchmark, timeMETISGraphReader) {
	std::string path = "";

	std::cout << "[INPUT] .graph file path >" << std::endl;
	std::getline(std::cin, path);

	Aux::Timer runtime;

	INFO("[BEGIN] reading graph: " , path);
	runtime.start();
	METISGraphReader reader;
	Graph G = reader.read(path);
	runtime.stop();
	INFO("[DONE] reading graph " , runtime.elapsedTag());

	EXPECT_TRUE(! G.isEmpty());

}


TEST_F(IOBenchmark, benchRasterReader) {
	double normalizationFactor = 0.05;
	RasterReader reader(normalizationFactor);
	std::vector<double> xcoords;
	std::vector<double> ycoords;
	Aux::Timer runtime;

	std::vector<std::string> countries = {"deu", "fra", "usa"};
	for (auto country: countries) {
		std::string path("input/" + country + "p00ag.asc");

		// read raster file
		INFO("[BEGIN] reading raster data set: ", path);
		runtime.start();
		std::tie(xcoords, ycoords) = reader.read(path);
		runtime.stop();
		INFO("[DONE] reading raster data set with ", xcoords.size(), " points:" , runtime.elapsedTag());
		EXPECT_EQ(xcoords.size(), ycoords.size());

		const count n = xcoords.size();
		count numRuns = 1;

		for (index run = 0; run < numRuns; run++) {
			//transform into polar coordinates
			runtime.start();
			vector<double> angles(n);
			vector<double> radii(n);
			vector<Point2D<double> > positions(n);
			vector<index> content(n);
			double maxR = 0;
			for (index i = 0; i < n; i++) {
				HyperbolicSpace::cartesianToPolar(Point2D<double>(xcoords[i], ycoords[i]), angles[i], radii[i]);
				maxR = std::max(maxR, radii[i]);
				positions[i] = Point2D<double>(xcoords[i], ycoords[i]);
				content[i] = i;
			}
			runtime.stop();

			INFO("Converted coordinates", runtime.elapsedTag());
			//define query function
			double T = 0.01;
			auto edgeProb = [n](double distance) -> double {return (1/distance)*exp(5)/(double)n ;};
			//auto edgeProb = [beta, thresholdDistance](double distance) -> double {return 1 / (exp(beta*(distance-thresholdDistance)/2)+1);};

			// construct quadtree
			runtime.start();
			QuadtreePolarEuclid<index> tree(angles, radii, content);
			runtime.stop();
			INFO("Filled quadtree", runtime.elapsedTag());

			uint64_t numQueries = 1000;
			long treeTotalNeighbours = 0;

			// perform range queries
			runtime.start();
			for (uint64_t q = 0; q < numQueries; ++q) {
				vector<index> result;
				index comparison = Aux::Random::integer(xcoords.size());
				Point2D<double> query(xcoords[comparison], ycoords[comparison]);
				tree.getElementsProbabilistically(query, edgeProb, result);
				treeTotalNeighbours += result.size();
			}
			runtime.stop();
			INFO("Completed ", numQueries, " quadtree queries with on average ", treeTotalNeighbours / numQueries, " neighbours", runtime.elapsedTag());

			long naiveTotalNeighbours = 0;
			runtime.start();
			for (uint64_t q = 0; q < numQueries; ++q) {
				vector<index> result;
				index comparison = Aux::Random::integer(xcoords.size());
				double x = xcoords[comparison];
				double y = ycoords[comparison];
				for (index i = 0; i < xcoords.size(); i++) {
					double xdiff = xcoords[i] - x;
					double ydiff = ycoords[i] - y;
					double prob = edgeProb(pow(xdiff*xdiff+ydiff*ydiff , 0.5));
					double random = Aux::Random::real();
					if (random < prob) result.push_back(i);
				}
				naiveTotalNeighbours += result.size();
			}
			runtime.stop();
			INFO("Completed ", numQueries, " naive queries with on average ", naiveTotalNeighbours / numQueries, " neighbours", runtime.elapsedTag());
			EXPECT_NEAR(treeTotalNeighbours, naiveTotalNeighbours, treeTotalNeighbours / 10);
		}
	}
}

/**
 * This test simulates a disease progression with the probabilistic range query. We use the susceptible-infected-susceptible model.
 */
TEST_F(IOBenchmark, simulateDiseaseProgression) {
	const double recoveryProb = 0.8;
	double normalizationFactor = 0.05;
	RasterReader reader(normalizationFactor);
	std::vector<double> xcoords;
	std::vector<double> ycoords;
	Aux::Timer runtime;

	std::vector<std::string> countries = {"deu", "fra", "usa"};
	for (auto country: countries) {
		std::string path("input/" + country + "p00ag.asc");

		// read raster file
		INFO("[BEGIN] reading raster data set: ", path);
		runtime.start();
		std::tie(xcoords, ycoords) = reader.read(path);
		runtime.stop();
		INFO("[DONE] reading raster data set " , runtime.elapsedTag());
		EXPECT_EQ(xcoords.size(), ycoords.size());
		const count n = xcoords.size();

		// get minimum and maximum
		auto minmaxx = std::minmax_element (xcoords.begin(),xcoords.end());
		INFO("X coordinates range from ", *minmaxx.first, " to ", *minmaxx.second, ".");
		auto  minmaxy = std::minmax_element (ycoords.begin(),ycoords.end());
		INFO("Y coordinates range from ", *minmaxy.first, " to ", *minmaxy.second, ".");

		//set resolution for heat map output
		double resolution;
		if (country.compare("usa") == 0) {
			resolution = 20;
		} else {
			resolution = 3;
		}

		//set neighbor probability
<<<<<<< HEAD
		auto edgeProb = [n](double distance) -> double {return (1/distance)*exp(4)/(double)n ;};
=======
		auto edgeProb = [n](double distance) -> double {return (1/distance)*exp(-11);};
>>>>>>> 61ff2881

		//convert coordinates
		runtime.start();
		vector<double> angles(n);
		vector<double> radii(n);
		vector<index> content(n);
		double maxR = 0;

		for (index i = 0; i < n; i++) {
			HyperbolicSpace::cartesianToPolar(Point2D<double>(xcoords[i], ycoords[i]), angles[i], radii[i]);
			maxR = std::max(maxR, radii[i]);
			content[i] = i;
		}
		runtime.stop();

		// construct quadtree
		runtime.start();
		QuadtreePolarEuclid<index> tree(angles, radii, content);
		runtime.stop();
		INFO("Filled quadtree", runtime.elapsedTag());

		//data structures
		vector<bool> wasEverInfected(n, false);
		vector<bool> infectedState(n, false);
		vector<index> infectedList;

		//patient zero
		runtime.start();
		index patientZero = Aux::Random::index(n);
		INFO("Person ", patientZero, " at (", xcoords[patientZero], ", ", ycoords[patientZero], ") selected as patient zero.");
		infectedList.push_back(patientZero);
		infectedState[patientZero] = true;
		wasEverInfected[patientZero] = true;
		index step = 0;

		//main loop
		while (!infectedList.empty()) {
			INFO("At step ", step, ", ", infectedList.size(), " people are infected.");

			//get new infections
			vector<index> newInfections;
			for (index patient : infectedList) {
				Point2D<double> query(xcoords[patient], ycoords[patient]);
				tree.getElementsProbabilistically(query, edgeProb, newInfections);
			}

			//remove old infections from list of new infections
			std::sort(newInfections.begin(), newInfections.end());
			newInfections.erase(std::unique(newInfections.begin(), newInfections.end()), newInfections.end());
			count newInfectionCount = newInfections.size();
			newInfections.erase(std::remove_if(newInfections.begin(), newInfections.end(), [wasEverInfected](index i)->bool{return wasEverInfected[i];}), newInfections.end());
			INFO(newInfectionCount, " infections happened, of which ", newInfectionCount - newInfections.size(), " were already infected or immune.");

			//get coordinates of new infections
			if (newInfections.size() > 0) {
				double minX = xcoords[newInfections[0]];
				double maxX = xcoords[newInfections[0]];
				double minY = ycoords[newInfections[0]];
				double maxY = ycoords[newInfections[0]];
				for (index patient : newInfections) {
					minX = min(xcoords[patient], minX);
					maxX = max(xcoords[patient], maxX);
					minY = min(ycoords[patient], minY);
					maxY = max(ycoords[patient], maxY);
				}
				INFO("X coordinates of new infections range from ", minX, " to ", maxX, ".");
				INFO("Y coordinates of new infections range from ", minY, " to ", maxY, ".");
			}

			//old infections may recover or stay infectious
			for (index oldPatient : infectedList) {
				if (Aux::Random::real() < recoveryProb) {
					//patient has recovered
					infectedState[oldPatient] = false;
				} else {
					//patient still sick. Since the previous patients had been removed from the list of new infections, there won't be any duplicates.
					newInfections.push_back(oldPatient);
				}
			}

			infectedList = newInfections;

			for (index patient : infectedList) {
				infectedState[patient] = true;
				wasEverInfected[patient] = true;
			}

			//build and write heat map of infections
			std::string filename = std::string("heatMap-") + country + std::string("-step-") + std::to_string(step) + std::string(".dat");
			convertToHeatMap(infectedState, xcoords, ycoords, filename, resolution);

			step++;
<<<<<<< HEAD
=======
			if (step == 5000) {
				runtime.stop();
				INFO("5000 steps took:", runtime.elapsedTag());
			}
>>>>>>> 61ff2881
		}
		INFO("Total infections: ", std::count(wasEverInfected.begin(), wasEverInfected.end(), true));
	}
}



} /* namespace NetworKit */


#endif /* NOGTEST */<|MERGE_RESOLUTION|>--- conflicted
+++ resolved
@@ -13,13 +13,8 @@
 
 #include "IOBenchmark.h"
 #include "../RasterReader.h"
-<<<<<<< HEAD
-#include "../../generators/Quadtree/QuadtreePolarEuclid.h"
-#include "../../generators/Quadtree/QuadtreeCartesianEuclid.h"
-=======
 #include "../../generators/quadtree/QuadtreePolarEuclid.h"
 #include "../../generators/quadtree/QuadtreeCartesianEuclid.h"
->>>>>>> 61ff2881
 #include "../../geometric/HyperbolicSpace.h"
 
 namespace NetworKit {
@@ -83,6 +78,7 @@
 	file.close();
 
 }
+
 
 TEST_F(IOBenchmark, timeMETISGraphReader) {
 	std::string path = "";
@@ -144,7 +140,6 @@
 
 			INFO("Converted coordinates", runtime.elapsedTag());
 			//define query function
-			double T = 0.01;
 			auto edgeProb = [n](double distance) -> double {return (1/distance)*exp(5)/(double)n ;};
 			//auto edgeProb = [beta, thresholdDistance](double distance) -> double {return 1 / (exp(beta*(distance-thresholdDistance)/2)+1);};
 
@@ -231,11 +226,7 @@
 		}
 
 		//set neighbor probability
-<<<<<<< HEAD
-		auto edgeProb = [n](double distance) -> double {return (1/distance)*exp(4)/(double)n ;};
-=======
 		auto edgeProb = [n](double distance) -> double {return (1/distance)*exp(-11);};
->>>>>>> 61ff2881
 
 		//convert coordinates
 		runtime.start();
@@ -328,13 +319,10 @@
 			convertToHeatMap(infectedState, xcoords, ycoords, filename, resolution);
 
 			step++;
-<<<<<<< HEAD
-=======
 			if (step == 5000) {
 				runtime.stop();
 				INFO("5000 steps took:", runtime.elapsedTag());
 			}
->>>>>>> 61ff2881
 		}
 		INFO("Total infections: ", std::count(wasEverInfected.begin(), wasEverInfected.end(), true));
 	}
