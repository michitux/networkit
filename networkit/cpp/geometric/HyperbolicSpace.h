/*
 * HyperbolicSpace.h
 *
 *  Created on: 20.05.2014
 *      Author: Moritz v. Looz (moritz.looz-corswarem@kit.edu)
 */

#ifndef HYPERBOLICSPACE_H_
#define HYPERBOLICSPACE_H_

#include <vector>
#include <map>
#include <cmath>
#include "Point2D.h"
#include "../viz/Point.h"
#include "../auxiliary/Random.h"

using std::vector;
using std::abs;

namespace NetworKit {

class HyperbolicSpace {
public:
	HyperbolicSpace();
	virtual ~HyperbolicSpace();
	/**
	 * @param angles empty vector to hold angular coordinates of generated points
	 * @param radii empty vector to hold radial coordinates of generated points
	 * @param stretch multiplier for the radius of the hyperbolic disk
	 * @param alpha dispersion parameter for the node positions
	 *
	 * Fill preallocated vectors with randomly sampled points in the poincare disk
	 */
	static void fillPoints(vector<double> &angles, vector<double> &radii, double stretch, double alpha);

	/**
	 * @param angles empty vector to hold angular coordinates of generated points
	 * @param radii empty vector to hold radial coordinates of generated points
	 * @param stretch multiplier for the radius of the hyperbolic disk
	 * @param alpha dispersion parameter for the node positions
	 *
	 * Fill preallocated vectors with randomly sampled points in the poincare disk
	 */
	static void fillPoints(vector<double> &angles, vector<double> &radii, double minPhi, double maxPhi, double minR, double maxR, double alpha);

	/**
	 * @param firstangle angular coordinate of the first point
	 * @param firstR radial coordiante of the first point
	 * @param secondangle angular coordinate of the second point
	 * @param secondR radial coordinate of the second point
	 *
	 * @return distance between two points in the poincare metric
	 */
	static double poincareMetric(double firstangle, double firstR, double secondangle, double secondR);

	/**
	 * @param firstangle angular coordinate of the first point
	 * @param firstR radial coordiante of the first point
	 * @param secondangle angular coordinate of the second point
	 * @param secondR radial coordinate of the second point
	 *
	 * @return distance between two points in native hyperbolic representation
	 */
	static double nativeDistance(double firstangle, double firstR, double secondangle, double secondR);

	/**
	 * @param a first point in cartesian coordinates
	 * @param b second point in cartesian coordinates
	 *
	 * @return distance between a and b in the poincare metric
	 */
	static double poincareMetric(Point2D<double> a, Point2D<double> b);

<<<<<<< HEAD
	static double nativeHyperbolicDistance(double phi_a, double r_a, double phi_b, double r_b);
=======

>>>>>>> 61ff2881

	/**
	 * @param phi angular coordinate of point
	 * @param r radial coordinate of point
	 *
	 * @return cartesian coordinates represented by phi and r
	 */
	static Point2D<double> polarToCartesian(double phi, double r);

	/**
	 * Convenience function for visualizations which expect coordinates as map<index,Point<float> >
	 */
	static std::map<index, Point<float> > polarToCartesian(const vector<double> &angles, const vector<double> &radii);

	/**
	 * @param a cartesian coordinates
	 * @param phi empty double value to receive angular coordinate
	 * @param r empty double value to receive radial coordinate
	 */
	static void cartesianToPolar(Point2D<double> a, double &phi, double &r);

	/**
	 * Converts a hyperbolic circle to a Euclidean circle
	 *
	 * @param hyperbolicCenter center of the hyperbolic circle, given in cartesian coordinates within the poincare disk
	 * @param hyperbolicRadius radius of the hyperbolic circle
	 * @param euclideanCenter point to receive the center of the Euclidean circle, given in cartesian coordinates
	 * @param euclideanRadius double to receive the radius of the Euclidean circle
	 */
	static void getEuclideanCircle(Point2D<double> hyperbolicCenter, double hyperbolicRadius, Point2D<double> &euclideanCenter, double &euclideanRadius);
	static void getEuclideanCircle(double r_h, double hyperbolicRadius, double &radialCoordOfEuclideanCenter, double &euclideanRadius);

	/**
	 * Project radial coordinates of the hyperbolic plane into the Poincare disk model
	 *
	 * @param hyperbolicRadius radial coordinate of a point in the native hyperbolic disc
	 * @return radial coordinate in the Poincare model
	 */
	static double hyperbolicRadiusToEuclidean(double hyperbolicRadius);

	/**
	 * Project radial coordinates of the Poincare model into the hyperbolic plane
	 *
	 * @param EuclideanRadius Radial coordinate of a point in the Poincare model
	 * @return radial coordinate in the hyperbolic plane
	 */
	static double EuclideanRadiusToHyperbolic(double EuclideanRadius);

	/**
	 * @param area The area of the hyperbolic circle
	 * @param return Radius of a hyperbolic circle with the given area
	 */
	static inline double hyperbolicAreaToRadius(double area) {
		return acosh(area/(2*M_PI)+1);
	}

	static inline double radiusToHyperbolicArea(double radius) {
			return  2*M_PI*(cosh(radius)-1);
	}

	static double getExpectedDegree(double n, double alpha, double R) {
		double gamma = 2*alpha+1;
		double xi = (gamma-1)/(gamma-2);
		double firstSumTerm = exp(-R/2);
		double secondSumTerm = exp(-alpha*R)*(alpha*(R/2)*((M_PI/4)*pow((1/alpha),2)-(M_PI-1)*(1/alpha)+(M_PI-2))-1);
		double expectedDegree = (2/M_PI)*xi*xi*n*(firstSumTerm + secondSumTerm);
		return expectedDegree;
	}

	static double searchTargetRadiusForColdGraphs(double n, double k, double alpha, double epsilon) {
		double gamma = 2*alpha+1;
		double xiInv = ((gamma-2)/(gamma-1));
		double v = k * (M_PI/2)*xiInv*xiInv;
		double currentR = 2*log(n / v);
		double lowerBound = currentR/2;
		double upperBound = currentR*2;
		assert(getExpectedDegree(n, alpha, lowerBound) > k);
		assert(getExpectedDegree(n, alpha, upperBound) < k);
		do {
			currentR = (lowerBound + upperBound)/2;
			double currentK = getExpectedDegree(n, alpha, currentR);
			if (currentK < k) {
				upperBound = currentR;
			} else {
				lowerBound = currentR;
			}
		} while (abs(getExpectedDegree(n, alpha, currentR) - k) > epsilon );
		return currentR;
	}

	/**
	 * TODO: refactor this to accept gamma instead of alpha
	 */
	static double getTargetRadius(double n, double m, double alpha=1, double T=0, double epsilon = 0.01) {
		double result;
		double plexp = 2*alpha+1;
		double targetAvgDegree = (m/n)*2;
		double xiInv = ((plexp-2)/(plexp-1));
		if (T == 0) {
			double v = targetAvgDegree * (M_PI/2)*xiInv*xiInv;
			result = 2*log(n / v);
			TRACE("expected:", getExpectedDegree(n, alpha, result));
			result = searchTargetRadiusForColdGraphs(n, targetAvgDegree, alpha, epsilon);
		} else {
			double beta = 1/T;
			if (T < 1){//cold regime
				double Iinv = ((beta/M_PI)*sin(M_PI/beta));
				double v = (targetAvgDegree*Iinv)*(M_PI/2)*xiInv*xiInv;
				result = 2*log(n / v);
			} else {//hot regime
				double v = targetAvgDegree*(1-beta)*pow((M_PI/2), beta)*xiInv*xiInv;
				result = 2*log(n/v)/beta;
			}
		}
		return result;
	}

	static inline double effectiveAreaInCell(double minPhi, double maxPhi, double minR, double maxR, double alpha) {
		double deltaPhi = maxPhi - minPhi;
		assert(deltaPhi >= 0);
		assert(deltaPhi <= 2*M_PI);
		double ringArea = radiusToHyperbolicArea(alpha*EuclideanRadiusToHyperbolic(maxR)) - radiusToHyperbolicArea(alpha*EuclideanRadiusToHyperbolic(minR));
		return ringArea*(deltaPhi/(2*M_PI));
	}

	/**
	 * @param r_c radial coordinate of the circle center
	 * @param d_c radius of the Euclidean circle
	 * @param R radius of the hyperbolic base disk
	 */
	static double hyperbolicSpaceInEuclideanCircle(double r_c, double d_c, double R);

	/**
	 *
	 */
	static double maxRinSlice(double minPhi, double maxPhi, double phi_c, double r_c, double euRadius);
};
}

#endif /* HYPERBOLICSPACE_H_ */<|MERGE_RESOLUTION|>--- conflicted
+++ resolved
@@ -22,25 +22,25 @@
 
 class HyperbolicSpace {
 public:
-	HyperbolicSpace();
-	virtual ~HyperbolicSpace();
+	HyperbolicSpace() = default;
+	virtual ~HyperbolicSpace() = default;
+	/**
+	 * @param angles empty vector to hold angular coordinates of generated points
+	 * @param radii empty vector to hold radial coordinates of generated points
+	 * @param R radius of the hyperbolic disk
+	 * @param alpha dispersion parameter for the node positions
+	 *
+	 * Fill preallocated vectors with randomly sampled points in native coordinates
+	 */
+	static void fillPoints(vector<double> &angles, vector<double> &radii, double R, double alpha);
+
 	/**
 	 * @param angles empty vector to hold angular coordinates of generated points
 	 * @param radii empty vector to hold radial coordinates of generated points
 	 * @param stretch multiplier for the radius of the hyperbolic disk
 	 * @param alpha dispersion parameter for the node positions
 	 *
-	 * Fill preallocated vectors with randomly sampled points in the poincare disk
-	 */
-	static void fillPoints(vector<double> &angles, vector<double> &radii, double stretch, double alpha);
-
-	/**
-	 * @param angles empty vector to hold angular coordinates of generated points
-	 * @param radii empty vector to hold radial coordinates of generated points
-	 * @param stretch multiplier for the radius of the hyperbolic disk
-	 * @param alpha dispersion parameter for the node positions
-	 *
-	 * Fill preallocated vectors with randomly sampled points in the poincare disk
+	 * Fill preallocated vectors with randomly sampled points in native coordinates
 	 */
 	static void fillPoints(vector<double> &angles, vector<double> &radii, double minPhi, double maxPhi, double minR, double maxR, double alpha);
 
@@ -72,11 +72,7 @@
 	 */
 	static double poincareMetric(Point2D<double> a, Point2D<double> b);
 
-<<<<<<< HEAD
-	static double nativeHyperbolicDistance(double phi_a, double r_a, double phi_b, double r_b);
-=======
-
->>>>>>> 61ff2881
+
 
 	/**
 	 * @param phi angular coordinate of point
@@ -104,7 +100,7 @@
 	 * @param hyperbolicCenter center of the hyperbolic circle, given in cartesian coordinates within the poincare disk
 	 * @param hyperbolicRadius radius of the hyperbolic circle
 	 * @param euclideanCenter point to receive the center of the Euclidean circle, given in cartesian coordinates
-	 * @param euclideanRadius double to receive the radius of the Euclidean circle
+	 * @param euclidenRadius double to receive the radius of the Euclidean circle
 	 */
 	static void getEuclideanCircle(Point2D<double> hyperbolicCenter, double hyperbolicRadius, Point2D<double> &euclideanCenter, double &euclideanRadius);
 	static void getEuclideanCircle(double r_h, double hyperbolicRadius, double &radialCoordOfEuclideanCenter, double &euclideanRadius);
@@ -167,9 +163,6 @@
 		return currentR;
 	}
 
-	/**
-	 * TODO: refactor this to accept gamma instead of alpha
-	 */
 	static double getTargetRadius(double n, double m, double alpha=1, double T=0, double epsilon = 0.01) {
 		double result;
 		double plexp = 2*alpha+1;
