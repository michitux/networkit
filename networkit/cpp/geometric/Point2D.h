/*
 * Point2D.h
 *
 *  Created on: 24.07.2014
 *      Author: moritzl
 */

#ifndef POINT2D_H_
#define POINT2D_H_

#include <vector>
#include <cinttypes>
#include <cassert>
#include <cmath>
#include <cstdint>
#include "../Globals.h"

namespace NetworKit {

//template<class T> class Point;
//
//template<class T>
//std::ostream& operator <<(std::ostream& out, Point<T>& point);



/**
 * @ingroup viz
 * Points in any dimension of templated type.
 */
template<class T>
class Point2D {
protected:
	T x;
	T y;
	index indice;

public:
	Point2D()	{
		x = 0;
		y = 0;
		indice = 0;
	}
	Point2D(T x, T y) {
		this->x = x;
		this->y = y;
		this->indice = 0;
	}
	Point2D(T x, T y, index indice) {
		this->x = x;
		this->y = y;
		this->indice = indice;
	}

	virtual ~Point2D() {}

	count getDimensions() { return 2; }

	T distance(const Point2D<T>& p) const;
	T squaredDistance(const Point2D<T>& p) const;

	Point2D& operator+=(const Point2D<T>& p);
	Point2D& operator-=(const Point2D<T>& p);
	Point2D& scale(const T factor);

	Point2D operator-(const Point2D<T>& other);
	Point2D operator+(const Point2D<T>& other);

	T length() const;
	T squaredLength() const;

	T& operator[](const index i);
	T getX() const;
	T getY() const;
<<<<<<< HEAD
	index getIndex() const;

	T& operator[](const index i);
=======
>>>>>>> 61ff2881
};

template<class T>
T Point2D<T>::length() const {
	return sqrt(x*x+y*y);
}

template<class T>
T Point2D<T>::squaredLength() const {
	return x*x + y*y;
}

template<class T>
T Point2D<T>::squaredDistance(const Point2D<T>& p) const {
	T diffx = p.x - x;
	T diffy = p.y - y;
	return diffx*diffx + diffy*diffy;
}

template<class T>
T Point2D<T>::distance(const Point2D<T>& p) const {
	return sqrt(squaredDistance(p));
}

template<class T>
Point2D<T>& Point2D<T>::operator+=(const Point2D<T>& p) {
	this->x += p.x;
	this->y += p.y;
	return *this;
}

template<class T>
Point2D<T>& Point2D<T>::operator-=(const Point2D<T>& p) {
	this->x -= p.x;
	this->y -= p.y;
	return *this;
}

template<class T>
Point2D<T> Point2D<T>::operator-(const Point2D<T>& other) {
	return Point2D(x - other.x, y - other.y);
}

template<class T>
Point2D<T> Point2D<T>::operator+(const Point2D<T>& other) {
	return Point2D(x + other.x, y + other.y);
}


template<class T>
Point2D<T>& Point2D<T>::scale(const T factor) {
	x *= factor;
	y *= factor;
	return *this;
}

template<class T>
inline T& Point2D<T>::operator [](index i) {
	assert(i >= 0 && i < 2);
	if (i == 0) return x;
	else return y;
}

template<class T>
inline T Point2D<T>::getX() const {
	return x;
}

template<class T>
inline T Point2D<T>::getY() const {
	return y;
}

template<class T>
inline index Point2D<T>::getIndex() const {
	return indice;
}

} /* namespace NetworKit */
#endif /* POINT2D_H_ */<|MERGE_RESOLUTION|>--- conflicted
+++ resolved
@@ -72,12 +72,7 @@
 	T& operator[](const index i);
 	T getX() const;
 	T getY() const;
-<<<<<<< HEAD
 	index getIndex() const;
-
-	T& operator[](const index i);
-=======
->>>>>>> 61ff2881
 };
 
 template<class T>
