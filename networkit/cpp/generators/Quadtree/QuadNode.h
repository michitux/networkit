--- conflicted
+++ resolved
@@ -543,11 +543,7 @@
 			const double queryY = center[1];
 			const count cSize = content.size();
 
-<<<<<<< HEAD
-			for (int i=0; i < cSize; i++) {
-=======
 			for (index i = 0; i < cSize; i++) {
->>>>>>> f9524504
 				const double deltaX = positions[i].getX() - queryX;
 				const double deltaY = positions[i].getY() - queryY;
 				if (deltaX*deltaX + deltaY*deltaY < rsq) {
