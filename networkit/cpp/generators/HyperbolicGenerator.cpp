/*
 * HyperbolicGenerator.cpp
 *
 *  Created on: 20.05.2014
 *      Author: Moritz v. Looz (moritz.looz-corswarem@kit.edu)
 * This generator is a simplified version of the model presented in
 * "Hyperbolic geometry of complex networks. Physical Review E, 82:036106, Sep 2010." by
 *   Dmitri Krioukov, Fragkiskos Papadopoulos, Maksim Kitsak, Amin Vahdat, and Marian Boguna
 *
 */

#include <cstdlib>
#include <random>
#include <math.h>
#include <assert.h>
#include <omp.h>
#include <algorithm>

#include "../graph/GraphBuilder.h"
#include "HyperbolicGenerator.h"
#include "Quadtree/Quadtree.h"
#include "../auxiliary/Random.h"
#include "../auxiliary/Parallel.h"

namespace NetworKit {

<<<<<<< HEAD
HyperbolicGenerator::HyperbolicGenerator() {
	stretch = 1;
	alpha = 1;
	factor = 1;
	nodeCount = 10000;
	initialize();
}

HyperbolicGenerator::HyperbolicGenerator(count n) {
	nodeCount = n;
	alpha = 1;
	factor = 1;
	stretch=1;
	temperature=0;
	initialize();
}

=======
>>>>>>> f9524504
/**
 * Construct a generator for n nodes and m edges
 */
HyperbolicGenerator::HyperbolicGenerator(count n, double avgDegree, double plexp, double T) {
	nodeCount = n;
	if (plexp < 2) throw std::runtime_error("Exponent of power-law degree distribution must be > 2");
	if (T < 0 || T == 1) throw std::runtime_error("Temperature must be non-negative and not 1.");//Really necessary? Graphs with T=1 can be generated, only their degree is not controllable
	if (avgDegree > n) throw std::runtime_error("Average Degree must be at most n");
	if (T < 1) {
		alpha = 0.5*(plexp-1);
	} else {
		alpha = 0.5*(plexp-1)/T;
	}

	double R = HyperbolicSpace::hyperbolicAreaToRadius(n);
	double targetR = HyperbolicSpace::getTargetRadius(n, n*avgDegree/2, alpha, T);// 2*log(8*n / (M_PI*(m/n)*2));
	stretch = targetR / R;
	factor = 1;
	temperature=T;
	initialize();
}

void HyperbolicGenerator::initialize() {
	if (temperature == 0) {
		capacity = 1000;
	} else {
		capacity = 10;
	}
	theoreticalSplit = true;
	threadtimers.resize(omp_get_max_threads());
	balance = 0.5;
}

Graph HyperbolicGenerator::generate() {
	return generate(nodeCount, factor, alpha, stretch, temperature);
}

Graph HyperbolicGenerator::generate(count n, double distanceFactor, double alpha, double stretchradius, double T) {
	double R = stretchradius*HyperbolicSpace::hyperbolicAreaToRadius(n);
	assert(R > 0);
	vector<double> angles(n);
	vector<double> radii(n);
	double r = HyperbolicSpace::hyperbolicRadiusToEuclidean(R);
	assert(r > 0);
	assert(r < 1);

	//sample points randomly
	HyperbolicSpace::fillPoints(angles, radii, stretchradius, alpha);
	vector<index> permutation(n);

	index p = 0;
	std::generate(permutation.begin(), permutation.end(), [&p](){return p++;});

	//can probably be parallelized easily, but doesn't bring much benefit
	Aux::Parallel::sort(permutation.begin(), permutation.end(), [&angles,&radii](index i, index j){return angles[i] < angles[j] || (angles[i] == angles[j] && radii[i] < radii[j]);});

	vector<double> anglecopy(n);
	vector<double> radiicopy(n);

	#pragma omp parallel for
	for (index j = 0; j < n; j++) {
		anglecopy[j] = angles[permutation[j]];
		radiicopy[j] = radii[permutation[j]];
	}

	INFO("Generated Points");
	return generate(anglecopy, radiicopy, r, R*distanceFactor, T);
}

Graph HyperbolicGenerator::generate(const vector<double> &angles, const vector<double> &radii, double r, double thresholdDistance, double T) {
	Aux::Timer timer;
	timer.start();
	index n = angles.size();
	assert(radii.size() == n);
	assert(r > 0);
	assert(r < 1);
	assert(alpha > 0);
	Quadtree<index> quad(r, theoreticalSplit, alpha, capacity, balance);

	//initialize a graph builder for n nodes and an undirected, unweighted graph with direct swap
	for (index i = 0; i < n; i++) {
		assert(radii[i] < r);
		quad.addContent(i, angles[i], radii[i]);
	}

	quad.trim();
	quad.recount();
	assert(quad.size() == n);
	timer.stop();
	INFO("Filled Quadtree, took ", timer.elapsedMilliseconds(), " milliseconds.");

	return generate(angles, radii, quad, thresholdDistance, T);
}

Graph HyperbolicGenerator::generateExternal(const vector<double> &angles, const vector<double> &radii, double k, double gamma, double T) {
	count n = angles.size();
	assert(angles.size() == radii.size());
	vector<double> radiiPoincare(n);
	double targetR = HyperbolicSpace::getTargetRadius(n, n*k/2, (gamma-1)/2, T, 0.001);
	for (index i = 0; i < n; i++) {
		assert(angles[i] > 0);
		assert(angles[i] <= 2*M_PI);
		assert(radii[i] >= 0);
		if (radii[i] > targetR) {
			DEBUG("Coordinate radii[",i, "] = ", radii[i],  " > ", targetR, " = targetR");
			targetR = std::nextafter(radii[i], std::numeric_limits<double>::max());
		}

		assert(radii[i] <= targetR);
		radiiPoincare[i] = HyperbolicSpace::hyperbolicRadiusToEuclidean(radii[i]);
	}

	double r = HyperbolicSpace::hyperbolicRadiusToEuclidean(targetR);

	for (double radius : radiiPoincare) {
		if (r <= radius) r = std::nextafter(radius, std::numeric_limits<double>::max());
	}

	return generate(angles, radiiPoincare, r, targetR, T);
}

Graph HyperbolicGenerator::generateCold(const vector<double> &angles, const vector<double> &radii, const Quadtree<index> &quad, double thresholdDistance) {
	index n = angles.size();
	assert(radii.size() == n);
	assert(quad.size() == n);

	for (index i = 0; i < n; i++) {
		assert(radii[i] < quad.getMaxRadius());
	}

	for (index elem : quad.getElements()) {
		assert(elem < n);
	}

	Aux::Timer timer;
	timer.start();
	vector<double> empty;
	GraphBuilder result(n, false, false);
	bool suppressLeft = directSwap ? false : std::is_sorted(angles.begin(), angles.end());//relying on lazy evaluation here

	#pragma omp parallel
	{
		index id = omp_get_thread_num();
		threadtimers[id].start();
		#pragma omp for schedule(guided) nowait
		for (index i = 0; i < n; i++) {
			//get neighbours for node i
			count expectedDegree = (4/M_PI)*n*exp(-HyperbolicSpace::EuclideanRadiusToHyperbolic(radii[i])/2);//TODO: adapt for alpha!=1
			vector<index> near;
			near.reserve(expectedDegree*1.1);
			quad.getElementsInHyperbolicCircle(HyperbolicSpace::polarToCartesian(angles[i], radii[i]), thresholdDistance, suppressLeft, near);
			assert(near.size() <= n);
			if (near.size() > 20*expectedDegree) DEBUG("Found ", near.size() , " neighbours while expecting ", expectedDegree, ".");
			//count realDegree = near.size();
			//std::swap(expectedDegree, realDegree);//dummy statement for debugging
			if (directSwap) {
				auto newend = std::remove(near.begin(), near.end(), i); //no self loops!
				if (newend != near.end()) {
					assert(newend+1 == near.end());
					assert(*(newend)==i);
					near.pop_back();//std::remove doesn't remove element but swaps it to the end
				}
				result.swapNeighborhood(i, near, empty, false);
			} else {
				for (index j : near) {
					if (j >= n) ERROR("Node ", j, " prospective neighbour of ", i, " does not actually exist. Oops.");
					if (j > i) result.addHalfEdge(i,j);
				}
			}

		}
		threadtimers[id].stop();
	}

	timer.stop();
	INFO("Generating Edges took ", timer.elapsedMilliseconds(), " milliseconds.");
	return result.toGraph(!directSwap, true);
}

Graph HyperbolicGenerator::generate(const vector<double> &angles, const vector<double> &radii, Quadtree<index> &quad, double thresholdDistance, double T) {
	if (T < 0) throw std::runtime_error("Temperature cannot be negative.");
	if (T == 0) return generateCold(angles, radii, quad, thresholdDistance);
	assert(T > 0);
	count n = angles.size();
	assert(radii.size() == n);
	assert(quad.size() == n);
	assert(thresholdDistance > 0);

	bool anglesSorted = std::is_sorted(angles.begin(), angles.end());

	//now define lambda
	double beta = 1/T;
	assert(beta == beta);
	auto edgeProb = [beta, thresholdDistance](double distance) -> double {return 1 / (exp(beta*(distance-thresholdDistance)/2)+1);};

	//just for now, write out coordinates
	for (index i = 0; i < n; i++) {
		auto cartesian = HyperbolicSpace::polarToCartesian(angles[i], HyperbolicSpace::EuclideanRadiusToHyperbolic(radii[i]));
	}

	//get Graph
	GraphBuilder result(n, false, false);//no direct swap with probabilistic graphs, sorry
	count totalCandidates = 0;
	#pragma omp parallel for
	for (index i = 0; i < n; i++) {
		vector<index> near;
		totalCandidates += quad.getElementsProbabilistically(HyperbolicSpace::polarToCartesian(angles[i], radii[i]), edgeProb, anglesSorted, near);
		for (index j : near) {
			if (j >= n) ERROR("Node ", j, " prospective neighbour of ", i, " does not actually exist. Oops.");
			if (j > i) {
				result.addHalfEdge(i, j);
			}
		}

	}
	DEBUG("Candidates tested: ", totalCandidates);
	return result.toGraph(true, true);

}
}<|MERGE_RESOLUTION|>--- conflicted
+++ resolved
@@ -24,26 +24,6 @@
 
 namespace NetworKit {
 
-<<<<<<< HEAD
-HyperbolicGenerator::HyperbolicGenerator() {
-	stretch = 1;
-	alpha = 1;
-	factor = 1;
-	nodeCount = 10000;
-	initialize();
-}
-
-HyperbolicGenerator::HyperbolicGenerator(count n) {
-	nodeCount = n;
-	alpha = 1;
-	factor = 1;
-	stretch=1;
-	temperature=0;
-	initialize();
-}
-
-=======
->>>>>>> f9524504
 /**
  * Construct a generator for n nodes and m edges
  */
@@ -72,7 +52,7 @@
 	} else {
 		capacity = 10;
 	}
-	theoreticalSplit = true;
+	theoreticalSplit = false;
 	threadtimers.resize(omp_get_max_threads());
 	balance = 0.5;
 }
@@ -195,8 +175,6 @@
 			vector<index> near;
 			near.reserve(expectedDegree*1.1);
 			quad.getElementsInHyperbolicCircle(HyperbolicSpace::polarToCartesian(angles[i], radii[i]), thresholdDistance, suppressLeft, near);
-			assert(near.size() <= n);
-			if (near.size() > 20*expectedDegree) DEBUG("Found ", near.size() , " neighbours while expecting ", expectedDegree, ".");
 			//count realDegree = near.size();
 			//std::swap(expectedDegree, realDegree);//dummy statement for debugging
 			if (directSwap) {
@@ -209,7 +187,6 @@
 				result.swapNeighborhood(i, near, empty, false);
 			} else {
 				for (index j : near) {
-					if (j >= n) ERROR("Node ", j, " prospective neighbour of ", i, " does not actually exist. Oops.");
 					if (j > i) result.addHalfEdge(i,j);
 				}
 			}
@@ -220,7 +197,7 @@
 
 	timer.stop();
 	INFO("Generating Edges took ", timer.elapsedMilliseconds(), " milliseconds.");
-	return result.toGraph(!directSwap, true);
+	return result.toGraph(true);
 }
 
 Graph HyperbolicGenerator::generate(const vector<double> &angles, const vector<double> &radii, Quadtree<index> &quad, double thresholdDistance, double T) {
