/*
 * HyperbolicGenerator.h
 *
 *  Created on: 20.05.2014
 *      Author: Moritz v. Looz (moritz.looz-corswarem@kit.edu)
 */

#ifndef HYPERBOLICGENERATOR_H_
#define HYPERBOLICGENERATOR_H_

#include <vector>
#include "../geometric/HyperbolicSpace.h"
#include "StaticGraphGenerator.h"
#include "../auxiliary/Timer.h"
#include "Quadtree/Quadtree.h"

namespace NetworKit {

class HyperbolicGenerator: public NetworKit::StaticGraphGenerator {
public:

	/**
	 * @param[in] n Number of nodes
	 * @param[in] m Target number of edges
	 */
<<<<<<< HEAD
	HyperbolicGenerator(count n, double avgDegree=6, double exp=3, double T=0);
=======
	HyperbolicGenerator(count n=10000, double avgDegree=6, double exp=3);
>>>>>>> 22c26268

	Graph generate(const vector<double> &angles, const vector<double> &radii, Quadtree<index> &quad, double thresholdDistance, double T=0);
	Graph generateCold(const vector<double> &angles, const vector<double> &radii, const Quadtree<index> &quad, double thresholdDistance);

	/**
	 * @param[in] angles Pointer to angles of node positions
	 * @param[in] radii Pointer to radii of node positions
	 * @param[in] r radius of poincare disk to place nodes in
	 * @param[in] thresholdDistance Edges are added for nodes closer to each other than this threshold
	 * @return Graph to be generated according to parameters
	 */
	Graph generate(const vector<double> &angles, const vector<double> &radii, double r, double thresholdDistance, double T=0);
	Graph generateExternal(const vector<double> &angles, const vector<double> &radii, double k, double gamma, double T=0);

	/**
	 * @param[in] n Number of nodes
	 * @param[in] factor Size of neighborhood radius. If factor=1, radius = R
	 * @param[in] alpha Dispersion parameter, default=1
	 * @param[in] stretchradius Stretching the hyperbolic disk results in thinner graphs, default=1
	 * @return Graph to be generated according to parameters
	 */
	Graph generate(count n, double distanceFactor=1, double alpha=1, double stretchradius = 1, double T = 0);

	/**
	 * @return Graph to be generated according to parameters specified in constructor.
	 */
	Graph generate();

	/**
	 * Set the capacity of a quadtree leaf.
	 *
	 * @param capacity Tuning parameter, default value is 1000
	 */
	void setLeafCapacity(count capacity) {
		this->capacity = capacity;
	}

	/**
	 * When using a theoretically optimal split, the quadtree will be flatter, but running time usually longer.
	 * @param split Whether to use the theoretically optimal split. Defaults to false
	 */
	void setTheoreticalSplit(bool split) {
		this->theoreticalSplit = split;
	}

	void setBalance(double balance) {
		this->balance = balance;
	}

	vector<double> getElapsedMilliseconds() const {
		vector<double> result(threadtimers.size());
		for (index i = 0; i < result.size(); i++) {
			result[i] = threadtimers[i].elapsedMilliseconds();
		}
		return result;
	}

private:

	/**
	 * Set tuning parameters to their default values
	 */
	void initialize();

	/**
	 * graph parameters
	 */
	count nodeCount;
	double stretch;
	double factor;
	double alpha;
	double temperature;

	/**
	 * tuning parameters
	 */
	count capacity;
	bool theoreticalSplit;
	double balance = 0.5;
	static const bool directSwap = false;

	/**
	 * times
	 */
	vector<Aux::Timer> threadtimers;
};
}
#endif /* HYPERBOLICGENERATOR_H_ */<|MERGE_RESOLUTION|>--- conflicted
+++ resolved
@@ -23,11 +23,7 @@
 	 * @param[in] n Number of nodes
 	 * @param[in] m Target number of edges
 	 */
-<<<<<<< HEAD
-	HyperbolicGenerator(count n, double avgDegree=6, double exp=3, double T=0);
-=======
-	HyperbolicGenerator(count n=10000, double avgDegree=6, double exp=3);
->>>>>>> 22c26268
+	HyperbolicGenerator(count n=10000, double avgDegree=6, double exp=3, double T=0);
 
 	Graph generate(const vector<double> &angles, const vector<double> &radii, Quadtree<index> &quad, double thresholdDistance, double T=0);
 	Graph generateCold(const vector<double> &angles, const vector<double> &radii, const Quadtree<index> &quad, double thresholdDistance);
