--- conflicted
+++ resolved
@@ -170,7 +170,6 @@
 
 void DynamicHyperbolicGenerator::getEventsFromNodeMovement(vector<GraphEvent> &result) {
 	bool suppressLeft = false;
-<<<<<<< HEAD
 	//now define lambda
 	double beta = 1/T;
 	if (!(beta == beta)) {
@@ -179,8 +178,6 @@
 	assert(T == 0 || beta == beta);
 	double threshold = R;
 	auto edgeProb = [beta, threshold](double distance) -> double {return 1 / (exp(beta*(distance-threshold)/2)+1);};
-=======
->>>>>>> f9524504
 
 	count oldStreamMarker = result.size();
 	vector<index> toWiggle;
