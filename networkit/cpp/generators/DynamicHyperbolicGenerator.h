--- conflicted
+++ resolved
@@ -32,11 +32,7 @@
 	 * @param moveDistance base value for the node movements
 	 */
 
-<<<<<<< HEAD
-	DynamicHyperbolicGenerator(count n = 10, double avgDegree=6, double exp=3, double moveEachStep = 0, double moveDistance = 0);
-=======
 	DynamicHyperbolicGenerator(count n = 1000, double avgDegree=6, double exp=3, double T=0, double moveEachStep = 0, double moveDistance = 0);
->>>>>>> 61ff2881
 
 	/**
 	 * Initialize a dynamic hyperbolic generator with given initial node positions in polar coordinates
@@ -51,11 +47,7 @@
 	 * @param factorGrowth increment added to the value of thresholdFactor at each step, should be non-negative
 	 * @param moveDistance base value for the node movements
 	 */
-<<<<<<< HEAD
-	DynamicHyperbolicGenerator(std::vector<double> &angles, std::vector<double> &radii,  double R, double alpha, double moveEachStep = 0, double moveDistance = 0);
-=======
 	DynamicHyperbolicGenerator(std::vector<double> &angles, std::vector<double> &radii,  double avgDegree=6, double exp=3, double T=0, double moveEachStep = 0, double moveDistance = 0);
->>>>>>> 61ff2881
 
 	/**
 	 * Default constructor
@@ -88,6 +80,7 @@
 	 * Generate initial node positions and fill the quadtree with them
 	 */
 	void initializePoints();
+	void initializeQuadTree();
 
 	/**
 	 * Generate initial movement vectors for all points
@@ -115,19 +108,30 @@
 	 */
 	void moveNode(index node);
 
+	//general geometry parameters
 	count nodeCount;
 	double alpha;
+	double R;
 	double T;
+
+	//movement parameters
 	double moveEachStep;
 	double moveDistance;
+
+	//coordinates
 	vector<double> angles;
 	vector<double> radii;
+
+	//movement vectors
 	vector<double> angularMovement;
 	vector<double> radialMovement;
+
+	//data structures
+	Quadtree<index, false> quad;
 	vector<double> bandRadii;
 	vector<vector<Point2D<double>>> bands;
 	vector<vector<double> > bandAngles;
-	double R;
+
 	bool initialized;
 };
 
