/*
Dy * GeneratorsTest.cpp
 *
 *  Created on: 09.04.2013
 *      Author: cls
 */

#ifndef NOGTEST

#include <numeric>

#include "GeneratorsGTest.h"

#include "../DynamicPathGenerator.h"
#include "../DynamicForestFireGenerator.h"
#include "../DynamicDorogovtsevMendesGenerator.h"
#include "../DorogovtsevMendesGenerator.h"
#include "../WattsStrogatzGenerator.h"
#include "../RegularRingLatticeGenerator.h"
#include "../../properties/ClusteringCoefficient.h"
#include "../../properties/CoreDecomposition.h"
#include "../../community/PLM.h"
#include "../../community/Modularity.h"
#include "../StochasticBlockmodel.h"
<<<<<<< HEAD
#include "../../properties/ConnectedComponents.h"
=======
#include "../ConfigurationModelGenerator.h"

>>>>>>> b650bbf0

namespace NetworKit {

GeneratorsGTest::GeneratorsGTest() {

}

TEST_F(GeneratorsGTest, testDynamicBarabasiAlbertGeneratorSingleStep) {
	count k = 2; // number of edges added per node
	DynamicGraphSource* gen = new DynamicBarabasiAlbertGenerator(k);
	GraphEventProxy* Gproxy = gen->newGraph();
	Graph* G = Gproxy->G;

	gen->initializeGraph();

	count nPre = G->numberOfNodes();
	count mPre = G->numberOfEdges();
	EXPECT_EQ(k, nPre) << "graph should have been initialized to k nodes";
	EXPECT_EQ(k - 1, mPre) << "graph should have been initialized to a path of k nodes which means k-1 edges";

	// perform single preferential attachment step
	gen->generate();

	count nPost = G->numberOfNodes();
	count mPost = G->numberOfEdges();
	EXPECT_EQ(nPre + 1, nPost) << "one more node should have been added";
	EXPECT_EQ(mPre + k, mPost) << "k edges should have been added";

	delete G;
}

TEST_F(GeneratorsGTest, testDynamicBarabasiAlbertGenerator) {


	DynamicGraphSource* gen = new DynamicBarabasiAlbertGenerator(2);

	GraphEventProxy* Gproxy = gen->newGraph();
	Graph* G = Gproxy->G;

	gen->initializeGraph();

	EXPECT_EQ(2u, G->numberOfNodes()) << "initially the generator creates two connected nodes";
	EXPECT_EQ(1u, G->numberOfEdges()) << "initially the generator creates two connected nodes";

	count n = 100;

	gen->generateWhile([&]() {
				return ( G->numberOfNodes() < n );
			});

	EXPECT_EQ(n, G->numberOfNodes());
	DEBUG("m = " , G->numberOfEdges());

	// resume generator

	gen->generateWhile([&]() {
		return (G->numberOfNodes() < 2 * n);
	});
	EXPECT_EQ(2 * n, G->numberOfNodes());
}


TEST_F(GeneratorsGTest, viewDynamicBarabasiAlbertGenerator) {
	DynamicGraphSource* gen = new DynamicBarabasiAlbertGenerator(2);
	GraphEventProxy* Gproxy = gen->newGraph();
	Graph* G = Gproxy->G;
	gen->initializeGraph();
	count n = 42;
	gen->generateWhile([&]() {
				return ( G->numberOfNodes() < n );
			});
	METISGraphWriter writer;
	writer.write(*G, "output/BATest.graph");

	delete G;
}


TEST_F(GeneratorsGTest, testStaticPubWebGenerator) {
	count n = 1800;
	count numCluster = 24;
	count maxNumNeighbors = 36;
	float rad = 0.075;

	PubWebGenerator gen(n, numCluster, rad, maxNumNeighbors);
	Graph G = gen.generate();
	EXPECT_EQ(n, G.numberOfNodes()) << "number of generated nodes";

	// check degree
	G.forNodes([&](node v) {
		EXPECT_LE(G.degree(v), maxNumNeighbors) << "maximum degree";
	});

	// 1-clustering
	ClusteringGenerator clusterGen;
	Partition oneClustering = clusterGen.makeOneClustering(G);
	EXPECT_EQ(G.numberOfNodes(),oneClustering.numberOfElements());

	// output to EPS file
	PostscriptWriter psWriter(true);
	psWriter.write(G, oneClustering, "output/pubweb.eps");

	// clustering
	PLM clusterAlgo(G);
	clusterAlgo.run();
	Partition clustering = clusterAlgo.getPartition();
	EXPECT_EQ(G.numberOfNodes(),clustering.numberOfElements());
	psWriter.write(G, clustering, "output/pubweb-clustered-PLM.eps");

	Modularity mod;
	double modVal = mod.getQuality(clustering, G);
	EXPECT_GE(modVal, 0.2) << "modularity of clustering";
	DEBUG("Modularity of clustering: " , modVal);
	DEBUG("Total edge weight: " , G.totalEdgeWeight());
	EXPECT_TRUE(G.checkConsistency());
}


TEST_F(GeneratorsGTest, testDynamicPubWebGenerator) {
//	count nSteps = 100;
//	count n = 1200;
	count nSteps = 15;
	count n = 300;
	count numCluster = 30;
	count maxNumNeighbors = 40;
	float rad = 0.08;

	DynamicPubWebGenerator dynGen(n, numCluster, rad, maxNumNeighbors, false);
	Graph G = dynGen.getGraph();
	GraphUpdater gu(G);
	std::vector<GraphEvent> stream;

	// static clustering algorithm for better visual output
	PostscriptWriter psWriter(true);
	psWriter.write(G, "output/pubweb-0000.eps");

	for (index i = 1; i <= nSteps; ++i) {
		stream = dynGen.generate(1);
		DEBUG("updating graph");
		gu.update(stream);
		G.initCoordinates();

		DEBUG("updated graph, new (n, m) = (" , G.numberOfNodes() , ", " , G.numberOfEdges() , ")");
		edgeweight tew = G.totalEdgeWeight();
		DEBUG("1/2 graph volume: ", tew);
		EXPECT_GT(tew, 0);

		// update coordinates
		std::map<node, Point<float> > newCoordinates = dynGen.getNewCoordinates();
		for (std::map<node, Point<float> >::iterator iter = newCoordinates.begin();
				iter != newCoordinates.end(); ++iter) {
			node v = iter->first;
			Point<float> p = iter->second;
			G.setCoordinate(v, p);
		}

		// output for visual inspection
		char path[23];
		sprintf(path, "output/pubweb-%04llu.eps", static_cast<unsigned long long>(i));
		TRACE("path: " , path);
		psWriter.write(G, path);
		//EXPECT_TRUE(G.checkConsistency()); TODO: make this not fail!
	}
}

/**
 * Testing the dynamic hyperbolic generator with fixed node positions and a growing distance threshold.
 */
TEST_F(GeneratorsGTest, testDynamicHyperbolicGeneratorOnFactorGrowth) {
	//set up dynamic parameters
	int nSteps = 20;
	count n = 1000;
	double initialFactor = 0.5;
	double factorGrowth = (double) (1 - initialFactor) / nSteps;

	//set up node positions
	double stretch = 1;
	double alpha = 1;
	double R = HyperbolicSpace::hyperbolicAreaToRadius(n)*stretch;
	vector<double> angles(n, -1);
	vector<double> radii(n, -1);
	HyperbolicSpace::fillPoints(&angles, &radii, stretch, alpha);
	double r = HyperbolicSpace::hyperbolicRadiusToEuclidean(R);

	//set up generators
	DynamicHyperbolicGenerator dynGen(angles, radii, stretch, initialFactor, 0, factorGrowth, 0);

	Graph G = dynGen.getGraph();
	GraphUpdater gu(G);
	std::vector<GraphEvent> stream;

	for (int i = 0; i < nSteps; i++) {
		stream = dynGen.generate(1);
		for (auto event : stream) {
			//the query disk is growing, no edges should be removed
			EXPECT_NE(event.type, GraphEvent::EDGE_REMOVAL);
			EXPECT_TRUE(event.type == GraphEvent::EDGE_ADDITION || event.type == GraphEvent::TIME_STEP);
			if (event.type == GraphEvent::EDGE_ADDITION) {
				//nodes connected by the new edges should have a distance between the current threshold and the previous one
				double distance = HyperbolicSpace::poincareMetric(angles[event.u], radii[event.u], angles[event.v], radii[event.v]);
				EXPECT_GE(distance, (initialFactor+factorGrowth*i)*R);
				EXPECT_LE(distance, (initialFactor+factorGrowth*(i+1))*R);
			}
		}
		//the graph recreated from the edge stream should be consistent
		gu.update(stream);
		EXPECT_TRUE(G.checkConsistency());
	}
	//graph recreated from edge stream should be equal to graph generated with final parameters
	Graph comparison = HyperbolicGenerator().generate(angles, radii, r, R);
	EXPECT_EQ(G.numberOfEdges(), comparison.numberOfEdges());
}


/**
 * Testing the dynamic hyperbolic generator with fixed parameters and changing node positions
 */
TEST_F(GeneratorsGTest, testDynamicHyperbolicGeneratorOnMovedNodes) {
	//set up dynamic parameters
	int nSteps = 20;
	count n = 1000;

	double factor = 1;
	double stretch = 2;
	double alpha = 1;
	double R = HyperbolicSpace::hyperbolicAreaToRadius(n)*stretch;
	double movedShare = 1;
	double moveDistance = 0.1;

	//set up initial node positions
	vector<double> angles(n, -1);
	vector<double> radii(n, -1);
	HyperbolicSpace::fillPoints(&angles, &radii, stretch, alpha);
	double r = HyperbolicSpace::hyperbolicRadiusToEuclidean(R);

	DynamicHyperbolicGenerator dynGen(angles, radii, stretch, factor, movedShare, 0, moveDistance);

	//generate starting graph
	Graph G = HyperbolicGenerator().generate(angles, radii, r, factor*R);
	count initialEdgeCount = G.numberOfEdges();
	GraphUpdater gu(G);
	std::vector<GraphEvent> stream;

	for (int i = 0; i < nSteps; i++) {
		//move nodes and generate stream of affected edges
		stream = dynGen.generate(1);
		DEBUG("Edges: ", G.numberOfEdges());
		for (auto event : stream) {
			EXPECT_TRUE(event.type == GraphEvent::EDGE_REMOVAL || event.type == GraphEvent::EDGE_ADDITION || event.type == GraphEvent::TIME_STEP);
			if (event.type == GraphEvent::EDGE_REMOVAL) {
				EXPECT_TRUE(G.hasEdge(event.u, event.v));
			}
			//only present nodes can be affected, no new nodes are introduced
			if (event.type != GraphEvent::TIME_STEP) EXPECT_LT(event.u, G.upperNodeIdBound());
		}
		gu.update(stream);
		EXPECT_TRUE(G.checkConsistency());
	}

	//update moved nodes
	angles = getAngles(dynGen);
	radii = getRadii(dynGen);
	Graph comparison = HyperbolicGenerator().generate(angles, radii, r, R*factor);
	EXPECT_EQ(G.numberOfEdges(), comparison.numberOfEdges());

	//heuristic criterion: Number of edges may change, but should not change much
	EXPECT_NEAR(G.numberOfEdges(), initialEdgeCount, initialEdgeCount/10);
}

/**
 * creates a series of pictures visualizing the effect of the dynamic hyperbolic generator
 */
TEST_F(GeneratorsGTest, testDynamicHyperbolicVisualization) {
	count n = 300;
	count nSteps = 20;

	double factor = 0.5;
	double stretch = 1;
	double alpha = 1;
	double movedShare = 0.2;
	double moveDistance = 1;
	vector<double> angles(n);
	vector<double> radii(n);

	HyperbolicSpace::fillPoints(&angles, &radii, stretch, alpha);

	DynamicHyperbolicGenerator dynGen(angles, radii, stretch, factor, movedShare, 0, moveDistance);
	Graph G = dynGen.getGraph();

	GraphUpdater gu(G);
	std::vector<GraphEvent> stream;
	G.initCoordinates();
	PostscriptWriter psWriter(true);
	psWriter.write(G, "output/hyperbolic-0000.eps");

	for (index i = 0; i < nSteps; i++) {
		stream = dynGen.generate(1);
		DEBUG("Edges: ", G.numberOfEdges());
		for (auto event : stream) {
			EXPECT_TRUE(event.type == GraphEvent::EDGE_REMOVAL || event.type == GraphEvent::EDGE_ADDITION || event.type == GraphEvent::TIME_STEP);
		}
		gu.update(stream);
		G.initCoordinates();

		auto coords = dynGen.getHyperbolicCoordinates();
		for (index i = 0; i < coords.size(); i++) {
			G.setCoordinate(i, coords[i]);
		}

		// output for visual inspection
		char path[27];//TODO: come on, this is ridiculous!
		sprintf(path, "output/hyperbolic-%04llu.eps", static_cast<unsigned long long>(i));
		TRACE("path: " , path);
		psWriter.write(G, path);
	}
}

/**
 * When using a dynamic graph generator, generating many time steps at once should have the same output as calling the generation method for one step multiple times.
 */
TEST_F(GeneratorsGTest, testDynamicHyperbolicGeneratorCollectedSteps) {
	count n = 10;
	count nSteps = 100;

	double stretch = 1;
	double alpha = 1;
	double R = HyperbolicSpace::hyperbolicAreaToRadius(n)*stretch;
	double initialFactor = 0;
	double factorGrowth = (double) (1 - initialFactor) / nSteps;

	vector<double> angles(n, -1);
	vector<double> radii(n, -1);
	HyperbolicSpace::fillPoints(&angles, &radii, stretch, alpha);

	DynamicHyperbolicGenerator dyngen(angles, radii, R, initialFactor, 0, factorGrowth, 0);

	DynamicHyperbolicGenerator copy(angles, radii, R, initialFactor, 0, factorGrowth, 0);
	std::vector<GraphEvent> stream;

	//generate steps one at a time
	for (index i = 0; i < nSteps; i++) {
		std::vector<GraphEvent> stepStream = dyngen.generate(1);
		stream.insert(stream.end(), stepStream.begin(), stepStream.end());
	}

	//generate steps all at once
	std::vector<GraphEvent> comparison = copy.generate(nSteps);
	EXPECT_EQ(stream.size(), comparison.size());

	//sort graph events to compare them
	std::sort(stream.begin(), stream.end(), GraphEvent::compare);
	std::sort(comparison.begin(), comparison.end(), GraphEvent::compare);
	vector<GraphEvent> diff(stream.size()+comparison.size());
	auto newend = std::set_difference(stream.begin(), stream.end(), comparison.begin(), comparison.end(), diff.begin(), GraphEvent::equal);
	diff.resize(newend - diff.begin());
	for (auto event : diff) {
		DEBUG("Found ", event.toString(), " in one but not other.");
	}
	if (diff.size() > 0) {
		DEBUG("G:");
		for (auto orig : stream) {
			DEBUG(orig.toString());
		}
		DEBUG("Comparison:");
		for (auto orig : comparison) {
			DEBUG(orig.toString());
		}
	}
	EXPECT_TRUE(std::equal(stream.begin(), stream.end(), comparison.begin(), GraphEvent::equal));
}

TEST_F(GeneratorsGTest, testBarabasiAlbertGenerator) {
	count k = 3;
	count nMax = 100;
	count n0 = 3;

	BarabasiAlbertGenerator BarabasiAlbert(k, nMax, n0);
	Graph G(0);
	EXPECT_TRUE(G.isEmpty());

	G = BarabasiAlbert.generate();
	EXPECT_FALSE(G.isEmpty());

	EXPECT_EQ(nMax, G.numberOfNodes());
	EXPECT_EQ( ((n0-1) + ((nMax - n0) * k)), G.numberOfEdges());
	EXPECT_TRUE(G.checkConsistency());
}

TEST_F(GeneratorsGTest, generatetBarabasiAlbertGeneratorGraph) {
		count k = 3;
		count nMax = 1000;
		count n0 = 3;

		BarabasiAlbertGenerator BarabasiAlbert(k, nMax, n0);

		Graph G = BarabasiAlbert.generate();
		GraphIO io;
		io.writeAdjacencyList(G, "output/"
				"BarabasiGraph.txt");
}

TEST_F(GeneratorsGTest, testDynamicPathGenerator) {
	DynamicPathGenerator gen;
	auto stream = gen.generate(42);
	for (auto ev : stream) {
		TRACE(ev.toString());
	}
}

TEST_F(GeneratorsGTest, testErdosRenyiGenerator) {
	count n = 2000;
	double p = 1.5 * (log(n) / (double) n);

	ErdosRenyiGenerator generator(n, p);
	Graph G = generator.generate();
	EXPECT_EQ(n, G.numberOfNodes());
	EXPECT_FALSE(G.isEmpty());
	EXPECT_TRUE(G.checkConsistency());

	count nPairs = (n * (n-1)) / 2;
	count nEdges = G.numberOfEdges();
	EXPECT_GE(nEdges, 0.75 * p * nPairs);
	EXPECT_LE(nEdges, 1.25 * p * nPairs);

	DEBUG("Number of edges with probability " , p , " (actual/expected): " , nEdges , " / " , (nPairs * p));
	EXPECT_TRUE(G.checkConsistency());
}

TEST_F(GeneratorsGTest, testRmatGeneratorException) {
	count scale = 9;
	count edgeFactor = 12;
	double a = 0.51;
	double b = 0.12;
	double c = 0.12;
	double d = 0.2;

	EXPECT_THROW(RmatGenerator rmat(scale, edgeFactor, a, b, c, d), std::runtime_error);
}

TEST_F(GeneratorsGTest, testRmatGenerator) {
	count scale = 9;
	count n = (1 << scale);
	count edgeFactor = 12;
	double a = 0.51;
	double b = 0.12;
	double c = 0.12;
	double d = 0.25;

	RmatGenerator rmat(scale, edgeFactor, a, b, c, d);
	Graph G = rmat.generate();

	EXPECT_EQ(G.numberOfNodes(), n);
	EXPECT_LE(G.numberOfEdges(), n * edgeFactor);

	ClusteringCoefficient cc;
	double ccex = cc.exactGlobal(G);
	EXPECT_LE(ccex, 0.4);

	PLM clusterer(G, true);
	clusterer.run();
	Partition zeta = clusterer.getPartition();
	Modularity mod;
	double modVal = mod.getQuality(zeta, G);
	INFO("Modularity of R-MAT graph clustering: ", modVal);
	EXPECT_GE(modVal, 0.0);
	EXPECT_TRUE(G.checkConsistency());
}


TEST_F(GeneratorsGTest, testChungLuGenerator) {
	count n = 400;
	count maxDegree = n / 8;
	std::vector<count> sequence(n);
	count expVolume = 0;
	count actualVolume = 0;

	// fill sequence with random values (this is not power-law, of course!)
	for (index i = 0; i < n; ++i) {
		sequence[i] = rand() % maxDegree;
		expVolume += sequence[i];
	}

	ChungLuGenerator gen(sequence);
	Graph G = gen.generate();
	EXPECT_TRUE(G.checkConsistency());

	EXPECT_EQ(n, G.numberOfNodes());
	G.forNodes([&](node v) {
		actualVolume += G.degree(v);
	});

	INFO("expected volume: ", expVolume, ", actual volume: ", actualVolume);
}

TEST_F(GeneratorsGTest, testHavelHakimiGeneratorOnRandomSequence) {
	count n = 400;
	count maxDegree = n / 10;
	std::vector<count> sequence(n);
//	std::vector<count> sequence = {5, 4, 4, 3, 2, 2, 2, 2, 2, 2};
	bool realizable = false;

	do {
		// fill sequence with random values (this is not power-law, of course!)
		for (index i = 0; i < n; ++i) {
			sequence[i] = rand() % maxDegree;
		}

		// check if sequence is realizable
		HavelHakimiGenerator hhgen(sequence);
		realizable = hhgen.isRealizable();

		if (realizable) {
			Graph G = hhgen.generate();
			EXPECT_TRUE(G.checkConsistency());
			count volume = std::accumulate(sequence.begin(), sequence.end(), 0);
			EXPECT_EQ(volume, 2 * G.numberOfEdges());
		}
	} while (! realizable);
}

TEST_F(GeneratorsGTest, testHavelHakimiGeneratorOnRealSequence) {
	METISGraphReader reader;
	std::vector<std::string> graphs = {"input/jazz.graph",
			"input/lesmis.graph"}; //, "input/PGPgiantcompo.graph", "input/coAuthorsDBLP.graph"};

	for (auto path : graphs) {
		Graph G = reader.read(path);
		count n = G.numberOfNodes();
		std::vector<count> sequence = GraphProperties::degreeSequence(G);

		HavelHakimiGenerator hhgen(sequence);
		Graph G2 = hhgen.generate();
		EXPECT_TRUE(G.checkConsistency());

		count volume = std::accumulate(sequence.begin(), sequence.end(), 0);
		EXPECT_EQ(volume, 2 * G2.numberOfEdges());

		if (volume < 50000) {
			std::vector<count> testSequence = GraphProperties::degreeSequence(G2);

			for (index i = 0; i < n; ++i) {
				EXPECT_EQ(sequence[i], testSequence[i]);
			}
		}
	}
}

<<<<<<< HEAD
=======
TEST_F(GeneratorsGTest, testHavelHakimiGeneratorOnUnrealizableSequence) {
	std::vector<count> seq = {20, 10, 2, 2, 2, 2, 2, 2, 2, 2, 2};

	HavelHakimiGenerator hhgen(seq);
	EXPECT_THROW(hhgen.generate(), std::runtime_error);

	hhgen = HavelHakimiGenerator(seq, true);
	Graph G = hhgen.generate();

	G.forNodes([&](node u) {
		EXPECT_EQ(std::min<count>(seq[u], 10), G.degree(u));
	});
}


>>>>>>> b650bbf0
TEST_F(GeneratorsGTest, testDynamicForestFireGenerator) {
	Graph G1(0);
	GraphUpdater gu1(G1);
	std::vector<GraphEvent> stream;
	DynamicForestFireGenerator ffg1(0.0, false);
	stream = ffg1.generate(10);
	gu1.update(stream);
<<<<<<< HEAD
	EXPECT_TRUE(G1.checkConsistency());
	EXPECT_EQ(11u, G1.numberOfNodes());
=======
	EXPECT_EQ(10u, G1.numberOfNodes());
>>>>>>> b650bbf0
	G1.forNodes([&](node u) {
		count c = 0;
		G1.forNeighborsOf(u, [&](node v) {
			if (v < u) {
				c += 1;
			}
		});
		if (u == 0) {
			EXPECT_EQ(0u, c);
		} else {
			EXPECT_EQ(1u, c);
		}
	});

	Graph G2(0);
	GraphUpdater gu2(G2);
	DynamicForestFireGenerator ffg2(1.0, true, 1.0);
	stream = ffg2.generate(10);
	gu2.update(stream);
<<<<<<< HEAD
	EXPECT_TRUE(G2.checkConsistency());
	EXPECT_EQ(11u, G2.numberOfNodes());
=======
	EXPECT_EQ(10u, G2.numberOfNodes());
>>>>>>> b650bbf0
	G2.forNodePairs([&](node u, node v) {
		if (v < u) {
			EXPECT_TRUE(G2.hasEdge(u,v));
		}
	});
	stream = ffg2.generate(10);
	gu2.update(stream);
	EXPECT_EQ(20u, G2.numberOfNodes());
}

TEST_F(GeneratorsGTest, testRegularRingLatticeGenerator) {
	int n0 = 10;
	int neighbors = 2;
	auto testRingLattice = [&](Graph G) {
		EXPECT_EQ(n0, (int) G.numberOfNodes());
		EXPECT_EQ(n0 * neighbors, (int) G.numberOfEdges());
		G.forNodePairs([&](node u, node v) {
			int diff = std::abs((int) u- (int) v);
			if (u != v && (diff <= neighbors || diff >= n0 - neighbors)) {
				EXPECT_TRUE(G.hasEdge(u,v));
			} else {
				EXPECT_FALSE(G.hasEdge(u,v));
			}
		});
	};

	RegularRingLatticeGenerator rrlg = RegularRingLatticeGenerator(n0, neighbors);
	testRingLattice(rrlg.generate());
}

TEST_F(GeneratorsGTest, testWattsStrogatzGenerator) {
	int n0 = 10;
	int neighbors = 2;
	auto testRingLattice = [&](Graph G) {
		G.forNodePairs([&](node u, node v) {
			int diff = std::abs((int) u- (int) v);
			if (u != v && (diff <= neighbors || diff >= n0 - neighbors)) {
				EXPECT_TRUE(G.hasEdge(u,v));
			} else {
				EXPECT_FALSE(G.hasEdge(u,v));
			}
		});
	};

	WattsStrogatzGenerator wsg1 = WattsStrogatzGenerator(n0, neighbors, 0.0);
	testRingLattice(wsg1.generate());

	WattsStrogatzGenerator wsg2 = WattsStrogatzGenerator(n0, neighbors, 0.3);
	Graph G = wsg2.generate();
	EXPECT_TRUE(G.checkConsistency());
	EXPECT_EQ(n0, (int) G.numberOfNodes());
	EXPECT_EQ(n0*neighbors, (int) G.numberOfEdges());
}

TEST_F(GeneratorsGTest, testDorogovtsevMendesGenerator) {
	int n0 = 20;
	DorogovtsevMendesGenerator dmg = DorogovtsevMendesGenerator(n0);
	Graph G = dmg.generate();

	EXPECT_EQ(n0, (int) G.numberOfNodes());
	EXPECT_EQ(2 * n0 - 3, (int) G.numberOfEdges());
	G.forNodes([&](node u) {
		count c = 0;
		G.forNeighborsOf(u, [&](node v) {
			if (v < u) {
				c += 1;
			}
		});
		if (u <= 2) {
			EXPECT_EQ(u, c);
		} else {
			EXPECT_EQ(2u, c);
		}
	});
	EXPECT_TRUE(G.checkConsistency());
}

TEST_F(GeneratorsGTest, testDynamicDorogovtsevMendesGenerator) {
	count n0 = 20;
	DynamicDorogovtsevMendesGenerator ddmg = DynamicDorogovtsevMendesGenerator();
	Graph G(0);
	GraphUpdater gu(G);
	std::vector<GraphEvent> stream;
	stream = ddmg.generate(n0 - 3);
	gu.update(stream);

	EXPECT_EQ(n0, G.numberOfNodes());
	EXPECT_EQ(2*n0-3, G.numberOfEdges());
	G.forNodes([&](node u) {
		count c = 0;
		G.forNeighborsOf(u, [&](node v) {
			if (v < u) {
				c += 1;
			}
		});
		if (u <= 2) {
			EXPECT_EQ(u, c);
		} else {
			EXPECT_EQ(2u, c);
		}
	});
}

TEST_F(GeneratorsGTest, testStochasticBlockmodel) {
	count n = 10;
	count nBlocks = 2;
	std::vector<index> membership = {0, 0, 0, 0, 0, 1, 1, 1, 1, 1};
	std::vector<std::vector<double> > affinity = {{1.0, 0.0}, {0.0, 1.0}};
	StochasticBlockmodel sbm(n, nBlocks, membership, affinity);
	Graph G = sbm.generate();

	EXPECT_EQ(n, G.numberOfNodes());
	EXPECT_EQ(20u, G.numberOfEdges());
}

<<<<<<< HEAD
/**
 * Test whether points generated in hyperbolic space fulfill basic constraints
 */
TEST_F(GeneratorsGTest, testHyperbolicPointGeneration) {
	count n = 1000;
	double stretch = Aux::Random::real(0.5,1.5);
	double alpha = Aux::Random::real(0.5,1.5);
	double R = HyperbolicSpace::hyperbolicAreaToRadius(n)*stretch;
	vector<double> angles(n, -1);
	vector<double> radii(n, -1);
	HyperbolicSpace::fillPoints(&angles, &radii, stretch, alpha);
	for (index i = 0; i < n; i++) {
		EXPECT_GE(angles[i], 0);
		EXPECT_LT(angles[i], 2*M_PI);
		EXPECT_GE(radii[i], 0);
		EXPECT_LE(radii[i], HyperbolicSpace::hyperbolicRadiusToEuclidean(R));
	}
}

/**
 * Test whether the number edges generated by the hyperbolic generator agree at least roughly with theory
 */
TEST_F(GeneratorsGTest, testHyperbolicGenerator) {
	count n = 50000;
	double s = 1.2;
	HyperbolicGenerator gen(n,1,1,s);
	count expected = HyperbolicGenerator::expectedNumberOfEdges(n,s);
	DEBUG("Expected: ", expected);
	Graph G = gen.generate();
	DEBUG("Actual: ", G.numberOfEdges());
	EXPECT_NEAR(G.numberOfEdges(), expected, expected/10);
	EXPECT_EQ(G.numberOfNodes(), n);
	//ConnectedComponents cc(G);
	//cc.run();
	//EXPECT_EQ(cc.numberOfComponents(),1);

	count m = 100*n;
	HyperbolicGenerator gen2(n,m);
	G = gen2.generate();
	EXPECT_NEAR(G.numberOfEdges(), m, m/10);
	DEBUG("Actual: ", G.numberOfEdges());
}

/**
 * Check consistency of graphs generated by the hyperbolic generator
 */
TEST_F(GeneratorsGTest, testHyperbolicGeneratorConsistency) {
	count n = 20000;
	HyperbolicGenerator gen(n, n*3);
	Graph G = gen.generate();
	ASSERT_TRUE(G.checkConsistency());
	CoreDecomposition cd(G);
	cd.run();
	EXPECT_LE(cd.maxCoreNumber(), n); //actually testing for crashes here
=======
TEST_F(GeneratorsGTest, testConfigurationModelGeneratorOnRealSequence) {
	METISGraphReader reader;
	std::vector<std::string> graphs = {"input/jazz.graph",
			"input/lesmis.graph"}; //, "input/PGPgiantcompo.graph", "input/coAuthorsDBLP.graph"};

	for (auto path : graphs) {
		Graph G = reader.read(path);
		count n = G.numberOfNodes();
		std::vector<count> sequence = GraphProperties::degreeSequence(G);

		bool skipTest = false;
		ConfigurationModelGenerator gen(sequence, skipTest);
		Graph G2 = gen.generate();

		count volume = std::accumulate(sequence.begin(), sequence.end(), 0);
		EXPECT_EQ(volume, 2 * G2.numberOfEdges());

		if (volume < 50000) {
			std::vector<count> testSequence = GraphProperties::degreeSequence(G2);
			std::sort(testSequence.begin(), testSequence.end(), std::greater<count>());
			std::sort(sequence.begin(), sequence.end(), std::greater<count>());

			for (index i = 0; i < n; ++i) {
				EXPECT_EQ(sequence[i], testSequence[i]);
			}
		}
	}
>>>>>>> b650bbf0
}

} /* namespace NetworKit */

#endif /*NOGTEST */<|MERGE_RESOLUTION|>--- conflicted
+++ resolved
@@ -22,12 +22,9 @@
 #include "../../community/PLM.h"
 #include "../../community/Modularity.h"
 #include "../StochasticBlockmodel.h"
-<<<<<<< HEAD
 #include "../../properties/ConnectedComponents.h"
-=======
 #include "../ConfigurationModelGenerator.h"
 
->>>>>>> b650bbf0
 
 namespace NetworKit {
 
@@ -189,7 +186,6 @@
 		sprintf(path, "output/pubweb-%04llu.eps", static_cast<unsigned long long>(i));
 		TRACE("path: " , path);
 		psWriter.write(G, path);
-		//EXPECT_TRUE(G.checkConsistency()); TODO: make this not fail!
 	}
 }
 
@@ -575,8 +571,6 @@
 	}
 }
 
-<<<<<<< HEAD
-=======
 TEST_F(GeneratorsGTest, testHavelHakimiGeneratorOnUnrealizableSequence) {
 	std::vector<count> seq = {20, 10, 2, 2, 2, 2, 2, 2, 2, 2, 2};
 
@@ -592,7 +586,6 @@
 }
 
 
->>>>>>> b650bbf0
 TEST_F(GeneratorsGTest, testDynamicForestFireGenerator) {
 	Graph G1(0);
 	GraphUpdater gu1(G1);
@@ -600,12 +593,8 @@
 	DynamicForestFireGenerator ffg1(0.0, false);
 	stream = ffg1.generate(10);
 	gu1.update(stream);
-<<<<<<< HEAD
 	EXPECT_TRUE(G1.checkConsistency());
-	EXPECT_EQ(11u, G1.numberOfNodes());
-=======
 	EXPECT_EQ(10u, G1.numberOfNodes());
->>>>>>> b650bbf0
 	G1.forNodes([&](node u) {
 		count c = 0;
 		G1.forNeighborsOf(u, [&](node v) {
@@ -625,12 +614,8 @@
 	DynamicForestFireGenerator ffg2(1.0, true, 1.0);
 	stream = ffg2.generate(10);
 	gu2.update(stream);
-<<<<<<< HEAD
 	EXPECT_TRUE(G2.checkConsistency());
-	EXPECT_EQ(11u, G2.numberOfNodes());
-=======
 	EXPECT_EQ(10u, G2.numberOfNodes());
->>>>>>> b650bbf0
 	G2.forNodePairs([&](node u, node v) {
 		if (v < u) {
 			EXPECT_TRUE(G2.hasEdge(u,v));
@@ -734,6 +719,8 @@
 	});
 }
 
+
+
 TEST_F(GeneratorsGTest, testStochasticBlockmodel) {
 	count n = 10;
 	count nBlocks = 2;
@@ -746,7 +733,6 @@
 	EXPECT_EQ(20u, G.numberOfEdges());
 }
 
-<<<<<<< HEAD
 /**
  * Test whether points generated in hyperbolic space fulfill basic constraints
  */
@@ -801,7 +787,8 @@
 	CoreDecomposition cd(G);
 	cd.run();
 	EXPECT_LE(cd.maxCoreNumber(), n); //actually testing for crashes here
-=======
+}
+
 TEST_F(GeneratorsGTest, testConfigurationModelGeneratorOnRealSequence) {
 	METISGraphReader reader;
 	std::vector<std::string> graphs = {"input/jazz.graph",
@@ -829,7 +816,6 @@
 			}
 		}
 	}
->>>>>>> b650bbf0
 }
 
 } /* namespace NetworKit */
