/*
 * ApproxBetweenness.cpp
 *
 *  Created on: 09.04.2014
 *      Author: cls
 */

#include "ApproxBetweenness.h"
#include "../auxiliary/Random.h"
#include "../properties/Diameter.h"
#include "../graph/Sampling.h"
#include "../graph/Dijkstra.h"
#include "../graph/BFS.h"
#include "../graph/SSSP.h"
#include "../auxiliary/Log.h"

#include <math.h>
#include <algorithm>
#include <memory>
#include <omp.h>

namespace NetworKit {

ApproxBetweenness::ApproxBetweenness(const Graph& G, double epsilon, double delta, count diameterSamples) : Centrality(G, true), epsilon(epsilon), delta(delta), diameterSamples(diameterSamples) {

}


void ApproxBetweenness::run() {
	scoreData.clear();
	scoreData.resize(G.upperNodeIdBound());

	double c = 0.5; // universal positive constant - see reference in paper

	edgeweight vd = 0;
	if (diameterSamples == 0) {
		INFO("estimating vertex diameter pedantically");
		vd = Diameter::estimatedVertexDiameterPedantic(G);
	} else {
		/**
		* This is an optimization which deviates from the original algorithm.
		* Instead of getting an estimate for each of possibly thousands of connected component and taking the maximum,
		* we sample the graph and take the maximum diameter found. This has a high chance of  hitting the component with the maximum vertex diameter.
		*/
		INFO("estimating vertex diameter roughly");
		vd = Diameter::estimatedVertexDiameter(G, diameterSamples);
	}

	INFO("estimated diameter: ", vd);
	r = ceil((c / (epsilon * epsilon)) * (floor(log(vd - 2)) + 1 + log(1 / delta)));

	INFO("taking ", r, " path samples");
	// parallelization:
	count maxThreads = omp_get_max_threads();
	DEBUG("max threads: ", maxThreads);
	std::vector<std::vector<double> > scorePerThread(maxThreads, std::vector<double>(G.upperNodeIdBound()));
	DEBUG("score per thread size: ", scorePerThread.size());

	#pragma omp parallel for
	for (count i = 1; i <= r; i++) {
		count thread = omp_get_thread_num();
		DEBUG("sample ", i);
		// if (i >= 1000) throw std::runtime_error("too many iterations");
		// DEBUG
		// sample random node pair
		node u, v;
		u = Sampling::randomNode(G);
		do {
			v = Sampling::randomNode(G);
		} while (v == u);

		// runs faster for unweighted graphs
		std::unique_ptr<SSSP> sssp;
		if (G.isWeighted()) {
			sssp.reset(new Dijkstra(G, u));
		} else {
			sssp.reset(new BFS(G, u));
		}
		DEBUG("running shortest path algorithm for node ", u);
<<<<<<< HEAD
		sssp->run(v);
		DEBUG("finished running shortest path algorithm for node ", u);
=======
		sssp->run(v); // TODO: this can be optimized by stopping the search once the target node has been reached
>>>>>>> 83b991f4
		if (sssp->numberOfPaths(v) > 0) { // at least one path between {u, v} exists
			DEBUG("updating estimate for path ", u, " <-> ", v);
			// random path sampling and estimation update
			// node s = v;
			node t = v;
			while (t != u)  {
				// sample z in P_u(t) with probability sigma_uz / sigma_us
				std::vector<std::pair<node, double> > choices;
				INFO("scanning the stored predecessors");
				for (node z : sssp->getPredecessors(t)) {
					choices.emplace_back(z, sssp->numberOfPaths(z) / (double) sssp->numberOfPaths(t)); 	// sigma_uz / sigma_us
				}
				node z = Aux::Random::weightedChoice(choices);
				assert (z <= G.upperNodeIdBound());
				if (z != u) {
					scorePerThread[thread][z] += 1 / (double) r;
				}
				// s = t;
				t = z;
			}
		}
	}

	INFO("adding thread-local scores");
	// add up all thread-local values
	for (auto local : scorePerThread) {
		G.parallelForNodes([&](node v){
			scoreData[v] += local[v];
		});
	}

}


count ApproxBetweenness::numberOfSamples() {
	INFO("Estimated number of samples", r);
	return r;
}


} /* namespace NetworKit */<|MERGE_RESOLUTION|>--- conflicted
+++ resolved
@@ -77,12 +77,7 @@
 			sssp.reset(new BFS(G, u));
 		}
 		DEBUG("running shortest path algorithm for node ", u);
-<<<<<<< HEAD
-		sssp->run(v);
-		DEBUG("finished running shortest path algorithm for node ", u);
-=======
-		sssp->run(v); // TODO: this can be optimized by stopping the search once the target node has been reached
->>>>>>> 83b991f4
+		sssp->run(v); 
 		if (sssp->numberOfPaths(v) > 0) { // at least one path between {u, v} exists
 			DEBUG("updating estimate for path ", u, " <-> ", v);
 			// random path sampling and estimation update
