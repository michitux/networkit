--- conflicted
+++ resolved
@@ -28,14 +28,10 @@
 }
 
 
-<<<<<<< HEAD
 void DynApproxBetweenness::runImpl() {
-=======
-void DynApproxBetweenness::run() {
     if (G.isDirected()) {
         throw std::runtime_error("Invalid argument: G must be undirected.");
     }
->>>>>>> b90cc55e
     scoreData.clear();
     scoreData.resize(G.upperNodeIdBound());
     u.clear();
@@ -103,7 +99,7 @@
 
                     });
                 }
-                INFO("Node considered: ", t);
+               	INFO("Node considered: ", t);
                 INFO("Source considered: ", u[i]);
                 assert (choices.size() > 0);
                 node z = Aux::Random::weightedChoice(choices);
