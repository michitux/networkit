--- conflicted
+++ resolved
@@ -28,14 +28,7 @@
 }
 
 
-<<<<<<< HEAD
 void DynBetweenness::runImpl() {
-=======
-void DynBetweenness::run() {
-/*    if (G.isDirected()) {
-        throw std::runtime_error("Invalid argument: G must be undirected.");
-    }*/
->>>>>>> b90cc55e
     count z = G.upperNodeIdBound();
     scoreData.clear();
     scoreData.resize(z);
@@ -105,7 +98,7 @@
         u_l = e.v;
     }
     G.forNodes([&] (node s){
-        if (!G.isDirected()) {
+	if (!G.isDirected()) {
             if (distances[s][e.u] > distances[s][e.v]){
                 u_l = e.u;
                 u_h = e.v;
@@ -168,9 +161,9 @@
                             new_npaths[v] += new_npaths[w];
                             if (storePreds) {
                                 predecessors[s][v].push_back(w);
-                            }
-                        }
-                    });
+			    }
+			}
+		    });
                     G.forNeighborsOf(v, [&] (node w){
                         if (new_dist[w] >= new_dist[v] && touched[w] == 0) {
                             if (new_dist[w] > new_dist[v])
