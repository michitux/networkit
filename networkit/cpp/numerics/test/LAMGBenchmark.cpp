/*
 * LAMGBenchmark.cpp
 *  Adaptation of LaplacianSolverBenchmark by Daniel Hoske
 *  Created on: May 27, 2015
 *      Author: Michael Wegner (michael.wegner@student.kit.edu)
 */

#include "LAMGBenchmark.h"
#include "BenchGraphs.h"

#include <iostream>
#include <fstream>
#include <future>
#include <atomic>
#include <algorithm>
#include <iomanip>

#include "../../components/ConnectedComponents.h"
#include "../../auxiliary/Timer.h"
#include "../../auxiliary/StringTools.h"
#include "../../graph/Graph.h"
#include "../../io/METISGraphReader.h"
#include "../../io/MatrixMarketReader.h"
#include "../GaussSeidelRelaxation.h"
#include "../LAMG/Lamg.h"

using namespace std;

namespace NetworKit {

enum SmootherType {
	GAUSS_SEIDEL
};

/** Maximum solve time */
constexpr int MAX_CONVERGENCE_TIME = 10 * 60 * 1000;

/** Floating point epsilon to use in comparisons. */
constexpr double EPSILON = 1e-9;

struct Benchmark {
	string name;

	// LAMG settings
	count setupTries;
	count solveTriesPerSetup;
	double residual;
	SmootherType smootherType;

	vector<Instance> instances;
};

const vector<Benchmark> BENCHS = { // available benchmarks for different graph types
	{ // 0
		"Grids",
		10,
		5,
		1e-6,
		GAUSS_SEIDEL,
		GRIDS
	},
	{ // 1
		"Barabasi",
		10,
		5,
		1e-6,
		GAUSS_SEIDEL,
		BARABASI
	},
	{ // 2
		"Laplace",
		10,
		5,
		1e-6,
		GAUSS_SEIDEL,
		LAPLACE
	},
	{ // 3
		"Dimacs Numerics",
		10,
		5,
		1e-6,
		GAUSS_SEIDEL,
		DIMACS_NUMERICS
	},
	{ // 4
		"Dimacs Sparse",
		10,
		5,
		1e-6,
		GAUSS_SEIDEL,
		DIMACS_SPARSE
	},
	{ // 5
                "Dimacs Citation",
                10,
                5,
                1e-6,
                GAUSS_SEIDEL,
                DIMACS_CITATION
        },
	{ // 6
		"Dimacs Clustering",
		10,
		5,
		1e-6,
		GAUSS_SEIDEL,
		DIMACS_CLUSTERING
	},
	{ // 7
		"Dimacs Street",
		10,
		5,
		1e-6,
		GAUSS_SEIDEL,
		DIMACS_STREET_NETWORKS
	},
	{ // 8
		"Facebook100",
		10,
		5,
		1e-6,
		GAUSS_SEIDEL,
		FACEBOOK100
	},
	{ // 9
		"Walshaw",
		10,
		5,
		1e-6,
		GAUSS_SEIDEL,
		WALSHAW
	},
	{ // 10
		"Snap",
		10,
		5,
		1e-6,
		GAUSS_SEIDEL,
		SNAP
	}
};

Vector randZeroSum(const Graph& G, size_t seed) {
	mt19937 rand(seed);
	auto rand_value = uniform_real_distribution<double>(-1.0, 1.0);
	ConnectedComponents con(G);
	count n = G.numberOfNodes();
	con.run();
	Partition comps = con.getPartition();
	/* Fill each component randomly such that its sum is 0 */
	Vector b(n, 0.0);

	for (int id : comps.getSubsetIds()) {
		auto indexes = comps.getMembers(id);
		assert(!indexes.empty());
		double sum = 0.0;
		for (auto entry : indexes) {
			b[entry] = rand_value(rand);
			sum += b[entry];
		}
		b[*indexes.begin()] -= sum;
	}

	return b;
}

Vector randVector(count dimension) {
	Vector randVector(dimension);
	for (index i = 0; i < dimension; ++i) {
		randVector[i] = 2.0 * Aux::Random::probability() - 1.0;
	}

	// introduce bias
	for (index i = 0; i < dimension; ++i) {
		randVector[i] = randVector[i] * randVector[i];
	}

	return randVector;
}

Graph sddToLaplacian(const CSRMatrix& A) {
  assert(CSRMatrix::isSDD(A));
  count n = A.numberOfColumns();

  /* Compute row sum and excess */
  vector<double> abs_row_sum(n);
  A.parallelForNonZeroElementsInRowOrder([&] (node i, node j, double value) {
    if (i != j) {
      abs_row_sum[i] += abs(value);
    }
  });

  vector<double> excess(n);
#pragma omp parallel for
  for (index i = 0; i < n; ++i) {
     excess[i] = A(i, i) - abs_row_sum[i];
  }

  /* Set lower and upper diagonal elements */
  Graph G(2*n, true);
  for (index i = 0; i < n; ++i) {
    G.addEdge(i, i + n, excess[i]/2);
  }

  /* Distribute original entries of A into the 2 times larger graph G */
  A.forNonZeroElementsInRowOrder([&] (node i, node j, double value) {
    if (i < j) {
      /* Off-diagonals */
      if (value < 0) {
        G.addEdge(i,     j,     -value);
        G.addEdge(i + n, j + n, -value);
      } else {
        G.addEdge(i + n,     j, value);
        G.addEdge(    i, j + n, value);
      }
    }
  });

  return G;
}

Graph readGraph(Instance& instance) {
	using namespace Aux::StringTools;
	if (ends_with(instance.path, ".graph") || ends_with(instance.path, ".metis")) {
		METISGraphReader reader;
		Graph G = reader.read(instance.path);
		if (instance.type == MATRIX) {
			CSRMatrix A = CSRMatrix::adjacencyMatrix(G);
			if (CSRMatrix::isLaplacian(A)) {
				instance.type = LAPLACIAN;
			} else if (CSRMatrix::isSDD(A)) {
				instance.type = SDD;
			} else {
				INFO(instance.path, " is unknown");
				instance.type = UNKNOWN;
			}
		}

		return G;
	} else if (ends_with(instance.path, ".mtx")) {
		MatrixMarketReader reader;
		INFO("reading ", instance.path);
		CSRMatrix M = reader.read(instance.path);
		INFO("done");
		if (CSRMatrix::isLaplacian(M)) {
			instance.type = LAPLACIAN;
		} else if (CSRMatrix::isSDD(M)) {
			instance.type = SDD;
		} else {
			instance.type = UNKNOWN;
		}

		return CSRMatrix::matrixToGraph(M);
	} else {
		throw std::runtime_error("unknown graph format " + instance.path);
	}
}

void writeVector(const Vector &vector, const string &filename) {
	ofstream outStream;
	outStream.precision(16);
	outStream.open(filename);
	for (index i = 0; i < vector.getDimension() - 1; ++i) {
		outStream << vector[i] << ", ";
	}
	outStream << vector[vector.getDimension()-1];
	outStream.close();
}

bool readVector(Vector &v, const string &filename) {
	ifstream inStream;
	inStream.precision(16);
	inStream.open(filename);

	string data;
	if (inStream.good()) {
		getline(inStream, data);
		inStream.close();
		vector<string> elements = Aux::StringTools::split(data, ',');
		if (v.getDimension() == elements.size()) {
			for (index i = 0; i < elements.size(); ++i) {
				v[i] = stod(elements[i]);
			}

			return true;
		}
	}

	return false;
}

void writeProblemVectors(const Vector &b, const Vector &x, const string &graphFilepath) {
	string filepath = graphFilepath.substr(0, graphFilepath.find_last_of("."));
	stringstream ss;
	ss << filepath << "_x";
	writeVector(x, ss.str());

	ss.str("");
	ss << filepath << "_b";
	writeVector(b, ss.str());
}

bool readProblemVectors(Vector &b, Vector &x, const string &graphFilepath) {
	string filepath = graphFilepath.substr(0, graphFilepath.find_last_of("."));
	stringstream ss;
	ss << filepath << "_x";
	if (readVector(x, ss.str())) {
		ss.str("");
		ss << filepath << "_b";
		return readVector(b, ss.str());
	}

	return false;
}

void writeBenchmarkResults(string texContent, string filename) {
	ofstream output;
	output.open(filename);
	output << texContent;
	output.close();
}

template <typename T>
string numprint(T val, bool scientific = false) {
	stringstream ss;
	ss << setprecision(16);
	if (scientific)	ss.setf(std::ios_base::scientific, std::ios_base::floatfield);
	ss << "\\numprint{" << val << "}";
	return ss.str();
}

string printLatexDocumentHeader() {
	stringstream header;
	header << "\\documentclass[11pt,a4paper]{article} \n" <<
					"\\usepackage{tabularx} \n" <<
					"\\usepackage{numprint} \n" <<
					"\\usepackage[margin=1in]{geometry} \n\n" <<
					"\\begin{document} \n\n" <<
					"\\nprounddigits{2}\n";

	time_t time_cur = std::time(nullptr);
	tm* time_local = localtime(&time_cur); // not reentrant
	char time_str[80];
	strftime(&time_str[0], sizeof(time_str), "%Y-%m-%d %H:%M:%S", time_local);

	header << "\\section*{Benchmark " << Aux::toStringF("%s", time_str) << "}";

	return header.str();
}

string printLatexDocumentFooter() {
	string footer = "\\end{document}";
	return footer;
}


string printBenchHeader(const Benchmark &bench) {
	stringstream ss;
	ss << "\\begin{table}[h] \n";
	ss << "\\begin{tabularx}{\\textwidth}{l r r r r r r} \n";
	ss << "Graph & size & nonzeros & setup & solve & iterations & residual \\\\ \\hline \n";

	return ss.str();
}

string printBenchFooter(const Benchmark &bench) {
	stringstream ss;
	ss << "\\end{tabularx} \n";
	ss << "\\caption{" << bench.instances[0].path.substr(0, bench.instances[0].path.find_last_of("/")) << "} \n";
	ss << "\\end{table} \n";

	return ss.str();
}

string printTableRow(const vector<LAMGSolverStatus> &solverStati, double avgSetupTime, double avgSolveTime) {
	stringstream ss;
	ss.precision(16);

	count numConverged = 0;
	double numIters = 0;
	double finalResidual = 0.0;
	for (LAMGSolverStatus status : solverStati) {
		numConverged += status.converged;
		numIters += status.numIters;
		finalResidual += status.residual;
	}

	ss << numprint(avgSetupTime) << " & " << numprint(avgSolveTime) << " & " << numprint(numIters / (double) solverStati.size()) << " & " << numprint(finalResidual / (double) solverStati.size(), true) << " \\\\ \n";

	return ss.str();
}

string printTableRow(const SolverStatus &status, double avgSetupTime, double avgSolveTime) {
	stringstream ss;
	ss.precision(16);

	double numIters = status.numIters;
	double finalResidual = status.residual;

	ss << numprint(avgSetupTime) << " & " << numprint(avgSolveTime) << " & " << numprint(numIters) << " & " << numprint(finalResidual, true) << " \\\\ \n";

	return ss.str();
}

void outputPlotData(const LAMGSolverStatus &status, const string &filename) {
	ofstream output;
	output.open(filename);
	output << setprecision(16);
	std::vector<double> residualHistory = status.residualHistory;
	for (index i = 0; i < residualHistory.size(); ++i) {
		output << i << "\t" << residualHistory[i] << endl;
	}

	output.close();
}


string benchmark(const CSRMatrix &matrix, const Vector &initialX, const Vector &b, const string &graphPath, count numSetups, count numSolvesPerSetup, const Smoother &smoother, double desiredResidual, bool isConnected) {
	Aux::Timer tSetup;
	Aux::Timer tSolve;

	count setupTime = 0;
	count solveTime = 0;

	Lamg lamg(desiredResidual);
	SolverStatus status;
	for (index i = 0; i < numSetups; ++i) {
		tSetup.start();
<<<<<<< HEAD
		setup.setup(matrix, hierarchy);
		SolverLamg solver(hierarchy, smoother);
=======
			if (isConnected) {
				lamg.setupConnected(matrix);
			} else {
				lamg.setup(matrix);
			}
>>>>>>> 970eda88
		tSetup.stop();
		setupTime += tSetup.elapsedMilliseconds();

		for (index j = 0; j < numSolvesPerSetup; ++j) {
			Vector x = initialX;
			tSolve.start();
				status = lamg.solve(b, x, MAX_CONVERGENCE_TIME);
			tSolve.stop();
			solveTime += tSolve.elapsedMilliseconds();
		}
	}

	double avgSetupTime = (double) setupTime / (double) numSetups;
	double avgSolveTime = (double) solveTime / (double) (numSetups*numSolvesPerSetup);

	stringstream ss;
	ss << graphPath.substr(0, graphPath.find_last_of(".")) << ".plot";
	//outputPlotData(solverStati[0], ss.str());

	return printTableRow(status, avgSetupTime, avgSolveTime);
}

string benchmark(Benchmark &bench) {
	string output = "";
	output += printBenchHeader(bench);

	Smoother *smoother;
	switch(bench.smootherType) {
		case GAUSS_SEIDEL:
			smoother = new GaussSeidelRelaxation();
			break;
		default:
			smoother = new GaussSeidelRelaxation();
			break;
	}

	stringstream ss;
	for (index i = 0; i < bench.instances.size(); ++i) {
		Graph G = readGraph(bench.instances[i]);
		CSRMatrix L;
		switch(bench.instances[i].type) {
			case LAPLACIAN:
				L = CSRMatrix::adjacencyMatrix(G);
				break;
			case SDD:
				L = CSRMatrix::adjacencyMatrix(sddToLaplacian(CSRMatrix::adjacencyMatrix(G)));
				break;
			case NETWORK:
				L = CSRMatrix::graphLaplacian(G);
				break;
			default:
				INFO(bench.instances[i].path, " is unknown matrix. Will not solve this!");
				continue;
		}

		string path = bench.instances[i].path;
		G.setName(path);

		Vector b(L.numberOfRows());
		Vector x(L.numberOfColumns());

		if (!readProblemVectors(b, x, G.getName())) { // create new problem vectors if not present
			b = randZeroSum(CSRMatrix::matrixToGraph(L), 12345);
			x = randVector(L.numberOfColumns());
			writeProblemVectors(b, x, G.getName());
		}

		string graphFile = G.getName().substr(path.find_last_of("/") + 1, path.length());
		output += graphFile.substr(0, graphFile.find_last_of("."));
		ss << " & " << L.numberOfRows() << " x " << L.numberOfColumns() << " & ";
		ss << L.nnz() << " & ";
		output += ss.str();

		INFO(graphFile);

		output += benchmark(L, x, b, G.getName(), bench.setupTries, bench.solveTriesPerSetup, *smoother, bench.residual, bench.instances[i].isConnected);
		ss.str("");
	}

	output += printBenchFooter(bench);
	delete smoother;

	return output;
}

TEST_F(LAMGBenchmark, bench) {
	string texContent = printLatexDocumentHeader();
	stringstream ss;

	Benchmark bench = BENCHS[9]; // snap
	texContent += benchmark(bench);
	ss << bench.name;

	texContent += printLatexDocumentFooter();

	ss << ".tex";
	string filename = "benchmark_" + ss.str();

	writeBenchmarkResults(texContent, filename);
}

} /* namespace NetworKit */<|MERGE_RESOLUTION|>--- conflicted
+++ resolved
@@ -427,16 +427,11 @@
 	SolverStatus status;
 	for (index i = 0; i < numSetups; ++i) {
 		tSetup.start();
-<<<<<<< HEAD
-		setup.setup(matrix, hierarchy);
-		SolverLamg solver(hierarchy, smoother);
-=======
-			if (isConnected) {
-				lamg.setupConnected(matrix);
-			} else {
-				lamg.setup(matrix);
-			}
->>>>>>> 970eda88
+		if (isConnected) {
+			lamg.setupConnected(matrix);
+		} else {
+			lamg.setup(matrix);
+		}
 		tSetup.stop();
 		setupTime += tSetup.elapsedMilliseconds();
 
