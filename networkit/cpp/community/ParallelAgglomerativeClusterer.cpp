/*
 * ParallelAgglomerativeClusterer.cpp
 *
 *  Created on: 30.10.2012
 *      Author: Christian Staudt (christian.staudt@kit.edu),
 *      		Henning Meyerhenke (henning.meyerhenke@kit.edu)
 */

#include "ParallelAgglomerativeClusterer.h"
#include "../scoring/ModularityScoring.h"
#include "../matching/PathGrowingMatcher.h"
#include "../coarsening/MatchingContracter.h"
#include "../coarsening/ClusteringProjector.h"

namespace NetworKit {
ParallelAgglomerativeClusterer::ParallelAgglomerativeClusterer(const Graph& G) : CommunityDetectionAlgorithm(G) {};

<<<<<<< HEAD
void ParallelAgglomerativeClusterer::runImpl() {
=======
void ParallelAgglomerativeClusterer::run() {

	count MIN_NUM_COMMUNITIES = 2;
	double REL_REPEAT_THRSH = 5e-3; ///< threshold for minimum number of matching edges relative to number of vertices to proceed agglomeration


>>>>>>> f7ac27cb
	// copy graph because we make changes due to merges
	Graph Gcopy(G.numberOfNodes(), true); // make weighted copy
	G.forEdges([&](node u, node v, edgeweight w){
		Gcopy.addEdge(u, v, w);
	});

	std::vector<std::vector<node> > mapHierarchy;

	bool repeat = true;
	do {
		// prepare attributes for scoring
		// FIXME: update to new edge attribute system
		//int attrId = Gcopy.addEdgeAttribute_double(0.0);
		int attrId = 0;

		// perform scoring
		TRACE("before scoring graph of size " , Gcopy.numberOfNodes());
		ModularityScoring<double> modScoring(Gcopy);
		modScoring.scoreEdges(attrId);

		// FIXME: so far only sequential
		// compute matching
		PathGrowingMatcher parMatcher;
		Matching M = parMatcher.run(Gcopy);

		// contract graph according to matching, TODO: (and star-like structures)
		MatchingContracter matchingContracter;
		auto GandMap = matchingContracter.run(Gcopy, M);

		// determine if it makes sense to proceed
		count n = Gcopy.numberOfNodes();
		count cn = GandMap.first.numberOfNodes();
		count diff = n - cn;
		repeat = ((diff > 0) &&
				(cn >= MIN_NUM_COMMUNITIES) &&
				((double) diff / (double) n > REL_REPEAT_THRSH)
				); // TODO: last condition: no community becomes too big

		// prepare next iteration if there is one
		if (repeat) {
			Gcopy = GandMap.first;
			mapHierarchy.push_back(GandMap.second);
			TRACE("Repeat agglomeration with graph of size " , Gcopy.numberOfNodes());
		}
	} while (repeat);

	// vertices of coarsest graph are the clusters
	count cn = Gcopy.numberOfNodes();
	Partition zetaCoarse(cn);
	zetaCoarse.allToSingletons();

	// project clustering back to finest graph
	ClusteringProjector projector;
	Partition zeta = projector.projectBackToFinest(zetaCoarse, mapHierarchy,
			G);
	result = std::move(zeta);
	hasRun = true;
}

std::string ParallelAgglomerativeClusterer::toString() const {
	std::stringstream strm;
	strm << "ParallelAgglomerativeClusterer";
	return strm.str();
}

} /* namespace NetworKit */<|MERGE_RESOLUTION|>--- conflicted
+++ resolved
@@ -15,16 +15,11 @@
 namespace NetworKit {
 ParallelAgglomerativeClusterer::ParallelAgglomerativeClusterer(const Graph& G) : CommunityDetectionAlgorithm(G) {};
 
-<<<<<<< HEAD
 void ParallelAgglomerativeClusterer::runImpl() {
-=======
-void ParallelAgglomerativeClusterer::run() {
 
 	count MIN_NUM_COMMUNITIES = 2;
 	double REL_REPEAT_THRSH = 5e-3; ///< threshold for minimum number of matching edges relative to number of vertices to proceed agglomeration
 
-
->>>>>>> f7ac27cb
 	// copy graph because we make changes due to merges
 	Graph Gcopy(G.numberOfNodes(), true); // make weighted copy
 	G.forEdges([&](node u, node v, edgeweight w){
