/*
 * CoarseningGTest.cpp
 *
 *  Created on: 20.12.2012
 *      Author: Christian Staudt (christian.staudt@kit.edu)
 */

#ifndef NOGTEST

#include "CoarseningGTest.h"

#include "../../auxiliary/Log.h"
#include "../../graph/GraphGenerator.h"
#include "../../community/ClusteringGenerator.h"
#include "../../coarsening/ClusteringProjector.h"
#include "../../community/GraphClusteringTools.h"
#include "../../generators/ErdosRenyiGenerator.h"
#include "../../coarsening/ParallelPartitionCoarsening.h"
#include "../../io/METISGraphReader.h"

namespace NetworKit {

TEST_F(CoarseningGTest, testClusteringProjectorWithOneClustering) {
	GraphGenerator graphGen;
	int64_t n = 100;
	Graph G0 = graphGen.makeErdosRenyiGraph(n, 0.5);

	// get 1-clustering of G0
	ClusteringGenerator clusteringGen;
	Partition zeta0 = clusteringGen.makeOneClustering(G0);

	// contract G0 according to 1-clusterings
	ParallelPartitionCoarsening contract(false);
	auto con = contract.run(G0, zeta0);
	std::vector<std::vector<node> > maps;
	Graph G1 = con.first;
	maps.push_back(con.second);

	Partition zeta1 = clusteringGen.makeOneClustering(G1);

	ClusteringProjector project;
	Partition zetaBack = project.projectBackToFinest(zeta1, maps, G0);

	EXPECT_TRUE(GraphClusteringTools::equalClusterings(zeta0, zetaBack, G0)) << "zeta^{1->0} and zeta^{0} should be identical";
}


TEST_F(CoarseningGTest, testClusteringProjectorWithSingletonClustering) {
	GraphGenerator graphGen;
	int64_t n = 100;
	Graph G0 = graphGen.makeErdosRenyiGraph(n, 0.5);

	// get 1-clustering of G0
	ClusteringGenerator clusteringGen;
	Partition zeta0 = clusteringGen.makeSingletonClustering(G0);

	// contract G0 according to 1-clusterings
	ParallelPartitionCoarsening contract(false);
	auto con = contract.run(G0, zeta0);
	std::vector<std::vector<node> > maps;
	Graph G1 = con.first;
	maps.push_back(con.second);

	Partition zeta1 = clusteringGen.makeSingletonClustering(G1);

	ClusteringProjector project;
	Partition zetaBack = project.projectBackToFinest(zeta1, maps, G0);

	EXPECT_TRUE(GraphClusteringTools::equalClusterings(zeta0, zetaBack, G0)) << "zeta^{1->0} and zeta^{0} should be identical";
}


TEST_F(CoarseningGTest, testParallelPartitionCoarseningOnErdosRenyi) {
	count n = 100;

	ErdosRenyiGenerator ERGen(n, 0.5);
	Graph G = ERGen.generate();

	ClusteringGenerator clusteringGen;
	Partition singleton = clusteringGen.makeSingletonClustering(G);


	DEBUG("coarsening on singleton partition");
	ParallelPartitionCoarsening coarsening(false);
	auto conSingletonPair = coarsening.run(G, singleton);
	Graph Gcon = conSingletonPair.first;

	assert (Gcon.checkConsistency());

	EXPECT_EQ(G.numberOfNodes(), Gcon.numberOfNodes())
			<< "graph contracted according to singleton clustering should have the same number of nodes as original";
	EXPECT_EQ(G.numberOfEdges(), Gcon.numberOfEdges())
			<< "graph contracted according to singletons clustering should have the same number of nodes as original";


	DEBUG("coarsening on random partition");
	count k = 2; // number of clusters in random clustering
	Partition random = clusteringGen.makeRandomClustering(G, k);
	auto conRandPair = coarsening.run(G, random);
	Graph GconRand = conRandPair.first;

	EXPECT_EQ(k, GconRand.numberOfNodes())
			<< "graph contracted according to random clustering should have the same number of nodes as there are clusters.";
	EXPECT_EQ(k + 1, GconRand.numberOfEdges()) << "graph contracted according to random clustering should have k+1 clusters";
}

TEST_F(CoarseningGTest, testParallelPartitionCoarseningOnErdosRenyiWithGraphBuilder) {
	count n = 100;

	ErdosRenyiGenerator ERGen(n, 0.5);
	Graph G = ERGen.generate();

	ClusteringGenerator clusteringGen;
	Partition singleton = clusteringGen.makeSingletonClustering(G);


	DEBUG("coarsening on singleton partition");
	ParallelPartitionCoarsening coarsening(true); // use graph builder
	auto conSingletonPair = coarsening.run(G, singleton);
	Graph Gcon = conSingletonPair.first;

	assert (Gcon.checkConsistency());

	EXPECT_EQ(G.numberOfNodes(), Gcon.numberOfNodes())
			<< "graph contracted according to singleton clustering should have the same number of nodes as original";
	EXPECT_EQ(G.numberOfEdges(), Gcon.numberOfEdges())
			<< "graph contracted according to singletons clustering should have the same number of nodes as original";

	DEBUG("coarsening on random partition");
	count k = 2; // number of clusters in random clustering
	Partition random = clusteringGen.makeRandomClustering(G, k);
	auto conRandPair = coarsening.run(G, random);
	Graph GconRand = conRandPair.first;

	EXPECT_EQ(k, GconRand.numberOfNodes())
			<< "graph contracted according to random clustering should have the same number of nodes as there are clusters.";
	EXPECT_EQ(k + 1, GconRand.numberOfEdges()) << "graph contracted according to random clustering should have k+1 clusters";
}

TEST_F(CoarseningGTest, testParallelPartitionCoarseningOnRealGraph) {
	METISGraphReader reader;
	Graph G = reader.read("input/celegans_metabolic.graph");

	ClusteringGenerator clusteringGen;
	count k = 10; // number of clusters in random clustering
	Partition random = clusteringGen.makeRandomClustering(G, k);

	ParallelPartitionCoarsening parCoarsening;
	auto parResult = parCoarsening.run(G, random);

	ParallelPartitionCoarsening seqCoarsening(false);
	auto seqResult = seqCoarsening.run(G, random);

	Graph Gpar = parResult.first;
	EXPECT_EQ(k, Gpar.numberOfNodes());

	Graph Gseq = seqResult.first;
	EXPECT_EQ(k, Gseq.numberOfNodes());

	EXPECT_EQ(Gseq.numberOfEdges(), Gpar.numberOfEdges()) << "sequential and parallel coarsening should produce the same number of edges";

	Gseq.forNodes([&](node u) {
		EXPECT_EQ(Gseq.degree(u), Gpar.degree(u)) << "node degrees should be equal for node " << u;
		EXPECT_EQ(Gseq.weightedDegree(u), Gpar.weightedDegree(u)) << "Weighted degrees should be equald for node " << u;
		EXPECT_EQ(parResult.second[u], seqResult.second[u]) << "mapping is equal";
	});

}

TEST_F(CoarseningGTest, testParallelPartitionCoarseningOnRealGraphWithGraphBuilder) {
	METISGraphReader reader;
	Graph G = reader.read("input/celegans_metabolic.graph");

	ClusteringGenerator clusteringGen;
	count k = 10; // number of clusters in random clustering
	Partition random = clusteringGen.makeRandomClustering(G, k);

<<<<<<< HEAD
	ParallelPartitionCoarsening parCoarsening(true);
	auto parResult = parCoarsening.run(G, random);
	Graph Gpar = parResult.first;
	EXPECT_EQ(k, Gpar.numberOfNodes());

	ParallelPartitionCoarsening seqCoarsening(false);
	auto seqResult = seqCoarsening.run(G, random);
	Graph Gseq = seqResult.first;
	EXPECT_EQ(k, Gseq.numberOfNodes());
=======
	ParallelPartitionCoarsening parCoarsening(G, random, true);
	parCoarsening.run();
	Graph Gpar = parCoarsening.getCoarseGraph();
	EXPECT_EQ(random.numberOfSubsets(), Gpar.numberOfNodes());

	ParallelPartitionCoarsening seqCoarsening(G, random, false);
	seqCoarsening.run();
	Graph Gseq = seqCoarsening.getCoarseGraph();
	EXPECT_EQ(random.numberOfSubsets(), Gseq.numberOfNodes());
>>>>>>> f3c1ccd5

	EXPECT_EQ(Gseq.numberOfEdges(), Gpar.numberOfEdges()) << "sequential and parallel coarsening should produce the same number of edges";

	Gseq.forNodes([&](node u) {
		EXPECT_EQ(Gseq.degree(u), Gpar.degree(u)) << "node degrees should be equal for node " << u;
		EXPECT_EQ(Gseq.weightedDegree(u), Gpar.weightedDegree(u)) << "Weighted degrees should be equal for node " << u;
		EXPECT_EQ(parResult.second[u], seqResult.second[u]) << "mapping is equal";
	});
}

TEST_F(CoarseningGTest, testParallelPartitionCoarseningOnRealGraphWithGraphBuilderAndLoops) {
	METISGraphReader reader;
	Graph G = reader.read("input/celegans_metabolic.graph");
	G.addEdge(0, 0);

	ClusteringGenerator clusteringGen;
	count k = 10; // number of clusters in random clustering
	Partition random = clusteringGen.makeRandomClustering(G, k);

<<<<<<< HEAD
	ParallelPartitionCoarsening parCoarsening(true);
	auto parResult = parCoarsening.run(G, random);
	Graph Gpar = parResult.first;
	EXPECT_EQ(k, Gpar.numberOfNodes());

	ParallelPartitionCoarsening seqCoarsening(false);
	auto seqResult = seqCoarsening.run(G, random);
	Graph Gseq = seqResult.first;
	EXPECT_EQ(k, Gseq.numberOfNodes());
=======
	ParallelPartitionCoarsening parCoarsening(G, random, true);
	parCoarsening.run();
	Graph Gpar = parCoarsening.getCoarseGraph();
	EXPECT_EQ(random.numberOfSubsets(), Gpar.numberOfNodes());

	ParallelPartitionCoarsening seqCoarsening(G, random, false);
	seqCoarsening.run();
	Graph Gseq = seqCoarsening.getCoarseGraph();
	EXPECT_EQ(random.numberOfSubsets(), Gseq.numberOfNodes());
>>>>>>> f3c1ccd5

	EXPECT_EQ(Gseq.numberOfEdges(), Gpar.numberOfEdges()) << "sequential and parallel coarsening should produce the same number of edges";

	Gseq.forNodes([&](node u) {
		EXPECT_EQ(Gseq.degree(u), Gpar.degree(u)) << "node degrees should be equal for node " << u;
		EXPECT_EQ(Gseq.weightedDegree(u), Gpar.weightedDegree(u)) << "Weighted degrees should be equal for node " << u;
		EXPECT_EQ(parResult.second[u], seqResult.second[u]) << "mapping is equal";
	});
}

} /* namespace NetworKit */

#endif /*NOGTEST */<|MERGE_RESOLUTION|>--- conflicted
+++ resolved
@@ -10,7 +10,6 @@
 #include "CoarseningGTest.h"
 
 #include "../../auxiliary/Log.h"
-#include "../../graph/GraphGenerator.h"
 #include "../../community/ClusteringGenerator.h"
 #include "../../coarsening/ClusteringProjector.h"
 #include "../../community/GraphClusteringTools.h"
@@ -21,20 +20,19 @@
 namespace NetworKit {
 
 TEST_F(CoarseningGTest, testClusteringProjectorWithOneClustering) {
-	GraphGenerator graphGen;
-	int64_t n = 100;
-	Graph G0 = graphGen.makeErdosRenyiGraph(n, 0.5);
+	ErdosRenyiGenerator gen(100, 0.5);
+	Graph G0 = gen.generate();
 
 	// get 1-clustering of G0
 	ClusteringGenerator clusteringGen;
 	Partition zeta0 = clusteringGen.makeOneClustering(G0);
 
 	// contract G0 according to 1-clusterings
-	ParallelPartitionCoarsening contract(false);
-	auto con = contract.run(G0, zeta0);
+	ParallelPartitionCoarsening contract(G0,zeta0);
+	contract.run();
 	std::vector<std::vector<node> > maps;
-	Graph G1 = con.first;
-	maps.push_back(con.second);
+	Graph G1 = contract.getCoarseGraph();
+	maps.push_back(contract.getNodeMapping());
 
 	Partition zeta1 = clusteringGen.makeOneClustering(G1);
 
@@ -46,20 +44,19 @@
 
 
 TEST_F(CoarseningGTest, testClusteringProjectorWithSingletonClustering) {
-	GraphGenerator graphGen;
-	int64_t n = 100;
-	Graph G0 = graphGen.makeErdosRenyiGraph(n, 0.5);
+	ErdosRenyiGenerator gen(100, 0.5);
+	Graph G0 = gen.generate();
 
 	// get 1-clustering of G0
 	ClusteringGenerator clusteringGen;
 	Partition zeta0 = clusteringGen.makeSingletonClustering(G0);
 
 	// contract G0 according to 1-clusterings
-	ParallelPartitionCoarsening contract(false);
-	auto con = contract.run(G0, zeta0);
+	ParallelPartitionCoarsening contract(G0, zeta0);
+	contract.run();
 	std::vector<std::vector<node> > maps;
-	Graph G1 = con.first;
-	maps.push_back(con.second);
+	Graph G1 = contract.getCoarseGraph();
+	maps.push_back(contract.getNodeMapping());
 
 	Partition zeta1 = clusteringGen.makeSingletonClustering(G1);
 
@@ -81,9 +78,9 @@
 
 
 	DEBUG("coarsening on singleton partition");
-	ParallelPartitionCoarsening coarsening(false);
-	auto conSingletonPair = coarsening.run(G, singleton);
-	Graph Gcon = conSingletonPair.first;
+	ParallelPartitionCoarsening coarsening(G, singleton);
+	coarsening.run();
+	Graph Gcon = coarsening.getCoarseGraph();
 
 	assert (Gcon.checkConsistency());
 
@@ -96,8 +93,9 @@
 	DEBUG("coarsening on random partition");
 	count k = 2; // number of clusters in random clustering
 	Partition random = clusteringGen.makeRandomClustering(G, k);
-	auto conRandPair = coarsening.run(G, random);
-	Graph GconRand = conRandPair.first;
+	ParallelPartitionCoarsening coarsening2(G, random);
+	coarsening2.run();
+	Graph GconRand = coarsening2.getCoarseGraph();
 
 	EXPECT_EQ(k, GconRand.numberOfNodes())
 			<< "graph contracted according to random clustering should have the same number of nodes as there are clusters.";
@@ -115,9 +113,9 @@
 
 
 	DEBUG("coarsening on singleton partition");
-	ParallelPartitionCoarsening coarsening(true); // use graph builder
-	auto conSingletonPair = coarsening.run(G, singleton);
-	Graph Gcon = conSingletonPair.first;
+	ParallelPartitionCoarsening coarsening(G, singleton); // uses graph builder by default
+	coarsening.run();
+	Graph Gcon = coarsening.getCoarseGraph();
 
 	assert (Gcon.checkConsistency());
 
@@ -129,8 +127,9 @@
 	DEBUG("coarsening on random partition");
 	count k = 2; // number of clusters in random clustering
 	Partition random = clusteringGen.makeRandomClustering(G, k);
-	auto conRandPair = coarsening.run(G, random);
-	Graph GconRand = conRandPair.first;
+	ParallelPartitionCoarsening coarsening2(G, random);
+	coarsening2.run();
+	Graph GconRand = coarsening2.getCoarseGraph();
 
 	EXPECT_EQ(k, GconRand.numberOfNodes())
 			<< "graph contracted according to random clustering should have the same number of nodes as there are clusters.";
@@ -145,24 +144,26 @@
 	count k = 10; // number of clusters in random clustering
 	Partition random = clusteringGen.makeRandomClustering(G, k);
 
-	ParallelPartitionCoarsening parCoarsening;
-	auto parResult = parCoarsening.run(G, random);
-
-	ParallelPartitionCoarsening seqCoarsening(false);
-	auto seqResult = seqCoarsening.run(G, random);
-
-	Graph Gpar = parResult.first;
+	ParallelPartitionCoarsening parCoarsening(G, random);
+	parCoarsening.run();
+
+	ParallelPartitionCoarsening seqCoarsening(G, random, false);
+	seqCoarsening.run();
+
+	Graph Gpar = parCoarsening.getCoarseGraph();
 	EXPECT_EQ(k, Gpar.numberOfNodes());
 
-	Graph Gseq = seqResult.first;
+	Graph Gseq = seqCoarsening.getCoarseGraph();
 	EXPECT_EQ(k, Gseq.numberOfNodes());
 
 	EXPECT_EQ(Gseq.numberOfEdges(), Gpar.numberOfEdges()) << "sequential and parallel coarsening should produce the same number of edges";
 
+	auto parMapping = parCoarsening.getNodeMapping();
+	auto seqMapping = seqCoarsening.getNodeMapping();
 	Gseq.forNodes([&](node u) {
 		EXPECT_EQ(Gseq.degree(u), Gpar.degree(u)) << "node degrees should be equal for node " << u;
 		EXPECT_EQ(Gseq.weightedDegree(u), Gpar.weightedDegree(u)) << "Weighted degrees should be equald for node " << u;
-		EXPECT_EQ(parResult.second[u], seqResult.second[u]) << "mapping is equal";
+		EXPECT_EQ(parMapping[u], seqMapping[u]) << "mapping is equal";
 	});
 
 }
@@ -175,17 +176,6 @@
 	count k = 10; // number of clusters in random clustering
 	Partition random = clusteringGen.makeRandomClustering(G, k);
 
-<<<<<<< HEAD
-	ParallelPartitionCoarsening parCoarsening(true);
-	auto parResult = parCoarsening.run(G, random);
-	Graph Gpar = parResult.first;
-	EXPECT_EQ(k, Gpar.numberOfNodes());
-
-	ParallelPartitionCoarsening seqCoarsening(false);
-	auto seqResult = seqCoarsening.run(G, random);
-	Graph Gseq = seqResult.first;
-	EXPECT_EQ(k, Gseq.numberOfNodes());
-=======
 	ParallelPartitionCoarsening parCoarsening(G, random, true);
 	parCoarsening.run();
 	Graph Gpar = parCoarsening.getCoarseGraph();
@@ -195,14 +185,15 @@
 	seqCoarsening.run();
 	Graph Gseq = seqCoarsening.getCoarseGraph();
 	EXPECT_EQ(random.numberOfSubsets(), Gseq.numberOfNodes());
->>>>>>> f3c1ccd5
 
 	EXPECT_EQ(Gseq.numberOfEdges(), Gpar.numberOfEdges()) << "sequential and parallel coarsening should produce the same number of edges";
 
+	auto parMapping = parCoarsening.getNodeMapping();
+	auto seqMapping = seqCoarsening.getNodeMapping();
 	Gseq.forNodes([&](node u) {
 		EXPECT_EQ(Gseq.degree(u), Gpar.degree(u)) << "node degrees should be equal for node " << u;
 		EXPECT_EQ(Gseq.weightedDegree(u), Gpar.weightedDegree(u)) << "Weighted degrees should be equal for node " << u;
-		EXPECT_EQ(parResult.second[u], seqResult.second[u]) << "mapping is equal";
+		EXPECT_EQ(parMapping[u], seqMapping[u]) << "mapping is equal";
 	});
 }
 
@@ -215,17 +206,6 @@
 	count k = 10; // number of clusters in random clustering
 	Partition random = clusteringGen.makeRandomClustering(G, k);
 
-<<<<<<< HEAD
-	ParallelPartitionCoarsening parCoarsening(true);
-	auto parResult = parCoarsening.run(G, random);
-	Graph Gpar = parResult.first;
-	EXPECT_EQ(k, Gpar.numberOfNodes());
-
-	ParallelPartitionCoarsening seqCoarsening(false);
-	auto seqResult = seqCoarsening.run(G, random);
-	Graph Gseq = seqResult.first;
-	EXPECT_EQ(k, Gseq.numberOfNodes());
-=======
 	ParallelPartitionCoarsening parCoarsening(G, random, true);
 	parCoarsening.run();
 	Graph Gpar = parCoarsening.getCoarseGraph();
@@ -235,14 +215,15 @@
 	seqCoarsening.run();
 	Graph Gseq = seqCoarsening.getCoarseGraph();
 	EXPECT_EQ(random.numberOfSubsets(), Gseq.numberOfNodes());
->>>>>>> f3c1ccd5
 
 	EXPECT_EQ(Gseq.numberOfEdges(), Gpar.numberOfEdges()) << "sequential and parallel coarsening should produce the same number of edges";
 
+	auto parMapping = parCoarsening.getNodeMapping();
+	auto seqMapping = seqCoarsening.getNodeMapping();
 	Gseq.forNodes([&](node u) {
 		EXPECT_EQ(Gseq.degree(u), Gpar.degree(u)) << "node degrees should be equal for node " << u;
 		EXPECT_EQ(Gseq.weightedDegree(u), Gpar.weightedDegree(u)) << "Weighted degrees should be equal for node " << u;
-		EXPECT_EQ(parResult.second[u], seqResult.second[u]) << "mapping is equal";
+		EXPECT_EQ(parMapping[u], seqMapping[u]) << "mapping is equal";
 	});
 }
 
