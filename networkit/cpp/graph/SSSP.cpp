/*
 * SSSP.cpp
 *
 *  Created on: 15.04.2014
 *      Author: cls
 */

#include "SSSP.h"
#include "../auxiliary/Log.h"

namespace NetworKit {

<<<<<<< HEAD
SSSP::SSSP(const Graph& G, node s, bool storePaths, bool storeStack) : G(G), sources {s}, storePaths(storePaths), storeStack(storeStack) {
	
}

SSSP::SSSP(const Graph& G, const std::vector<node>& sources) : G(G), sources(sources) {

=======
SSSP::SSSP(const Graph& G, node s, bool storePaths, bool storeStack, node target) : Algorithm(), G(G), source(s), target(target), storePaths(storePaths), storeStack(storeStack) {
>>>>>>> bfac3ebf
}

std::vector<edgeweight> SSSP::getDistances(bool moveOut) {
	return (moveOut)?std::move(distances):distances;
}


std::vector<node> SSSP::getPath(node t, bool forward) const {
	if (! storePaths) {
		throw std::runtime_error("paths have not been stored");
	}
	std::vector<node> path;
	if (previous[t].empty()) { // t is not reachable from source
    //WARN("there is no path from ", source, " to ", t);
    WARN("there is no path from to ", t);
		return path;
	}
	node v = t;
  while (v != sources.front()) {
		path.push_back(v);
		v = previous[v].front();
	}
  path.push_back(sources.front());

	if (forward) {
		std::reverse(path.begin(), path.end());
	}
	return path;
}


std::set<std::vector<node>> SSSP::getPaths(node t, bool forward) const {

	std::set<std::vector<node>> paths;
	if (previous[t].empty()) { // t is not reachable from source
    //WARN("there is no path from ", source, " to ", t);
    WARN("there is no path from to ", t);
		return paths;
	}

	std::function<void (std::vector<node> suffix, node v) > trace = [&](std::vector<node> suffix, node v) {
		// base case
		suffix.push_back(v);
    if (v == sources.front()) {
			paths.insert(suffix);
			return;
		}
		for (node u : previous[v]) {
			trace(suffix, u);
		}
	};

	std::vector<node> emptyPath;
	trace(emptyPath, t);

	if (forward) {
		std::set<std::vector<node>> paths1;
		for (std::vector<node> path : paths) {
			std::reverse(std::begin(path), std::end(path));
			paths1.insert(path);
		}
		return paths1;
	}

	return paths;
}

std::vector<node> SSSP::getCanonicalPredecessors() const {
  std::vector<node> out(G.numberOfNodes(), -1);
  for (node u = 0; u < G.numberOfNodes(); ++u) {
    if (!previous[u].empty()) {
      out[u] = previous[u][0];
    }
  }
  return out;
}

std::vector<node> SSSP::getStack(bool moveOut) {
	if (!storeStack) {
		throw std::runtime_error("stack has not been stored");
	}
	return (moveOut)?std::move(stack):stack;
}

} /* namespace NetworKit */<|MERGE_RESOLUTION|>--- conflicted
+++ resolved
@@ -10,16 +10,7 @@
 
 namespace NetworKit {
 
-<<<<<<< HEAD
-SSSP::SSSP(const Graph& G, node s, bool storePaths, bool storeStack) : G(G), sources {s}, storePaths(storePaths), storeStack(storeStack) {
-	
-}
-
-SSSP::SSSP(const Graph& G, const std::vector<node>& sources) : G(G), sources(sources) {
-
-=======
 SSSP::SSSP(const Graph& G, node s, bool storePaths, bool storeStack, node target) : Algorithm(), G(G), source(s), target(target), storePaths(storePaths), storeStack(storeStack) {
->>>>>>> bfac3ebf
 }
 
 std::vector<edgeweight> SSSP::getDistances(bool moveOut) {
@@ -33,16 +24,15 @@
 	}
 	std::vector<node> path;
 	if (previous[t].empty()) { // t is not reachable from source
-    //WARN("there is no path from ", source, " to ", t);
-    WARN("there is no path from to ", t);
+		WARN("there is no path from ", source, " to ", t);
 		return path;
 	}
 	node v = t;
-  while (v != sources.front()) {
+	while (v != source) {
 		path.push_back(v);
 		v = previous[v].front();
 	}
-  path.push_back(sources.front());
+	path.push_back(source);
 
 	if (forward) {
 		std::reverse(path.begin(), path.end());
@@ -55,15 +45,14 @@
 
 	std::set<std::vector<node>> paths;
 	if (previous[t].empty()) { // t is not reachable from source
-    //WARN("there is no path from ", source, " to ", t);
-    WARN("there is no path from to ", t);
+		WARN("there is no path from ", source, " to ", t);
 		return paths;
 	}
 
 	std::function<void (std::vector<node> suffix, node v) > trace = [&](std::vector<node> suffix, node v) {
 		// base case
 		suffix.push_back(v);
-    if (v == sources.front()) {
+		if (v == source) {
 			paths.insert(suffix);
 			return;
 		}
@@ -87,15 +76,6 @@
 	return paths;
 }
 
-std::vector<node> SSSP::getCanonicalPredecessors() const {
-  std::vector<node> out(G.numberOfNodes(), -1);
-  for (node u = 0; u < G.numberOfNodes(); ++u) {
-    if (!previous[u].empty()) {
-      out[u] = previous[u][0];
-    }
-  }
-  return out;
-}
 
 std::vector<node> SSSP::getStack(bool moveOut) {
 	if (!storeStack) {
