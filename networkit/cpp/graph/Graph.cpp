--- conflicted
+++ resolved
@@ -7,7 +7,6 @@
 
 #include <sstream>
 #include <random>
-#include <unordered_set>
 
 #include "Graph.h"
 #include "GraphBuilder.h"
@@ -915,51 +914,6 @@
 }
 
 bool Graph::checkConsistency() const {
-	//TODO: as of now, only works for undirected graphs
-	std::vector<std::unordered_set<node> > neighborsets(z);
-
-	bool nodeMissing = false;
-	parallelForNodes([&](node u) {
-		if (exists[u]) {
-			forNeighborsOf(u, [&](node v){
-				if (!exists[v]) {
-					nodeMissing = true;
-					WARN("Node ", v, " is missing, but node ", u, " has an edge to it!");
-				} else if (v != u) {
-					neighborsets[u].insert(v);
-				}
-			});
-		}
-	});
-	if (nodeMissing) return false;
-
-	bool edgeMissing = false;
-	forNodes([&](node u) {
-		assert(u < z);
-		std::vector<node> comp = this->directed ? inEdges[u] : outEdges[u];
-		for (node v : comp) {
-			if (v != none && v != u) {
-				auto it = neighborsets[v].find(u);
-				if (it == neighborsets[v].end()) {
-					WARN("Edge from ", u, " to ", v,  ", but not from ", v , " to ", u, "!");
-					edgeMissing = true;
-				} else {
-					neighborsets[v].erase(it);
-				}
-			}
-		}
-	});
-
-	bool nonEmpty = false;
-	forNodes([&](node u) {
-		if (exists[u] && !neighborsets[u].empty()) {
-			WARN("Node ", u, " had unresolved edges.");
-			nonEmpty = true;
-		}
-	});
-	if (nonEmpty) return false;
-	if (edgeMissing) return false;
-
 	// check for multi-edges
 	std::vector<node> lastSeen(z, none);
 	bool noMultiEdges = true;
@@ -968,11 +922,7 @@
 		forNeighborsOf(v, [&](node u) {
 			if (lastSeen[u] == v) {
 				noMultiEdges = false;
-<<<<<<< HEAD
-				WARN("Multiedge found!");
-=======
 				DEBUG("Multiedge found!");
->>>>>>> fcb0740d
 			}
 			lastSeen[u] = v;
 		});
