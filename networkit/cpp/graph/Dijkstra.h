--- conflicted
+++ resolved
@@ -20,40 +20,11 @@
  */
 class Dijkstra : public SSSP {
 
+friend class DynDijkstra;
+friend class DynDijkstra2;
+
 public:
 
-<<<<<<< HEAD
-  /**
-   * Creates the Dijkstra class for @a G and the source node @a source.
-   *
-   * @param G The graph.
-   * @param source The source node.
-   * @param storePaths	store paths and number of paths?
-   * @param storeStack
-   */
-  Dijkstra(const Graph& G, node source, bool storePaths=true, bool storeStack=false);
-
-  /**
-   * Creates the Dijkstra class for @a G and the source nodes in @a sources.
-   *
-   * @param G The graph.
-   * @param sources The source nodes.
-   */
-  Dijkstra(const Graph& G, const std::vector<node>& sources);
-
-  /**
-   * Performs the Dijkstra SSSP algorithm on the graph given in the constructor.
-   */
-  virtual void run(node t = none);
-
-  /**
-   * Performs the Dijkstra SSSP algorithm search from @a source until @a target.
-   *
-   * @param t The target node. The search will stop as soon as its found.
-   */
-  void runUntil(node t);
-
-=======
 	/**
 	 * Creates the Dijkstra class for @a G and the source node @a source.
 	 *
@@ -67,7 +38,6 @@
 	 * Performs the Dijkstra SSSP algorithm on the graph given in the constructor.
 	 */
 	virtual void run();
->>>>>>> bfac3ebf
 };
 
 } /* namespace NetworKit */
