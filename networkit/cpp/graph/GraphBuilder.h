/*
 * GraphBuilder.h
 *
 *  Created on: 15.07.2014
 *      Author: Marvin Ritter (marvin.ritter@gmail.com)
 */

#ifndef GRAPH_BUILDER_H
#define GRAPH_BUILDER_H

#include <vector>

#include "../Globals.h"
#include "Graph.h"

namespace NetworKit {

/*
 * The GraphBuilder helps to speed up graph generation by minimizing the number of checks on addEdge/setWeight/increaseWeight. Further more it delays the construction of some internal data structures of the Graph class until you call toGraph(). toGraph() can only be called once.
 * In the Graph class for an edge u -> v, v is stored in the adjacent array of u (first half) and u in the adjacent array of v (second half). (For directed graphs these might be in and out adjacent arrays.). So each edge can be seen as a pair of 2 half edges. To allow optimization and mainly parallelization GraphBuilder lets you add both half edges yourself. You are responsible for adding both half edges, otherwise you might end up with an invalid Graph object.
 * As adding the first half edge of an edge u -> v only requires access to the adjacent array of u, other threads can add edges a -> b as long as a != u. Some goes for the methods setWeight and increaseWeight. Note: If you add the first half edge of u -> v, you can change the weight by calling setWeight(u, v, ew) or increaseWeight(u, v, ew), but calling setWeight(v, u, ew) or increaseWeight(v, u, ew) will add the second half edge.
 * GraphBuilder allows you to be lazy and only add one half of each edge. Calling toGraph with autoCompleteEdges set to true, will make each half Edge in GraphBuilder to one full edge in Graph.
 *
 * So far I didn't came up with a good parallelization for toGraph, so at some point I might omit the parallel parameter for toGraph.
 */

class GraphBuilder {
private:
	count n; //!< current number of nodes
	count selfloops; //!< currently encountered number of self loops
	std::string name; //!< name of the graph, if not set it will be G#ID

	bool weighted; //!< true if the graph will be weighted, false otherwise
	bool directed; //!< true if the graph will be directed, false otherwise

	std::vector< std::vector<node> > outEdges; //!< (outgoing) edges, for each edge (u, v) v is saved in outEdges[u] and for undirected also u in outEdges[v]
	std::vector< std::vector<edgeweight> > outEdgeWeights; //!< same schema (and same order!) as outEdges

	std::vector< std::vector<node> > inEdges; //!< only used for directed graphs, inEdges[v] contains all nodes u that have an edge (u, v)
	std::vector< std::vector<edgeweight> > inEdgeWeights; //!< only used for directed graphs, same schema as inEdges

	index indexInOutEdgeArray(node u, node v) const;
	
	index indexInInEdgeArray(node u, node v) const;

public:

	/**
	 * Creates a new GraphBuilder. GraphBuilder supports the basic methods needed to create a new graph (addNode, addEdge, setWeight, increaseWeight). It is designed to be much faster for graph creation, but the speed comes with a restriction:
	 * For undirected graphs GraphBuilder will handle u->v and v->u as two different edges. Keep that in mind when using setWeight and increaseWeight.
	 * GraphBuilder allows parallelization in a special way. It's internal data structure saves edges only at the source node. As long as edges from node u are only added/changed by thread t1, every other thread can modifier edges not starting in u.
	 * addNode is not threadsafe.
	 * @param n Number of nodes.
	 * @param weighted If set to <code>true</code>, the graph has edge weights.
	 * @param directed If set to @c true, the graph will be directed.
	 */
	GraphBuilder(count n = 0, bool weighted = false, bool directed = false);

	void reset(count n = 0);

	/**
	 * Set name of graph to @a name.
	 * @param name The name.
	 */
	void setName(std::string name) { this->name = name; }

	/**
	 * Returns <code>true</code> if this graph supports edge weights other than 1.0.
	 * @return <code>true</code> if this graph supports edge weights other than 1.0.
	 */
	inline bool isWeighted() const { return weighted; }

	/**
	 * Return <code>true</code> if this graph supports directed edges.
	 * @return </code>true</code> if this graph supports directed edges.
	 */
	inline bool isDirected() const { return directed; }

	/**
	 * Return <code>true</code> if graph contains no nodes.
	 * @return <code>true</code> if graph contains no nodes.
	 */
	inline bool isEmpty() const { return n == 0; }

	/**
	 * Return the number of nodes in the graph.
	 * @return The number of nodes.
	 */
	count numberOfNodes() const { return n; }

 	/**
	 * Get an upper bound for the node ids in the graph.
	 * @return An upper bound for the node ids.
	 */
	index upperNodeIdBound() const { return n; }

	/**
	 * Add a new node to the graph and return it.
	 * @return The new node.
	 */
	node addNode();
	
	/**
	 * Insert an edge between the nodes @a u and @a v. If the graph is weighted you can optionally
	 * set a weight for this edge. The default weight is 1.0.
	 * @param u Endpoint of edge.
	 * @param v Endpoint of edge.
	 * @param weight Optional edge weight.
	 */
	void addHalfEdge(node u, node v, edgeweight ew = defaultEdgeWeight) { addHalfOutEdge(u, v, ew); }
	void addHalfOutEdge(node u, node v, edgeweight ew = defaultEdgeWeight);
	void addHalfInEdge(node u, node v, edgeweight ew = defaultEdgeWeight);

	void swapNeighborhood(node u, std::vector<node> &neighbours, std::vector<edgeweight> &weights, bool selfloop);

	/**
	 * Set the weight of an edge. If the edge does not exist,
	 * it will be inserted.
	 *
	 * @param[in]	u	endpoint of edge
	 * @param[in]	v	endpoint of edge
	 * @param[in]	weight	edge weight
	 */
	void setWeight(node u, node v, edgeweight ew) { setOutWeight(u, v, ew); }
	void setOutWeight(node u, node v, edgeweight ew);
	void setInWeight(node u, node v, edgeweight ew);

	/**
	 * Increase the weight of an edge. If the edge does not exist,
	 * it will be inserted.
	 *
	 * @param[in]	u	endpoint of edge
	 * @param[in]	v	endpoint of edge
	 * @param[in]	weight	edge weight
	 */
	void increaseWeight(node u, node v, edgeweight ew) { increaseOutWeight(u, v, ew); }
	void increaseOutWeight(node u, node v, edgeweight ew);
	void increaseInWeight(node u, node v, edgeweight ew);

	/**
	 * Generates a Graph instance. The graph builder will be reseted at the end.
	 */
	Graph toGraph(bool autoCompleteEdges, bool parallel = false);

	/**
	 * Iterate over all nodes of the graph and call @a handle (lambda closure).
	 *
	 * @param handle Takes parameter <code>(node)</code>.
	 */
	template<typename L> void forNodes(L handle) const;

	/**
	 * Iterate randomly over all nodes of the graph and call @a handle (lambda closure).
	 *
	 * @param handle Takes parameter <code>(node)</code>.
	 */
	template<typename L> void parallelForNodes(L handle) const;

	/**
	 * Iterate over all undirected pairs of nodes and call @a handle (lambda closure).
	 *
	 * @param handle Takes parameters <code>(node, node)</code>.
	 */
	template<typename L> void forNodePairs(L handle) const;

	/**
	 * Iterate over all undirected pairs of nodes in parallel and call @a handle (lambda closure).
	 *
	 * @param handle Takes parameters <code>(node, node)</code>.
	 */
	template<typename L> void parallelForNodePairs(L handle) const;

private:
	void toGraphDirectSwap(Graph &G);
	void toGraphSequential(Graph &G);
	void toGraphParallel(Graph &G);

	template <typename T>
	static void copyAndClear(std::vector<T>& source, std::vector<T>& target);
	
	void setDegrees(Graph& G);
	count numberOfEdges(const Graph& G);
};

<<<<<<< HEAD
template <typename T>
void GraphBuilder::copyAndClear(std::vector<T>& source, std::vector<T>& target) {
	std::copy(source.begin(), source.end(), std::back_inserter(target));
	source.clear();
}

=======
>>>>>>> bfac3ebf
template<typename L>
void GraphBuilder::forNodes(L handle) const {
	for (node v = 0; v < n; v++) {
		handle(v);
	}
}

template<typename L>
void GraphBuilder::parallelForNodes(L handle) const {
	#pragma omp parallel for schedule(dynamic, 100)
	for (node v = 0; v < n; v++) {
		handle(v);
	}
}

template<typename L>
void GraphBuilder::forNodePairs(L handle) const {
	for (node u = 0; u < n; u++) {
		for (node v = u + 1; v < n; v++) {
			handle(u, v);
		}
	}
}

template<typename L>
void GraphBuilder::parallelForNodePairs(L handle) const {
	#pragma omp parallel for schedule(dynamic, 100)
	for (node u = 0; u < n; u++) {
		for (node v = u + 1; v < n; v++) {
			handle(u, v);
		}
	}
}

template <typename T>
void GraphBuilder::copyAndClear(std::vector<T>& source, std::vector<T>& target) {
	std::copy(source.begin(), source.end(), std::back_inserter(target));
	source.clear();
}

} /* namespace NetworKit */

#endif /* GRAPH_BUILDER_H */<|MERGE_RESOLUTION|>--- conflicted
+++ resolved
@@ -182,15 +182,6 @@
 	count numberOfEdges(const Graph& G);
 };
 
-<<<<<<< HEAD
-template <typename T>
-void GraphBuilder::copyAndClear(std::vector<T>& source, std::vector<T>& target) {
-	std::copy(source.begin(), source.end(), std::back_inserter(target));
-	source.clear();
-}
-
-=======
->>>>>>> bfac3ebf
 template<typename L>
 void GraphBuilder::forNodes(L handle) const {
 	for (node v = 0; v < n; v++) {
