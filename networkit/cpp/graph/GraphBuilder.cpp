--- conflicted
+++ resolved
@@ -271,10 +271,7 @@
 				for (int tid = 0; tid < maxThreads; tid++) {
 					copyAndClear(inWeightsPerThread[tid][v], G.inEdgeWeights[v]);
 				}
-<<<<<<< HEAD
-=======
 				assert(G.inDeg[v] == G.inEdgeWeights[v].size());
->>>>>>> bfac3ebf
 			}
 
 		} else {
@@ -384,16 +381,7 @@
 			G.outDeg[v] += missingEdgesCounts[v];
 		});
 	}
-<<<<<<< HEAD
-
-	// calculate correct m
-	correctNumberOfEdges(G, numberOfSelfLoops);
-
-	// bring the builder into an empty, but valid state
-	reset();
-=======
 	G.storedNumberOfSelfLoops = numberOfSelfLoops;
->>>>>>> bfac3ebf
 }
 
 void GraphBuilder::setDegrees(Graph& G) {
