--- conflicted
+++ resolved
@@ -70,16 +70,9 @@
 	return n++;
 }
 
-<<<<<<< HEAD
-void GraphBuilder::addEdge(node u, node v, edgeweight ew) {
-	assert(u < n);
-	assert(v < n);
-	halfEdges[u].push_back(v);
-=======
 void GraphBuilder::addHalfOutEdge(node u, node v, edgeweight ew) {
 	assert(indexInOutEdgeArray(u, v) == none);
 	outEdges[u].push_back(v);
->>>>>>> 69da5b18
 	if (weighted) {
 		outEdgeWeights[u].push_back(ew);
 	}
@@ -89,33 +82,11 @@
 	}
 }
 
-<<<<<<< HEAD
-void GraphBuilder::swapNeighborhood(node u, std::vector<node> &neighbours, std::vector<edgeweight> &weights, bool selfloop) {
-	if (weighted) assert(neighbours.size() == weights.size());
-	halfEdges[u].swap(neighbours);
-	if (weighted) {
-		halfEdgeWeights[u].swap(weights);
-	}
-
-	if (selfloop) {
-	#pragma omp atomic
-		selfloops++;
-	}
-}
-
-void GraphBuilder::setWeight(node u, node v, edgeweight ew) {
-	assert(u < n);
-	assert(v < n);
-
-	if (!weighted) {
-		throw std::runtime_error("Cannot set edge weight in unweighted graph.");
-=======
 void GraphBuilder::addHalfInEdge(node u, node v, edgeweight ew) {
 	assert(indexInInEdgeArray(u, v) == none);
 	inEdges[u].push_back(v);
 	if (weighted) {
 		inEdgeWeights[u].push_back(ew);
->>>>>>> 69da5b18
 	}
 	if (u == v) {
 		#pragma omp atomic
@@ -133,14 +104,6 @@
 	}
 }
 
-<<<<<<< HEAD
-void GraphBuilder::increaseWeight(node u, node v, edgeweight ew) {
-	assert(u < n);
-	assert(v < n);
-
-	if (!weighted) {
-		throw std::runtime_error("Cannot increase edge weight in unweighted graph.");
-=======
 void GraphBuilder::setInWeight(node u, node v, edgeweight ew) {
 	assert(isWeighted());
 	assert(isDirected());
@@ -149,7 +112,6 @@
 		inEdgeWeights[u][vi] = ew;
 	} else {
 		addHalfInEdge(u, v, ew);
->>>>>>> 69da5b18
 	}
 }
 
@@ -174,20 +136,6 @@
 	}
 }
 
-<<<<<<< HEAD
-void GraphBuilder::directSwap(Graph &G) {
-	if (directed) throw std::runtime_error("Cannot swap directly in directed Graph.");
-	G.outEdges.swap(halfEdges);
-	G.outEdgeWeights.swap(halfEdgeWeights);
-
-	//maybe this loop should not be parallelized, since distributing the edge array to all processors takes too long
-	#pragma omp parallel for
-	for (node v = 0; v < n; v++) {
-		G.outDeg[v] = G.outEdges[v].size();
-	}
-
-	correctNumberOfEdges(G, selfloops);
-=======
 Graph GraphBuilder::toGraph(bool autoCompleteEdges, bool parallel) {
 	Graph G(n, weighted, directed);
 	if (name != "") {
@@ -209,7 +157,6 @@
 	} else {
 		toGraphDirectSwap(G);
 	}
->>>>>>> 69da5b18
 
 	assert(G.outEdges.size() == n);
 	assert(G.outEdgeWeights.size() == (weighted ? n : 0));
@@ -245,7 +192,7 @@
 	// basic idea of the parallelization:
 	// 1) each threads collects its own data
 	// 2) each node collects all its data from all threads
-	TRACE("Called toGraphParallel");
+
 	int maxThreads = omp_get_max_threads();
 
 	using Adjacencylists = std::vector< std::vector<node> >;
@@ -254,19 +201,12 @@
 	std::vector<Adjacencylists> inEdgesPerThread(maxThreads, Adjacencylists(n));
 	std::vector<Weightlists> inWeightsPerThread(weighted ? maxThreads : 0, Weightlists(n));
 	std::vector<count> numberOfSelfLoopsPerThread(maxThreads, 0);
-	TRACE("Allocated vectors for ", maxThreads, " threads.");
+
 	// step 1
 	parallelForNodes([&](node v) {
 		int tid = omp_get_thread_num();
-<<<<<<< HEAD
-		assert(tid < maxThreads);
-		for (index i = 0; i < halfEdges[v].size(); i++) {
-			node u = halfEdges[v][i];
-			assert(u < n);
-=======
 		for (index i = 0; i < outEdges[v].size(); i++) {
 			node u = outEdges[v][i];
->>>>>>> 69da5b18
 			if (directed || u != v) { // self loops don't need to be added twice in undirected graphs
 				inEdgesPerThread[tid][u].push_back(v);
 				if (weighted) {
@@ -280,7 +220,6 @@
 		}
 	});
 
-	TRACE("First step complete");
 	// we have already half of the edges
 	G.outEdges.swap(outEdges);
 	G.outEdgeWeights.swap(outEdgeWeights);
@@ -293,8 +232,6 @@
 			inDeg += inEdgesPerThread[tid][v].size();
 		}
 
-		assert(inDeg <= n);
-		assert(outDeg <= n);
 		// allocate enough memory for all edges/weights
 		if (directed) {
 			G.inEdges[v].reserve(inDeg);
@@ -315,21 +252,16 @@
 			for (int tid = 0; tid < maxThreads; tid++) {
 				copyAndClear(inEdgesPerThread[tid][v], G.inEdges[v]);
 			}
-			assert(G.inDeg[v] == G.inEdges[v].size());
 			if (weighted) {
 				for (int tid = 0; tid < maxThreads; tid++) {
 					copyAndClear(inWeightsPerThread[tid][v], G.inEdgeWeights[v]);
-				}
-				assert(G.inDeg[v] == G.inEdgeWeights[v].size());
-			}
-
+				}	
+			}
 		} else {
 			G.outDeg[v] = inDeg + outDeg;
-			assert(G.outDeg[v] <= n);
 			for (int tid = 0; tid < maxThreads; tid++) {
 				copyAndClear(inEdgesPerThread[tid][v], G.outEdges[v]);
 			}
-			assert(G.outDeg[v] == G.outEdges[v].size());
 			if (weighted) {
 				for (int tid = 0; tid < maxThreads; tid++) {
 					copyAndClear(inWeightsPerThread[tid][v], G.outEdgeWeights[v]);
@@ -337,28 +269,11 @@
 			}
 		}
 	});
-<<<<<<< HEAD
-
-	TRACE("Second step complete.");
-
-	// calculate correct m
-	count numberOfSelfLoops = 0;
-	for (auto c : numberOfSelfLoopsPerThread) {
-		numberOfSelfLoops += c;
-	}
-	correctNumberOfEdges(G, numberOfSelfLoops);
-
-	TRACE("Graph Builder complete");
-
-	// bring the builder into an empty, but valid state
-	reset();
-=======
 	count numSelfLoops = 0;
 	#pragma omp parallel for reduction(+:numSelfLoops)
 	for (int i = 0; i < maxThreads; ++i)
 		numSelfLoops += numberOfSelfLoopsPerThread[i];
 	G.storedNumberOfSelfLoops = numSelfLoops;
->>>>>>> 69da5b18
 }
 
 void GraphBuilder::toGraphSequential(Graph &G) {
@@ -474,8 +389,4 @@
 	}
 }
 
-bool GraphBuilder::checkConsistency(Graph& G) {
-	return G.checkConsistency();
-}
-
 } /* namespace NetworKit */