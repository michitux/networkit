"""
an interactive toolkit for high-performance network analysis
usage examples can be found on http://nbviewer.ipython.org/urls/networkit.iti.kit.edu/data/uploads/docs/NetworKit_UserGuide.ipynb
"""

__author__ = "Christian Staudt"
__copyright__ = "Copyright (c) 2014 Christan Staudt"
__license__ = "MIT"
__version__ = "3.4"


# standard library modules
import csv
import os
import logging
import sys

# local imports
from . import stopwatch
from . import graph
from . import graphio
from . import community
from . import centrality
from . import generators
from . import properties
from . import structures
from . import engineering
from . import dynamic
from . import gephi
from . import partitioning
from . import coloring
from . import workflows
<<<<<<< HEAD
from . import backbones
=======
from . import flow
from . import distmeasures
>>>>>>> 3c1d486f

try:
	from . import viztools
	from . import viztasks
	from . import algebraic
except ImportError as importError:
	print("""WARNING: some dependencies are not satisfied which are needed to use the
		'viztools' submodule""")
	print(importError)




#--------- Top Level Classes and Functions ----------------#
#

# Some functions and classes should be directly available from the top module

# TODO: introduce settings module

# extension imports
from _NetworKit import getLogLevel, setLogLevel, setPrintLocation, enableNestedParallelism, setNumberOfThreads, getCurrentNumberOfThreads, getMaxNumberOfThreads, none

# local imports
from .graph import Graph
#try:
from .graphio import readGraph, writeGraph, Format
#except ImportError:
#	from _graphio33 import readGraph, writeGraph, Format
from .nxadapter import nk2nx, nx2nk
from .workflows import batch
from .community import detectCommunities


#-------- Setup ---------- #

def setup():
	""" This function is run once on module import to configure initial settings """
	setLogLevel("ERROR")    # set default loglevel for C++ code
	setPrintLocation(True)
	enableNestedParallelism()	# enable nested parallelism
	logging.basicConfig(level=logging.INFO)	# set default loglevel for Python code



setup() # here the setup function is called once on import


# in general, no implementations here<|MERGE_RESOLUTION|>--- conflicted
+++ resolved
@@ -30,12 +30,9 @@
 from . import partitioning
 from . import coloring
 from . import workflows
-<<<<<<< HEAD
-from . import backbones
-=======
 from . import flow
 from . import distmeasures
->>>>>>> 3c1d486f
+from . import backbones
 
 try:
 	from . import viztools
