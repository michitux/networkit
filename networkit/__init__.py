--- conflicted
+++ resolved
@@ -29,11 +29,7 @@
 	"Guido Brückner", "Patrick Flick", "Michael Hamann", "Lukas Hartmann", "Daniel Hoske", "Gerd Lindner", "Moritz v. Looz", "Yassine Marrakchi", "Henning Meyerhenke", \
 	"Marcel Radermacher", "Klara Reichard", "Marvin Ritter", "Aleksejs Sazonovs", "Florian Weber", "Michael Wegner", "Jörg Weisbarth"]
 __license__ = "MIT"
-<<<<<<< HEAD
-__version__ = "3.5"
-=======
-__version__ = "3.4.1"
->>>>>>> eaf25ab6
+__version__ = "3.4.1-Dev"
 
 
 # standard library modules
