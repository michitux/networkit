--- conflicted
+++ resolved
@@ -1,6 +1,2 @@
 # extension imports
-<<<<<<< HEAD
-from _NetworKit import Graph, BFS, Dijkstra, Subgraph, DynBFS, DynDijkstra, SpanningForest, UMST, MST
-=======
-from _NetworKit import Graph, BFS, Dijkstra, Subgraph, DynBFS, DynDijkstra, SpanningForest, GraphTools
->>>>>>> 5ed60f31
+from _NetworKit import Graph, BFS, Dijkstra, Subgraph, DynBFS, DynDijkstra, SpanningForest, GraphTools