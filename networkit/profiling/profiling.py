--- conflicted
+++ resolved
@@ -105,11 +105,7 @@
 		""" TODO: """
 		result = cls(G, cls.__TOKEN)
 		kit.setNumberOfThreads(result.__parallel)
-<<<<<<< HEAD
-		
-=======
-
->>>>>>> 9de706e5
+
 		def funcScores(instance):
 			return instance.scores()
 
@@ -128,7 +124,7 @@
 			("Node Centrality",	"Page Rank",					True,	funcScores,	"Score",	centrality.PageRank, 					(G, )),
 			("Node Centrality",	"K-Path Centrality",			True,	funcScores,	"Score",	centrality.KPathCentrality,				(G, )),
 			("Node Centrality",	"Katz Centrality",				True,	funcScores,	"Score",	centrality.KatzCentrality,				(G, )),
-			("Node Centrality",	"Betweenness",					True,	funcScores,	"Score",	centrality.ApproxBetweenness2,			(G, max(42, math.log(G.numberOfNodes())**2, True)),
+			("Node Centrality",	"Betweenness",					True,	funcScores,	"Score",	centrality.ApproxBetweenness2,			(G, max(42, math.log(G.numberOfNodes())**2, True))),
 			("Partition",		"Communities",					False,	funcSizes,	"Nodes Per Community",	community.PLM, 				(G, )),
 			("Partition",		"Connected Components",			False,	funcSizes,	"Connected Nodes",	classConnectedComponents,		(G, ))
 		]: result.__addMeasure(parameter, exclude)
@@ -458,20 +454,8 @@
 
 	def __loadMeasures(self):
 		""" TODO: """
-<<<<<<< HEAD
 		pool = multiprocessing.ThreadPool(self.__parallel, False)
 			
-=======
-		def funcPrint(str):
-			if self.__verbose:
-				if self.__verboseLevel >= 1:
-					print(str, flush=True)
-				else:
-					print(".", end="", flush=True)
-
-		pool = multiprocessing.ThreadPool(self.__parallel, False)
-
->>>>>>> 9de706e5
 		for name in self.__measures:
 			measure = self.__measures[name]
 			self.__verbosePrint(name + ": ", end="")
@@ -486,7 +470,6 @@
 			instance.run()
 			measure["data"]["sample"] = measure["getter"](instance)
 			elapsedMain = timerInstance.elapsed
-<<<<<<< HEAD
 			self.__verbosePrint("{:.2F} s".format(elapsedMain))
 			
 			self.__verbosePrint("    Sort: ", end="")
@@ -502,29 +485,6 @@
 			self.__verbosePrint("{:.2F} s".format(elapsedPostRank))
 			
 			self.__verbosePrint("    Assortativity: ", end="")
-=======
-			if self.__verbose:
-				print("{:.2F} s".format(elapsedMain), flush=True)
-
-			if self.__verbose:
-				print("    Sort: ", end="", flush=True)
-			timerPostSort = stopwatch.Timer()
-			measure["data"]["sorted"] = stat.sorted(measure["data"]["sample"])
-			elapsedPostSort = timerPostSort.elapsed
-			if self.__verbose:
-				print("{:.2F} s".format(elapsedPostSort), flush=True)
-
-			if self.__verbose:
-				print("    Rank: ", end="", flush=True)
-			timerPostRank = stopwatch.Timer()
-			measure["data"]["ranked"] = stat.ranked(measure["data"]["sample"])
-			elapsedPostRank = timerPostRank.elapsed
-			if self.__verbose:
-				print("{:.2F} s".format(elapsedPostRank), flush=True)
-
-			if self.__verbose:
-				print("    Assortativity: ", end="", flush=True)
->>>>>>> 9de706e5
 			timerPostAssortativity = stopwatch.Timer()
 			if self.__measures[name]["category"] == "Node Centrality":
 				assortativity = properties.Assortativity(self.__G, measure["data"]["sample"])
@@ -627,4 +587,4 @@
 			
 		if self.__verboseFile != "":
 			with open(self.__verboseFilename, 'a+') as file:
-				file.write(text)+				file.write(text)
