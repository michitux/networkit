# cython: language_level=3

#includes

# C++ operators
from cython.operator import dereference

# type imports
from libc.stdint cimport uint64_t
from libc.stdint cimport int64_t

# the C++ standard library
from libcpp cimport bool
from libcpp.vector cimport vector
from libcpp.utility cimport pair
from libcpp.map cimport map
from libcpp.set cimport set
from libcpp.string cimport string
from networkit.unordered_set cimport unordered_set
from networkit.unordered_map cimport unordered_map

# NetworKit typedefs
ctypedef uint64_t count
ctypedef uint64_t index
ctypedef uint64_t edgeid
ctypedef index node
ctypedef index cluster
ctypedef double edgeweight

cdef extern from "cpp/Globals.h" namespace "NetworKit":
	index _none "NetworKit::none"

none = _none

cdef extern from "<algorithm>" namespace "std":
	void swap[T](T &a,  T &b)
	_Graph move( _Graph t ) # specialized declaration as general declaration disables template argument deduction and doesn't work
	_Partition move( _Partition t)
	_Cover move(_Cover t)
	vector[double] move(vector[double])
	vector[bool] move(vector[bool])
	vector[count] move(vector[count])
	pair[_Graph, vector[node]] move(pair[_Graph, vector[node]])


# Cython helper functions

def stdstring(pystring):
	""" convert a Python string to a bytes object which is automatically coerced to std::string"""
	pybytes = pystring.encode("utf-8")
	return pybytes

def pystring(stdstring):
	""" convert a std::string (= python byte string) to a normal Python string"""
	return stdstring.decode("utf-8")


# Function definitions

cdef extern from "cpp/auxiliary/Log.h" namespace "Aux":
	#void _configureLogging "Aux::configureLogging" (string loglevel)
	string _getLogLevel "Aux::Log::getLogLevel" () except +
	void _setLogLevel "Aux::Log::setLogLevel" (string loglevel) except +
	void _setPrintLocation "Aux::Log::Settings::setPrintLocation" (bool) except +

def getLogLevel():
	""" Get the current log level"""
	return pystring(_getLogLevel());

def setLogLevel(loglevel):
	""" Set the current loglevel"""
	_setLogLevel(stdstring(loglevel))

def setPrintLocation(flag):
	""" Switch locations in log statements on or off"""
	_setPrintLocation(flag)

cdef extern from "cpp/auxiliary/Parallelism.h" namespace "Aux":
	void _setNumberOfThreads "Aux::setNumberOfThreads" (int)
	int _getCurrentNumberOfThreads "Aux::getCurrentNumberOfThreads" ()
	int _getMaxNumberOfThreads "Aux::getMaxNumberOfThreads" ()
	void _enableNestedParallelism "Aux::enableNestedParallelism" ()

def setNumberOfThreads(nThreads):
	""" Set the number of OpenMP threads """
	_setNumberOfThreads(nThreads)

def getCurrentNumberOfThreads():
	""" Get the number of currently running threads"""
	return _getCurrentNumberOfThreads()

def getMaxNumberOfThreads():
	""" Get the maximum number of available threads"""
	return _getMaxNumberOfThreads()

def enableNestedParallelism():
	""" Enable nested parallelism for OpenMP"""
	_enableNestedParallelism()

# Class definitions

## Module: engineering

# TODO: timer

## Module: graph

cdef extern from "cpp/viz/Point.h" namespace "NetworKit":
	cdef cppclass Point[T]:
		Point()
		Point(T x, T y)
		T& operator[](const index i) except +
		T& at(const index i) except +

cdef extern from "cpp/graph/Graph.h":
	cdef cppclass _Graph "NetworKit::Graph":
		_Graph() except +
		_Graph(count, bool, bool) except +
		_Graph(const _Graph& other) except +
		_Graph(const _Graph& other, bool weighted, bool directed) except +
		void indexEdges() except +
		bool hasEdgeIds() except +
		edgeid edgeId(node, node) except +
		count numberOfNodes() except +
		count numberOfEdges() except +
		index upperNodeIdBound() except +
		index upperEdgeIdBound() except +
		count degree(node u) except +
		count degreeIn(node u) except +
		count degreeOut(node u) except +
		bool isIsolated(node u) except +
		node addNode() except +
		void removeNode(node u) except +
		bool hasNode(node u) except +
		void addEdge(node u, node v, edgeweight w) except +
		void setWeight(node u, node v, edgeweight w) except +
		void removeEdge(node u, node v) except +
		void swapEdge(node s1, node t1, node s2, node t2) except +
		bool hasEdge(node u, node v) except +
		edgeweight weight(node u, node v) except +
		vector[node] nodes() except +
		vector[pair[node, node]] edges() except +
		vector[node] neighbors(node u) except +
		bool isWeighted() except +
		bool isDirected() except +
		string toString() except +
		string getName() except +
		void setName(string name) except +
		edgeweight totalEdgeWeight() except +
		node randomNode() except +
		node randomNeighbor(node) except +
		pair[node, node] randomEdge() except +
		Point[float] getCoordinate(node v) except +
		void setCoordinate(node v, Point[float] value) except +
		void initCoordinates() except +
		count numberOfSelfLoops() except +
		_Graph toUndirected() except +


cdef class Graph:
	""" An undirected graph (with optional weights) and parallel iterator methods.

		Graph(n=0, weighted=False, directed=False)

		Create a graph of `n` nodes. The graph has assignable edge weights if `weighted` is set to True.
	 	If `weighted` is set to False each edge has edge weight 1.0 and any other weight assignment will
	 	be ignored.

	    Parameters
	    ----------
	    n : count, optional
	    	Number of nodes.
	    weighted : bool, optional
	    	If set to True, the graph can have edge weights other than 1.0.
	    directed : bool, optional
	    	If set to True, the graph will be directed.
	"""
	cdef _Graph _this

	def __cinit__(self, n=0, bool weighted=False, bool directed=False):
		if isinstance(n, Graph):
			self._this = move(_Graph((<Graph>n)._this, weighted, directed))
		else:
			self._this = move(_Graph(<count>n, weighted, directed))

	# # any _thisect which appears as a return type needs to implement setThis
	# cdef setThis(self, _Graph other):
	# 	#del self._this
	# 	self._this = other
	# 	return self

	cdef setThis(self, _Graph& other):
		swap[_Graph](self._this, other)
		return self

	def __copy__(self):
		"""
		Generates a copy of the graph
		"""
		return Graph().setThis(_Graph(self._this))

	def __deepcopy__(self, memo):
		"""
		Generates a (deep) copy of the graph
		"""
		return Graph().setThis(_Graph(self._this))

	def indexEdges(self):
		"""
		Assign integer ids to edges.

		"""
		self._this.indexEdges()

	def hasEdgeIds(self):
		"""
		Returns true if edges have been indexed

		Returns
		-------
		bool
			if edges have been indexed
		"""
		return self._this.hasEdgeIds()

	def edgeId(self, node u, node v):
		"""
		Returns
		-------
		edgeid
			id of the edge
		"""
		return self._this.edgeId(u, v)

	def numberOfNodes(self):
		"""
		Get the number of nodes in the graph.

	 	Returns
	 	-------
	 	count
	 		The number of nodes.
		"""
		return self._this.numberOfNodes()

	def numberOfEdges(self):
		"""
		Get the number of edges in the graph.

	 	Returns
	 	-------
	 	count
	 		The number of edges.
		"""
		return self._this.numberOfEdges()

	def upperNodeIdBound(self):
		"""
		Get an upper bound for the node ids in the graph

		Returns
		-------
		count
			An upper bound for the node ids in the graph
		"""
		return self._this.upperNodeIdBound()

	def upperEdgeIdBound(self):
		"""
		Get an upper bound for the edge ids in the graph

		Returns
		-------
		count
			An upper bound for the edge ids in the graph
		"""
		return self._this.upperEdgeIdBound()

	def degree(self, u):
		"""
		Get the number of neighbors of `v`.

		Parameters
		----------
		v : node
			Node.

		Returns
		-------
		count
			The number of neighbors.
		"""
		return self._this.degree(u)

	def degreeIn(self, u):
		return self._this.degreeIn(u)

	def degreeOut(self, u):
		return self._this.degreeOut(u)

	def isIsolated(self, u):
		"""
		If the node `u` is isolated

		Parameters
		----------
		u : node
			Node.

		Returns
		-------
		bool
			If the node is isolated
		"""
		return self._this.isIsolated(u)

	def addNode(self):
		""" Add a new node to the graph and return it.

		Returns
		-------
		node
			The new node.
	 	"""
		return self._this.addNode()

	def removeNode(self, u):
		""" Remove the isolated node `u` from the graph.

	 	Parameters
	 	----------
	 	u : node
	 		Node.

	 	Notes
	 	-----
	 	Although it would be convenient to remove all incident edges at the same time, this causes complications for
	 	dynamic applications. Therefore, removeNode is an atomic event. All incident edges need to be removed first
	 	and an exception is thrown otherwise.
		"""
		self._this.removeNode(u)

	def hasNode(self, u):
		""" Checks if the Graph has the node `u`, i.e. if `u` hasn't been deleted and is in the range of valid ids.

		Parameters
		----------
		u : node
			Node

		Returns
		-------
		bool
			If the Graph has the node `u`
		"""
		return self._this.hasNode(u)

	def addEdge(self, u, v, w=1.0):
		""" Insert an undirected edge between the nodes `u` and `v`. If the graph is weighted you can optionally
	 	set a weight for this edge. The default weight is 1.0.

	 	Parameters
	 	----------
	 	u : node
	 		Endpoint of edge.
 		v : node
 			Endpoint of edge.
		w : edgeweight, optional
			Edge weight.
		"""
		self._this.addEdge(u, v, w)

	def setWeight(self, u, v, w):
		""" Set the weight of an edge. If the edge does not exist, it will be inserted.

		Parameters
		----------
		u : node
			Endpoint of edge.
		v : node
			Endpoint of edge.
		w : edgeweight
			Edge weight.
		"""
		self._this.setWeight(u, v, w)

	def removeEdge(self, u, v):
		""" Removes the undirected edge {`u`,`v`}.

		Parameters
		----------
		u : node
			Endpoint of edge.
		v : node
			Endpoint of edge.
		"""
		self._this.removeEdge(u, v)

	def swapEdge(self, node s1, node t1, node s2, node t2):
		"""
		Changes the edge (s1, t1) into (s1, t2) and the edge (s2, t2) into (s2, t1).

		If there are edge weights or edge ids, they are preserved. Note that no check is performed if the swap is actually possible, i.e. does not generate duplicate edges.

		Parameters
		----------
		s1 : node
			Source node of the first edge
		t1 : node
			Target node of the first edge
		s2 : node
			Source node of the second edge
		t2 : node
			Target node of the second edge
		"""
		self._this.swapEdge(s1, t1, s2, t2)

	def hasEdge(self, u, v):
		""" Checks if undirected edge {`u`,`v`} exists in the graph.

		Parameters
		----------
		u : node
			Endpoint of edge.
		v : node
			Endpoint of edge.

		Returns
		-------
		bool
			True if the edge exists, False otherwise.
		"""
		return self._this.hasEdge(u, v)

	def weight(self, u, v):
		""" Get edge weight of edge {`u` , `v`}. Returns 0 if edge does not exist.

		Parameters
		----------
		u : node
			Endpoint of edge.
		v : node
			Endpoint of edge.

		Returns
		-------
		edgeweight
			Edge weight of edge {`u` , `v`} or 0 if edge does not exist.
		"""
		return self._this.weight(u, v)

	def nodes(self):
		""" Get list of all nodes.

	 	Returns
	 	-------
	 	list
	 		List of all nodes.
		"""
		return self._this.nodes()

	def edges(self):
		""" Get list of edges as node pairs.

	 	Returns
	 	-------
	 	list
	 		List of edges as node pairs.
		"""
		return self._this.edges()

	def neighbors(self, u):
		""" Get list of neighbors of `u`.

	 	Parameters
	 	----------
	 	u : node
	 		Node.

	 	Returns
	 	-------
	 	list
	 		List of neighbors of `u.
		"""
		return self._this.neighbors(u)

	def toUndirected(self):
		"""
		Return an undirected version of this graph.

	 	Returns
	 	-------
			undirected graph.
		"""
		return Graph().setThis(self._this.toUndirected())

	def isWeighted(self):
		"""
		Returns
		-------
		bool
			True if this graph supports edge weights other than 1.0.
		"""
		return self._this.isWeighted()

	def isDirected(self):
		return self._this.isDirected()

	def toString(self):
		""" Get a string representation of the graph.

		Returns
		-------
		string
			A string representation of the graph.
		"""
		return self._this.toString()

	def getName(self):
		""" Get the name of the graph.

		Returns
		-------
		string
			The name of the graph.
		"""
		return pystring(self._this.getName())

	def setName(self, name):
		""" Set name of graph to `name`.

		Parameters
		----------
		name : string
			The name.
		"""
		self._this.setName(stdstring(name))

	def totalEdgeWeight(self):
		""" Get the sum of all edge weights.

		Returns
		-------
		edgeweight
			The sum of all edge weights.
		"""
		return self._this.totalEdgeWeight()

	def randomNode(self):
		""" Get a random node of the graph.

		Returns
		-------
		node
			A random node.
		"""
		return self._this.randomNode()

	def randomNeighbor(self, u):
		""" Get a random neighbor of `v` and `none` if degree is zero.

		Parameters
		----------
		v : node
			Node.

		Returns
		-------
		node
			A random neighbor of `v.
		"""
		return self._this.randomNeighbor(u)

	def randomEdge(self):
		""" Get a random edge of the graph.

		Returns
		-------
		pair
			Random random edge.

		Notes
		-----
		Fast, but not uniformly random.
		"""
		return self._this.randomEdge()

	def getCoordinate(self, v):
		""" Get the coordinates of node v.
		Parameters
		----------
		v : node
			Node.

		Returns
		-------
		pair[float, float]
			x and y coordinates of v.
		"""

		return (self._this.getCoordinate(v)[0], self._this.getCoordinate(v)[1])

	def setCoordinate(self, v, value):
		""" Set the coordinates of node v.
		Parameters
		----------
		v : node
			Node.
		value : pair[float, float]
			x and y coordinates of v.
		"""
		cdef Point[float] p = Point[float](value[0], value[1])
		self._this.setCoordinate(v, p)

	def initCoordinates(self):
		self._this.initCoordinates()

	def numberOfSelfLoops(self):
		""" Get number of self-loops, i.e. edges {v, v}.
		Returns
		-------
		count
			number of self-loops.
		"""
		return self._this.numberOfSelfLoops()

# TODO: expose all methods

cdef extern from "cpp/graph/BFS.h":
	cdef cppclass _BFS "NetworKit::BFS":
		_BFS(_Graph G, node source, bool storePaths, bool storeStack) except +
		void run() except +
		void run(node t) except +
		vector[edgeweight] getDistances() except +
		vector[node] getPath(node t) except +

cdef class BFS:
	""" Simple breadth-first search on a Graph from a given source

	BFS(G, source, [storePaths], [storeStack])

	Create BFS for `G` and source node `source`.

	Parameters
	----------
	G : Graph
		The graph.
	source : node
		The source node of the breadth-first search.
	storePaths : bool
		store paths and number of paths?

	"""
	cdef _BFS* _this
	cdef Graph _G

	def __cinit__(self, Graph G, source, storePaths=True, storeStack=False):
		self._G = G
		self._this = new _BFS(G._this, source, storePaths, storeStack)

	def __dealloc__(self):
		del self._this

	def run(self, t = None):
		"""
		Breadth-first search from source.

		Returns
		-------
		vector
			Vector of unweighted distances from source node, i.e. the
	 		length (number of edges) of the shortest path from source to any other node.
		"""
		if t == None:
			self._this.run()
		else:
			self._this.run(t)
		return self

	def getDistances(self):
		"""
		Returns a vector of weighted distances from the source node, i.e. the
 	 	length of the shortest path from the source node to any other node.

 	 	Returns
 	 	-------
 	 	vector
 	 		The weighted distances from the source node to any other node in the graph.
		"""
		return self._this.getDistances()

	def getPath(self, t):
		""" Returns a shortest path from source to `t` and an empty path if source and `t` are not connected.

		Parameters
		----------
		t : node
			Target node.

		Returns
		-------
		vector
			A shortest path from source to `t or an empty path.
		"""
		return self._this.getPath(t)


cdef extern from "cpp/graph/DynBFS.h":
	cdef cppclass _DynBFS "NetworKit::DynBFS":
		_DynBFS(_Graph G, node source) except +
		void run() except +
		vector[edgeweight] getDistances() except +
		vector[node] getPath(node t) except +
		void update(vector[_GraphEvent]) except +

cdef class DynBFS:
	""" Dynamic version of BFS.

	DynBFS(G, source)

	Create DynBFS for `G` and source node `source`.

	Parameters
	----------
	G : Graph
		The graph.
	source : node
		The source node of the breadth-first search.
	storeStack : bool
		maintain a stack of nodes in order of decreasing distance?
	"""
	cdef _DynBFS* _this
	cdef Graph _G

	def __cinit__(self, Graph G, source):
		self._G = G
		self._this = new _DynBFS(G._this, source)

	# this is necessary so that the C++ object gets properly garbage collected
	def __dealloc__(self):
		del self._this

	def run(self):
		"""
		Breadth-first search from source.

		Returns
		-------
		vector
			Vector of unweighted distances from source node, i.e. the
			length (number of edges) of the shortest path from source to any other node.
		"""
		self._this.run()
		return self

	def getDistances(self):
		"""
		Returns a vector of weighted distances from the source node, i.e. the
			length of the shortest path from the source node to any other node.

			Returns
			-------
			vector
				The weighted distances from the source node to any other node in the graph.
		"""
		return self._this.getDistances()

	def getPath(self, t):
		""" Returns a shortest path from source to `t` and an empty path if source and `t` are not connected.

		Parameters
		----------
		t : node
			Target node.

		Returns
		-------
		vector
			A shortest path from source to `t or an empty path.
		"""
		return self._this.getPath(t)

	def update(self, batch):
		""" Updates shortest paths with the batch `batch` of edge insertions.

		Parameters
		----------
		batch : list of GraphEvent.
		"""
		cdef vector[_GraphEvent] _batch
		for ev in batch:
			_batch.push_back(_GraphEvent(ev.type, ev.u, ev.v, ev.w))
		self._this.update(_batch)



cdef extern from "cpp/graph/Dijkstra.h":
	cdef cppclass _Dijkstra "NetworKit::Dijkstra":
		_Dijkstra(_Graph G, node source, bool storePaths, bool storeStack) except +
		void run() except +
		void run(node t) except +
		vector[edgeweight] getDistances() except +
		vector[node] getPath(node t) except +

cdef class Dijkstra:
	""" Dijkstra's SSSP algorithm.
	Returns list of weighted distances from node source, i.e. the length of the shortest path from source to
	any other node.

    Dijkstra(G, source, [storePaths], [storeStack])

    Creates Dijkstra for `G` and source node `source`.

    Parameters
	----------
	G : Graph
		The graph.
	source : node
		The source node.
	storePaths : bool
		store paths and number of paths?
	storeStack : bool
		maintain a stack of nodes in order of decreasing distance?
    """
	cdef _Dijkstra* _this
	cdef Graph _G

	def __cinit__(self, Graph G, source, storePaths=True, storeStack=False):
		self._G = G
		self._this = new _Dijkstra(G._this, source, storePaths, storeStack)

	def __dealloc__(self):
		del self._this

	def run(self, t = None):
		"""
		Breadth-first search from source.

		Returns
		-------
		vector
			Vector of unweighted distances from source node, i.e. the
	 		length (number of edges) of the shortest path from source to any other node.
		"""
		if t == None:
			self._this.run()
		else:
			self._this.run(t)
		return self

	def getDistances(self):
		""" Returns a vector of weighted distances from the source node, i.e. the
 	 	length of the shortest path from the source node to any other node.

 	 	Returns
 	 	-------
 	 	vector
 	 		The weighted distances from the source node to any other node in the graph.
		"""
		return self._this.getDistances()

	def getPath(self, t):
		""" Returns a shortest path from source to `t` and an empty path if source and `t` are not connected.

		Parameters
		----------
		t : node
			Target node.

		Returns
		-------
		vector
			A shortest path from source to `t or an empty path.
		"""
		return self._this.getPath(t)


cdef extern from "cpp/graph/DynDijkstra.h":
	cdef cppclass _DynDijkstra "NetworKit::DynDijkstra":
		_DynDijkstra(_Graph G, node source) except +
		void run() except +
		vector[edgeweight] getDistances() except +
		vector[node] getPath(node t) except +
		void update(vector[_GraphEvent]) except +

cdef class DynDijkstra:
	""" Dynamic version of Dijkstra.

	DynDijkstra(G, source)

	Create DynDijkstra for `G` and source node `source`.

	Parameters
	----------
	G : Graph
		The graph.
	source : node
		The source node of the breadth-first search.

	"""
	cdef _DynDijkstra* _this
	cdef Graph _G

	def __cinit__(self, Graph G, source):
		self._G = G
		self._this = new _DynDijkstra(G._this, source)

	# this is necessary so that the C++ object gets properly garbage collected
	def __dealloc__(self):
		del self._this

	def init(self):
		"""
		SSSP search from source.

		Returns
		-------
		vector
			Vector of distances from source node, i.e. the length of the
			shortest path from source to any other node.
		"""
		self._this.run()

	def getDistances(self):
		"""
		Returns a vector of weighted distances from the source node, i.e. the
			length of the shortest path from the source node to any other node.

		Returns
		-------
		vector
			The weighted distances from the source node to any other node in the graph.
		"""
		return self._this.getDistances()

	def getPath(self, t):
		""" Returns a shortest path from source to `t` and an empty path if source and `t` are not connected.

		Parameters
		----------
		t : node
			Target node.

		Returns
		-------
		vector
			A shortest path from source to `t or an empty path.
		"""
		return self._this.getPath(t)

	def update(self, batch):
		""" Updates shortest paths with the batch `batch` of edge insertions.

		Parameters
		----------
		batch : list of GraphEvent.
		"""
		cdef vector[_GraphEvent] _batch
		for ev in batch:
			_batch.push_back(_GraphEvent(ev.type, ev.u, ev.v, ev.w))
		self._this.update(_batch)


cdef extern from "cpp/graph/Subgraph.h" namespace "NetworKit::Subgraph":
		_Graph _SubGraphFromNodes "NetworKit::Subgraph::fromNodes"(_Graph G, unordered_set[node] nodes)  except +

cdef class Subgraph:
	""" Methods for creating subgraphs """

	def fromNodes(self, Graph G, nodes): #unordered_set[node]
		""" Create a subgraph induced by the set `nodes`.

	 	Parameters
	 	----------
	 	G : Graph
	 		The graph.
 		nodes : list
 			A subset of nodes of `G` which induce the subgraph.

		Returns
		-------
		Graph
			The subgraph induced by `nodes`.

		Notes
		-----
		The returned graph G' is isomorphic (structurally identical) to the subgraph in G,
	 	but node indices are not preserved.
		"""
		cdef unordered_set[node] nnodes
		for node in nodes:
			nnodes.insert(node);
		return Graph().setThis(_SubGraphFromNodes(G._this, nnodes))


cdef extern from "cpp/graph/SpanningForest.h":
	cdef cppclass _SpanningForest "NetworKit::SpanningForest":
		_SpanningForest(_Graph) except +
		_Graph generate() except +

cdef class SpanningForest:
	""" Generates a spanning forest for a given graph

		Parameters
		----------
		G : Graph
			The graph.
		nodes : list
			A subset of nodes of `G` which induce the subgraph.
	"""
	cdef _SpanningForest* _this
	cdef Graph _G

	def __cinit__(self, Graph G not None):
		self._G = G
		self._this = new _SpanningForest(G._this)


	def __dealloc__(self):
		del self._this

	def generate(self):
		return Graph().setThis(self._this.generate());

cdef extern from "cpp/graph/UMST.h":
	cdef cppclass _UMST "NetworKit::UMST<double>":
		_UMST(_Graph) except +
		_UMST(_Graph, vector[double]) except +
		void run() except +
		_Graph getUMST(bool move) except +
		vector[bool] getAttribute(bool move) except +
		bool inUMST(edgeid eid) except +
		bool inUMST(node u, node v) except +

cdef class UMST:
	cdef _UMST* _this

	def __cinit__(self, Graph G not None, vector[double] attribute = vector[double]()):
		if attribute.empty():
			self._this = new _UMST(G._this)
		else:
			self._this = new _UMST(G._this, attribute)

	def __dealloc__(self):
		del self._this

	def run(self):
		self._this.run()
		return self

	def getUMST(self, bool move = False):
		return Graph().setThis(self._this.getUMST(move))

	def getAttribute(self, bool move = False):
		return self._this.getAttribute(move)

	def inUMST(self, node u, node v = _none):
		if v == _none:
			return self._this.inUMST(u)
		else:
			return self._this.inUMST(u, v)

cdef extern from "cpp/graph/MST.h":
	cdef cppclass _MST "NetworKit::MST":
		_MST(_Graph) except +
		_MST(_Graph, vector[double]) except +
		void run() except +
		_Graph getMST(bool move) except +
		vector[bool] getAttribute(bool move) except +
		bool inMST(edgeid eid) except +
		bool inMST(node u, node v) except +

cdef class MST:
	cdef _MST* _this
	cdef vector[double] _attribute
	cdef Graph _G

	def __cinit__(self, Graph G not None, vector[double] attribute = vector[double]()):
		self._G = G
		if attribute.empty():
			self._this = new _MST(G._this)
		else:
			self._attribute = move(attribute)
			self._this = new _MST(G._this, self._attribute)

	def __dealloc__(self):
		del self._this

	def run(self):
		self._this.run()
		return self

	def getMST(self, bool move = False):
		return Graph().setThis(self._this.getMST(move))

	def getAttribute(self, bool move = False):
		return self._this.getAttribute(move)

	def inMST(self, node u, node v = _none):
		if v == _none:
			return self._this.inMST(u)
		else:
			return self._this.inMST(u, v)


cdef extern from "cpp/independentset/Luby.h":
	cdef cppclass _Luby "NetworKit::Luby":
		_Luby() except +
		vector[bool] run(_Graph G)
		string toString()


# FIXME: check correctness
cdef class Luby:
	""" Luby's parallel maximal independent set algorithm"""
	cdef _Luby _this

	def run(self, Graph G not None):
		""" Returns a boolean vector of length n where vec[v] is True iff v is in the independent sets.

		Parameters
		----------
		G : Graph
			The graph.

		Returns
		-------
		vector
			A boolean vector of length n.
		"""
		return self._this.run(G._this)
		# TODO: return self

	def toString(self):
		""" Get string representation of the algorithm.

		Returns
		-------
		string
			The string representation of the algorithm.
		"""
		return self._this.toString().decode("utf-8")


# Module: generators

# cdef extern from "cpp/graph/GraphGenerator.h":
# 	cdef cppclass _GraphGenerator "NetworKit::GraphGenerator":
# 		_GraphGenerator() except +
# 		_Graph makeRandomGraph(count n, double p)


# cdef class GraphGenerator:
# 	""" Provides several functions for graph generation"""
# 	cdef _GraphGenerator _this

# 	def __cinit__(self):
# 		self._this = _GraphGenerator()


# 	def makeRandomGraph(self, n, p):
# 		cdef _Graph _G = self._this.makeRandomGraph(n, p)
# 		return Graph(0).setThis(_G)

cdef extern from "cpp/generators/BarabasiAlbertGenerator.h":
	cdef cppclass _BarabasiAlbertGenerator "NetworKit::BarabasiAlbertGenerator":
		_BarabasiAlbertGenerator() except +
		_BarabasiAlbertGenerator(count k, count nMax, count n0) except +
		#_Graph* _generate()
		_Graph generate() except +

cdef class BarabasiAlbertGenerator:
	""" Generates a scale-free graph using the Barabasi-Albert preferential attachment model.

	Parameters
	----------
	k : count
		number of edges that come with a new node
	nMax : count
		maximum number of nodes produced
	n0 : count
		number of starting nodes
	 """
	cdef _BarabasiAlbertGenerator _this

	def __cinit__(self, k, nMax, n0):
		self._this = _BarabasiAlbertGenerator(k, nMax, n0)

	def generate(self):
		return Graph().setThis(self._this.generate());


cdef extern from "cpp/generators/PubWebGenerator.h":
	cdef cppclass _PubWebGenerator "NetworKit::PubWebGenerator":
		_PubWebGenerator(count numNodes, count numberOfDenseAreas, float neighborhoodRadius, count maxNumberOfNeighbors) except +
		_Graph generate() except +

cdef class PubWebGenerator:
	""" Generates a static graph that resembles an assumed geometric distribution of nodes in
	a P2P network.

	The basic structure is to distribute points randomly in the unit torus
	and to connect vertices close to each other (at most @a neighRad distance and none of
	them already has @a maxNeigh neighbors). The distribution is chosen to get some areas with
	high density and others with low density. There are @a numDenseAreas dense areas, which can
	overlap. Each area is circular, has a certain position and radius and number of points.
	These values are strored in @a denseAreaXYR and @a numPerArea, respectively.

	Used and described in more detail in J. Gehweiler, H. Meyerhenke: A Distributed
	Diffusive Heuristic for Clustering a Virtual P2P Supercomputer. In Proc. 7th High-Performance
	Grid Computing Workshop (HPGC'10), in conjunction with 24th IEEE Internatl. Parallel and
	Distributed Processing Symposium (IPDPS'10), IEEE, 2010.

	PubWebGenerator(numNodes, numberOfDenseAreas, neighborhoodRadius, maxNumberOfNeighbors)

	Parameters
	----------
	numNodes : count
		Up to a few thousand (possibly more if visualization is not desired and quadratic
		time complexity has been resolved)
	numberOfDenseAreas : count
		Depending on number of nodes, e.g. [8, 50]
	neighborhoodRadius : float
		The higher, the better the connectivity [0.1, 0.35]
	maxNumberOfNeighbors : count
		Maximum degree, a higher value corresponds to better connectivity [4, 40]
	"""
	cdef _PubWebGenerator* _this

	def __cinit__(self, numNodes, numberOfDenseAreas, neighborhoodRadius, maxNumberOfNeighbors):
		self._this = new _PubWebGenerator(numNodes, numberOfDenseAreas, neighborhoodRadius, maxNumberOfNeighbors)

	def __dealloc__(self):
		del self._this

	def generate(self):
		return Graph(0).setThis(self._this.generate())


cdef extern from "cpp/generators/ErdosRenyiGenerator.h":
	cdef cppclass _ErdosRenyiGenerator "NetworKit::ErdosRenyiGenerator":
		_ErdosRenyiGenerator(count nNodes, double prob, bool directed) except +
		_Graph generate() except +

cdef class ErdosRenyiGenerator:
	""" Creates random graphs in the G(n,p) model.
	The generation follows Vladimir Batagelj and Ulrik Brandes: "Efficient
	generation of large random networks", Phys Rev E 71, 036113 (2005).

	ErdosRenyiGenerator(count, double)

	Creates G(nNodes, prob) graphs.

	Parameters
	----------
	nNodes : count
		Number of nodes n in the graph.
	prob : double
		Probability of existence for each edge p.
	directed : bool
		Generates a directed
	"""

	cdef _ErdosRenyiGenerator* _this

	def __cinit__(self, nNodes, prob, directed=False):
		self._this = new _ErdosRenyiGenerator(nNodes, prob, directed)

	def __dealloc__(self):
		del self._this

	def generate(self):
		return Graph(0).setThis(self._this.generate())


cdef extern from "cpp/generators/DorogovtsevMendesGenerator.h":
	cdef cppclass _DorogovtsevMendesGenerator "NetworKit::DorogovtsevMendesGenerator":
		_DorogovtsevMendesGenerator(count nNodes) except +
		_Graph generate() except +

cdef class DorogovtsevMendesGenerator:
	""" Generates a graph according to the Dorogovtsev-Mendes model.

 	DorogovtsevMendesGenerator(nNodes)

 	Constructs the generator class.

	Parameters
	----------
	nNodes : count
		Number of nodes in the target graph.
	"""

	cdef _DorogovtsevMendesGenerator* _this

	def __cinit__(self, nNodes):
		self._this = new _DorogovtsevMendesGenerator(nNodes)

	def __dealloc__(self):
		del self._this

	def generate(self):
		""" Generates a random graph according to the Dorogovtsev-Mendes model.

		Returns
		-------
		Graph
			The generated graph.
		"""
		return Graph(0).setThis(self._this.generate())


cdef extern from "cpp/generators/RegularRingLatticeGenerator.h":
	cdef cppclass _RegularRingLatticeGenerator "NetworKit::RegularRingLatticeGenerator":
		_RegularRingLatticeGenerator(count nNodes, count nNeighbors) except +
		_Graph generate() except +

cdef class RegularRingLatticeGenerator:
	"""
	Constructs a regular ring lattice.

	RegularRingLatticeGenerator(count nNodes, count nNeighbors)

	Constructs the generator.

	Parameters
	----------
	nNodes : number of nodes in the target graph.
	nNeighbors : number of neighbors on each side of a node
	"""

	cdef _RegularRingLatticeGenerator* _this

	def __cinit__(self, nNodes, nNeighbors):
		self._this = new _RegularRingLatticeGenerator(nNodes, nNeighbors)

	def __dealloc__(self):
		del self._this

	def generate(self):
		""" Generates a rgular ring lattice.

		Returns
		-------
		Graph
			The generated graph.
		"""
		return Graph(0).setThis(self._this.generate())


cdef extern from "cpp/generators/WattsStrogatzGenerator.h":
	cdef cppclass _WattsStrogatzGenerator "NetworKit::WattsStrogatzGenerator":
		_WattsStrogatzGenerator(count nNodes, count nNeighbors, double p) except +
		_Graph generate() except +

cdef class WattsStrogatzGenerator:
	""" Generates a graph according to the Watts-Strogatz model.

	First, a regular ring lattice is generated. Then edges are rewired
		with a given probability.

	WattsStrogatzGenerator(count nNodes, count nNeighbors, double p)

	Constructs the generator.

	Parameters
	----------
	nNodes : Number of nodes in the target graph.
	nNeighbors : number of neighbors on each side of a node
	p : rewiring probability
	"""

	cdef _WattsStrogatzGenerator* _this

	def __dealloc__(self):
		del self._this

	def __cinit__(self, nNodes, nNeighbors, p):
		self._this = new _WattsStrogatzGenerator(nNodes, nNeighbors, p)

	def generate(self):
		""" Generates a random graph according to the Watts-Strogatz model.

		Returns
		-------
		Graph
			The generated graph.
		"""
		return Graph(0).setThis(self._this.generate())


cdef extern from "cpp/generators/ClusteredRandomGraphGenerator.h":
	cdef cppclass _ClusteredRandomGraphGenerator "NetworKit::ClusteredRandomGraphGenerator":
		_ClusteredRandomGraphGenerator(count, count, double, double) except +
		_Graph generate() except +
		_Partition getCommunities() except +

cdef class ClusteredRandomGraphGenerator:
	""" The ClusteredRandomGraphGenerator class is used to create a clustered random graph.

	The number of nodes and the number of edges are adjustable as well as the probabilities
	for intra-cluster and inter-cluster edges.

	ClusteredRandomGraphGenerator(count, count, pin, pout)

	Creates a clustered random graph.

	Parameters
	----------
	n : count
		number of nodes
	k : count
		number of clusters
	pin : double
		intra-cluster edge probability
	pout : double
		inter-cluster edge probability
	"""

	cdef _ClusteredRandomGraphGenerator* _this

	def __cinit__(self, n, k, pin, pout):
		self._this = new _ClusteredRandomGraphGenerator(n, k, pin, pout)

	def __dealloc__(self):
		del self._this

	def generate(self):
		""" Generates a clustered random graph with the properties given in the constructor.

		Returns
		-------
		Graph
			The generated graph.
		"""
		return Graph(0).setThis(self._this.generate())

	def getCommunities(self):
		""" Returns the generated ground truth clustering.

		Returns
		-------
		Partition
			The generated ground truth clustering.
		"""
		return Partition().setThis(self._this.getCommunities())


cdef extern from "cpp/generators/ChungLuGenerator.h":
	cdef cppclass _ChungLuGenerator "NetworKit::ChungLuGenerator":
		_ChungLuGenerator(vector[count] degreeSequence) except +
		_Graph generate() except +

cdef class ChungLuGenerator:
	"""
		Given an arbitrary degree sequence, the Chung-Lu generative model
		will produce a random graph with the same expected degree sequence.

 		see Aiello, Chung, Lu: A Random Graph Model for Massive Graphs
	"""

	cdef _ChungLuGenerator* _this

	def __cinit__(self, vector[count] degreeSequence):
		self._this = new _ChungLuGenerator(degreeSequence)

	def __dealloc__(self):
		del self._this

	def generate(self):
		""" Generates graph with expected degree sequence seq.

		Returns
		-------
		Graph
			The generated graph.
		"""
		return Graph(0).setThis(self._this.generate())


cdef extern from "cpp/generators/HavelHakimiGenerator.h":
	cdef cppclass _HavelHakimiGenerator "NetworKit::HavelHakimiGenerator":
		_HavelHakimiGenerator(vector[count] degreeSequence, bool ignoreIfRealizable) except +
		_Graph generate() except +
		bool isRealizable() except +
		bool getRealizable() except +

cdef class HavelHakimiGenerator:
	""" Havel-Hakimi algorithm for generating a graph according to a given degree sequence.

		The sequence, if it is realizable, is reconstructed exactly. The resulting graph usually
		has a high clustering coefficient. Construction runs in linear time O(m).

		If the sequence is not realizable, depending on the parameter ignoreIfRealizable, either
		an exception is thrown during generation or the graph is generated with a modified degree
		sequence, i.e. not all nodes might have as many neighbors as requested.

		HavelHakimiGenerator(sequence, ignoreIfRealizable=True)

		Parameters
		----------
		sequence : vector
			Degree sequence to realize. Must be non-increasing.
		ignoreIfRealizable : bool, optional
			If true, generate the graph even if the degree sequence is not realizable. Some nodes may get lower degrees than requested in the sequence.
	"""

	cdef _HavelHakimiGenerator* _this


	def __cinit__(self, vector[count] degreeSequence, ignoreIfRealizable=True):
		self._this = new _HavelHakimiGenerator(degreeSequence, ignoreIfRealizable)

	def __dealloc__(self):
		del self._this

	def isRealizable(self):
		return self._this.isRealizable()

	def getRealizable(self):
		return self._this.getRealizable();

	def generate(self):
		""" Generates degree sequence seq (if it is realizable).

		Returns
		-------
		Graph
			Graph with degree sequence seq or modified sequence if ignoreIfRealizable is true and the sequence is not realizable.
		"""
		return Graph(0).setThis(self._this.generate())

cdef extern from "cpp/generators/ConfigurationModelGenerator.h":
	cdef cppclass _ConfigurationModelGenerator "NetworKit::ConfigurationModelGenerator":
		_ConfigurationModelGenerator(vector[count] degreeSequence, bool ignoreIfRealizable) except +
		_Graph generate() except +
		bool isRealizable() except +
		bool getRealizable() except +

cdef class ConfigurationModelGenerator:
	"""
	Configuration model graph generator for generating a random simple graph with exactly the given degree sequence.

	This implementation is based on the paper
	"Random generation of large connected simple graphs with prescribed degree distribution" by Fabien Viger and Matthieu Latapy,
	available at http://www-rp.lip6.fr/~latapy/FV/generation.html, however without preserving connectivity (this could later be added as
	optional feature).

	The Havel-Hakami generator is used for the initial graph generation, then the Markov-Chain Monte-Carlo algorithm as described and
	implemented by Fabien Viger and Matthieu Latapy but without the steps for ensuring connectivity is executed. This should lead to a
	graph that is drawn uniformly at random from all graphs with the given degree sequence.

	Note that at most 10 times the number of edges edge swaps are performed (same number as in the abovementioned implementation) and
	in order to limit the running time, at most 200 times as many attempts to perform an edge swap are made (as certain degree distributions
	do not allow edge swaps at all).

	Parameters
	----------
	degreeSequence : vector[count]
		The degree sequence that shall be generated
	ignoreIfRealizable : bool, optional
		If true, generate the graph even if the degree sequence is not realizable. Some nodes may get lower degrees than requested in the sequence.
	"""
	cdef _ConfigurationModelGenerator *_this

	def __cinit__(self, vector[count] degreeSequence, bool ignoreIfRealizable = False):
		self._this = new _ConfigurationModelGenerator(degreeSequence, ignoreIfRealizable)

	def __dealloc__(self):
		del self._this

	def isRealizable(self):
		return self._this.isRealizable()

	def getRealizable(self):
		return self._this.getRealizable()

	def generate(self):
		"""
		Generate a graph according to the configuration model.

		Issues a INFO log message if the wanted number of edge swaps cannot be performed because of the limit of attempts (see in the description of the class for details).

		Returns
		-------
		Graph
			The generated graph.
		"""
		return Graph().setThis(self._this.generate())


cdef extern from "cpp/generators/RmatGenerator.h":
	cdef cppclass _RmatGenerator "NetworKit::RmatGenerator":
		_RmatGenerator(count scale, count edgeFactor, double a, double b, double c, double d) except +
		_Graph generate() except +

cdef class RmatGenerator:
	"""
	Generates static R-MAT graphs. R-MAT (recursive matrix) graphs are
	random graphs with n=2^scale nodes and m=nedgeFactor edges.
	More details at http://www.graph500.org or in the original paper:
	Deepayan Chakrabarti, Yiping Zhan, Christos Faloutsos:
	R-MAT: A Recursive Model for Graph Mining. SDM 2004: 442-446.

	RmatGenerator(scale, edgeFactor, a, b, c, d)

	Parameters
	----------
	scale : count
		Number of nodes = 2^scale
	edgeFactor : count
		Number of edges = number of nodes * edgeFactor
	a : double
		Probability for quadrant upper left
	b : double
		Probability for quadrant upper right
	c : double
		Probability for quadrant lower left
	d : double
		Probability for quadrant lower right

	"""

	cdef _RmatGenerator* _this

	def __cinit__(self, count scale, count edgeFactor, double a, double b, double c, double d):
		self._this = new _RmatGenerator(scale, edgeFactor, a, b, c, d)

	def __dealloc__(self):
		del self._this

	def generate(self):
		""" Graph to be generated according to parameters specified in constructor.

		Returns
		-------
		Graph
			The generated graph.
		"""
		return Graph(0).setThis(self._this.generate())

cdef extern from "cpp/generators/PowerlawDegreeSequence.h":
	cdef cppclass _PowerlawDegreeSequence "NetworKit::PowerlawDegreeSequence":
		_PowerlawDegreeSequence(count minDeg, count maxDeg, double gamma) except +
		void setMinimumFromAverageDegree(double avgDeg) except +
		double getExpectedAverageDegree() except +
		count getMinimumDegree() const
		void run() except +
		vector[count] getDegreeSequence(count numNodes) except +
		count getDegree() except +

cdef class PowerlawDegreeSequence:
	"""
	Generates a powerlaw degree sequence with the given minimum and maximum degree, the powerlaw exponent gamma

	Parameters
	----------
	minDeg : count
		The minium degree
	maxDeg : count
		The maximum degree
	gamma : double
		The powerlaw exponent
	"""
	cdef _PowerlawDegreeSequence *_this

	def __cinit__(self, count minDeg, count maxDeg, double gamma):
		self._this = new _PowerlawDegreeSequence(minDeg, maxDeg, gamma)

	def __dealloc__(self):
		del self._this

	def setMinimumFromAverageDegree(self, double avgDeg):
		"""
		Tries to set the minimum degree such that the specified average degree is expected.

		Parameters
		----------
		avgDeg : double
			The average degree that shall be approximated
		"""
		self._this.setMinimumFromAverageDegree(avgDeg)
		return self

	def getExpectedAverageDegree(self):
		"""
		Returns the expected average degree. Note: run needs to be called first.

		Returns
		-------
		double
			The expected average degree.
		"""
		return self._this.getExpectedAverageDegree()

	def getMinimumDegree(self):
		"""
		Returns the minimum degree.

		Returns
		-------
		count
			The minimum degree
		"""
		return self._this.getMinimumDegree()

	def run(self):
		"""
		Executes the generation of the probability distribution.
		"""
		self._this.run()
		return self

	def getDegreeSequence(self, count numNodes):
		"""
		Returns a degree sequence with even degree sum.

		Parameters
		----------
		numNodes : count
			The number of nodes/degrees that shall be returned

		Returns
		-------
		vector[count]
			The generated degree sequence
		"""
		return self._this.getDegreeSequence(numNodes)

	def getDegree(self):
		"""
		Returns a degree drawn at random with a power law distribution

		Returns
		-------
		count
			The generated random degree
		"""
		return self._this.getDegree()

# Module: graphio

cdef extern from "cpp/io/METISGraphReader.h":
	cdef cppclass _METISGraphReader "NetworKit::METISGraphReader":
		_METISGraphReader() except +
		_Graph read(string path) except +

cdef class METISGraphReader:
	""" Reads the METIS adjacency file format [1]. If the Fast reader fails,
		use readGraph(path, graphio.formats.metis) as an alternative.
		[1]: http://people.sc.fsu.edu/~jburkardt/data/metis_graph/metis_graph.html
	"""
	cdef _METISGraphReader _this

	def read(self, path):
		pathbytes = path.encode("utf-8") # string needs to be converted to bytes, which are coerced to std::string
		return Graph(0).setThis(self._this.read(pathbytes))

cdef extern from "cpp/io/GraphToolBinaryReader.h":
	cdef cppclass _GraphToolBinaryReader "NetworKit::GraphToolBinaryReader":
		_GraphToolBinaryReader() except +
		_Graph read(string path) except +

cdef class GraphToolBinaryReader:
	""" Reads the binary file format defined by graph-tool[1].
		[1]: http://graph-tool.skewed.de/static/doc/gt_format.html
	"""
	cdef _GraphToolBinaryReader _this

	def read(self, path):
		pathbytes = path.encode("utf-8") # string needs to be converted to bytes, which are coerced to std::string
		return Graph(0).setThis(self._this.read(pathbytes))


cdef extern from "cpp/io/EdgeListReader.h":
	cdef cppclass _EdgeListReader "NetworKit::EdgeListReader":
		_EdgeListReader() except +
		_EdgeListReader(char separator, node firstNode, string commentPrefix, bool continuous)
		_Graph read(string path) except +
		unordered_map[node,node] getNodeMap() except +


cdef class EdgeListReader:
	""" Reads a file in an edge list format.
	"""
	cdef _EdgeListReader _this

	def __cinit__(self, separator, firstNode, commentPrefix="#", continuous=True):
		self._this = _EdgeListReader(stdstring(separator)[0], firstNode, stdstring(commentPrefix), continuous)

	def read(self, path):
		pathbytes = path.encode("utf-8") # string needs to be converted to bytes, which are coerced to std::string
		return Graph(0).setThis(self._this.read(pathbytes))

	def getNodeMap(self):
		cdef unordered_map[node,node] cResult = self._this.getNodeMap()
		result = []
		for elem in cResult:
			result.append((elem.first,elem.second))
		return result

cdef extern from "cpp/io/KONECTGraphReader.h":
	cdef cppclass _KONECTGraphReader "NetworKit::KONECTGraphReader":
		_KONECTGraphReader() except +
		_KONECTGraphReader(char separator, bool ignoreLoops)
		_Graph read(string path) except +

cdef class KONECTGraphReader:
	""" Reader for the KONECT graph format, which is described in detail on the KONECT website[1].

		[1]: http://konect.uni-koblenz.de/downloads/konect-handbook.pdf
	"""
	cdef _KONECTGraphReader _this

	def __cinit__(self, separator, ignoreLoops = False):
		self._this = _KONECTGraphReader(stdstring(separator)[0], ignoreLoops)

	def read(self, path):
		pathbytes = path.encode("utf-8") # string needs to be converted to bytes, which are coerced to std::string
		return Graph(0).setThis(self._this.read(pathbytes))

cdef extern from "cpp/io/GMLGraphReader.h":
	cdef cppclass _GMLGraphReader "NetworKit::GMLGraphReader":
		_GMLGraphReader() except +
		_Graph read(string path) except +

cdef class GMLGraphReader:
	""" Reader for the GML graph format, which is documented here [1].

		[1]: http://www.fim.uni-passau.de/fileadmin/files/lehrstuhl/brandenburg/projekte/gml/gml-technical-report.pdf
 	"""
	cdef _GMLGraphReader _this

	def __cinit__(self):
		self._this = _GMLGraphReader()

	def read(self, path):
		pathbytes = path.encode("utf-8")
		return Graph(0).setThis(self._this.read(pathbytes))

cdef extern from "cpp/io/METISGraphWriter.h":
	cdef cppclass _METISGraphWriter "NetworKit::METISGraphWriter":
		_METISGraphWriter() except +
		void write(_Graph G, string path) except +


cdef class METISGraphWriter:
	""" Writes graphs in the METIS format"""
	cdef _METISGraphWriter _this

	def write(self, Graph G not None, path):
		 # string needs to be converted to bytes, which are coerced to std::string
		self._this.write(G._this, stdstring(path))

cdef extern from "cpp/io/GraphToolBinaryWriter.h":
	cdef cppclass _GraphToolBinaryWriter "NetworKit::GraphToolBinaryWriter":
		_GraphToolBinaryWriter() except +
		void write(_Graph G, string path) except +


cdef class GraphToolBinaryWriter:
	""" Reads the binary file format defined by graph-tool[1].
		[1]: http://graph-tool.skewed.de/static/doc/gt_format.html
	"""
	cdef _GraphToolBinaryWriter _this

	def write(self, Graph G not None, path):
		 # string needs to be converted to bytes, which are coerced to std::string
		self._this.write(G._this, stdstring(path))


cdef extern from "cpp/io/DotGraphWriter.h":
	cdef cppclass _DotGraphWriter "NetworKit::DotGraphWriter":
		_DotGraphWriter() except +
		void write(_Graph G, string path) except +


cdef class DotGraphWriter:
	""" Writes graphs in the .dot/GraphViz format"""
	cdef _DotGraphWriter _this

	def write(self, Graph G not None, path):
		 # string needs to be converted to bytes, which are coerced to std::string
		self._this.write(G._this, stdstring(path))


#cdef extern from "cpp/io/VNAGraphWriter.h":
#	cdef cppclass _VNAGraphWriter "NetworKit::VNAGraphWriter":
#		_VNAGraphWriter() except +
#		void write(_Graph G, string path) except +


#cdef class VNAGraphWriter:
#	""" Writes graphs in the VNA format. The VNA format is commonly used by Netdraw, and is very similar to Pajek format.
#	It defines nodes and edges (ties), and supports attributes. Each section of the file is separated by an asterisk. """
#	cdef _VNAGraphWriter _this

#	def write(self, Graph G not None, path):
		 # string needs to be converted to bytes, which are coerced to std::string
#		self._this.write(G._this, stdstring(path))


cdef extern from "cpp/io/GMLGraphWriter.h":
	cdef cppclass _GMLGraphWriter "NetworKit::GMLGraphWriter":
		_GMLGraphWriter() except +
		void write(_Graph G, string path) except +


cdef class GMLGraphWriter:
	""" Writes a graph and its coordinates as a GML file.[1]
		[1] http://svn.bigcat.unimaas.nl/pvplugins/GML/trunk/docs/gml-technical-report.pdf """
	cdef _GMLGraphWriter _this

	def write(self, Graph G not None, path):
		 # string needs to be converted to bytes, which are coerced to std::string
		self._this.write(G._this, stdstring(path))


cdef extern from "cpp/io/EdgeListWriter.h":
	cdef cppclass _EdgeListWriter "NetworKit::EdgeListWriter":
		_EdgeListWriter() except +
		_EdgeListWriter(char separator, node firstNode) except +
		void write(_Graph G, string path) except +

cdef class EdgeListWriter:
	""" Reads and writes graphs in various edge list formats. The constructor takes a
		seperator char and the ID of the first node as paraneters."""

	cdef _EdgeListWriter _this

	def __cinit__(self, separator, firstNode):
		cdef char sep = stdstring(separator)[0]
		self._this = _EdgeListWriter(sep, firstNode)

	def write(self, Graph G not None, path):
		self._this.write(G._this, stdstring(path))



cdef extern from "cpp/io/LineFileReader.h":
	cdef cppclass _LineFileReader "NetworKit::LineFileReader":
		_LineFileReader() except +
		vector[string] read(string path)


cdef class LineFileReader:
	""" Reads a file and puts each line in a list of strings """
	cdef _LineFileReader _this

	def read(self, path):
		return self._this.read(stdstring(path))


cdef extern from "cpp/io/SNAPGraphWriter.h":
	cdef cppclass _SNAPGraphWriter "NetworKit::SNAPGraphWriter":
		_SNAPGraphWriter() except +
		void write(_Graph G, string path)

cdef class SNAPGraphWriter:
	""" Writes graphs in a format suitable for the Georgia Tech SNAP software [1]
		[1]: http://snap-graph.sourceforge.net/
	"""
	cdef _SNAPGraphWriter _this

	def write(self, Graph G, path):
		self._this.write(G._this, stdstring(path))


cdef extern from "cpp/io/SNAPGraphReader.h":
	cdef cppclass _SNAPGraphReader "NetworKit::SNAPGraphReader":
		_SNAPGraphReader() except +
		_Graph read(string path) except +
		unordered_map[node,node] getNodeIdMap() except +

cdef class SNAPGraphReader:
	""" Reads a graph from the SNAP graph data collection [1] (currently experimental)
		[1]: http://snap.stanford.edu/data/index.html
	"""
	cdef _SNAPGraphReader _this

	def read(self, path):
		return Graph().setThis(self._this.read(stdstring(path)))

	def getNodeIdMap(self):
		cdef unordered_map[node,node] cResult = self._this.getNodeIdMap()
		result = []
		for elem in cResult:
			result.append((elem.first,elem.second))
		return result


cdef extern from "cpp/io/PartitionReader.h":
	cdef cppclass _PartitionReader "NetworKit::PartitionReader":
		_PartitionReader() except +
		_Partition read(string path) except +


cdef class PartitionReader:
	""" Reads a partition from a file.
		File format: line i contains subset id of element i.
	 """
	cdef _PartitionReader _this

	def read(self, path):
		return Partition().setThis(self._this.read(stdstring(path)))


cdef extern from "cpp/io/PartitionWriter.h":
	cdef cppclass _PartitionWriter "NetworKit::PartitionWriter":
		_PartitionWriter() except +
		void write(_Partition, string path)


cdef class PartitionWriter:
	""" Writes a partition to a file.
		File format: line i contains subset id of element i.
	 """
	cdef _PartitionWriter _this

	def write(self, Partition zeta, path):
		self._this.write(zeta._this, stdstring(path))


cdef extern from "cpp/io/EdgeListPartitionReader.h":
	cdef cppclass _EdgeListPartitionReader "NetworKit::EdgeListPartitionReader":
		_EdgeListPartitionReader() except +
		_EdgeListPartitionReader(node firstNode) except +
		_Partition read(string path) except +


cdef class EdgeListPartitionReader:
	""" Reads a partition from an edge list type of file
	 """
	cdef _EdgeListPartitionReader _this

	def __cinit__(self, firstNode=1):
		self._this = _EdgeListPartitionReader(firstNode)

	def read(self, path):
		return Partition().setThis(self._this.read(stdstring(path)))

cdef extern from "cpp/io/SNAPEdgeListPartitionReader.h":
	cdef cppclass _SNAPEdgeListPartitionReader "NetworKit::SNAPEdgeListPartitionReader":
		_SNAPEdgeListPartitionReader() except +
		_Cover read(string path, unordered_map[node,node] nodeMap,_Graph G) except +
#		_Partition readWithInfo(string path, count nNodes) except +

cdef class SNAPEdgeListPartitionReader:
	""" Reads a partition from a SNAP 'community with ground truth' file
	 """
	cdef _SNAPEdgeListPartitionReader _this

	def read(self,path, nodeMap, Graph G):
		cdef unordered_map[node,node] cNodeMap
		for (key,val) in nodeMap:
			cNodeMap[key] = val
		return Cover().setThis(self._this.read(stdstring(path), cNodeMap, G._this))

#	def readWithInfo(self,path,nNodes):
#		return Partition().setThis(self._this.readWithInfo(stdstring(path),nNodes))

#not existing yet, maybe in the future?
#cdef extern from "cpp/io/EdgeListPartitionWriter.h":
#	cdef cppclass _EdgeListPartitionWriter "NetworKit::EdgeListPartitionWriter":
#		_EdgeListPartitionWriter() except +
#		void write(_Partition, string path)


#cdef class EdgeListPartitionWriter:
#	""" Writes a partition to a edge list type of file.
#		File format: a line contains the element id and the subsed id of the element.
#	 """
#	cdef _EdgeListPartitionWriter _this

#	def Write(self, Partition zeta, path):
#		self._this.write(zeta._this, stdstring(path))

cdef extern from "cpp/io/CoverReader.h":
	cdef cppclass _CoverReader "NetworKit::CoverReader":
		_CoverReader() except +
		_Cover read(string path,_Graph G) except +

cdef class CoverReader:
	""" Reads a cover from a file
		File format: each line contains the space-separated node ids of a community
	 """
	cdef _CoverReader _this

	def read(self, path, Graph G):
		return Cover().setThis(self._this.read(stdstring(path), G._this))

cdef extern from "cpp/io/CoverWriter.h":
	cdef cppclass _CoverWriter "NetworKit::CoverWriter":
		_CoverWriter() except +
		void write(_Cover, string path)


cdef class CoverWriter:
	""" Writes a partition to a file.
		File format: each line contains the space-separated node ids of a community
	 """
	cdef _CoverWriter _this

	def write(self, Cover zeta, path):
		self._this.write(zeta._this, stdstring(path))

cdef extern from "cpp/io/EdgeListCoverReader.h":
	cdef cppclass _EdgeListCoverReader "NetworKit::EdgeListCoverReader":
		_EdgeListCoverReader() except +
		_EdgeListCoverReader(node firstNode) except +
		_Cover read(string path, _Graph G) except +


cdef class EdgeListCoverReader:
	""" Reads a cover from an edge list type of file
		File format: each line starts with a node id and continues with a list of the communities the node belongs to
	 """
	cdef _EdgeListCoverReader _this

	def __cinit__(self, firstNode=1):
		self._this = _EdgeListCoverReader(firstNode)

	def read(self, path, Graph G):
		return Cover().setThis(self._this.read(stdstring(path), G._this))

# Parameters

cdef extern from "cpp/base/Parameters.h":
	cdef cppclass _Parameters "NetworKit::Parameters":
		_Parameters() except +
		void setInt(string key, int64_t value)
		void setDouble(string key, double value)
		void setString(key, value)
		void setBool(string key, bool value)
		int64_t getInt(string key)
		double getDouble(string key)
		string getString(string key)
		bool getBool(string key)


# Module: structures
#
cdef extern from "cpp/structures/Partition.h":
	cdef cppclass _Partition "NetworKit::Partition":
		_Partition() except +
		_Partition(index) except +
		_Partition(_Partition) except +
		index subsetOf(index e) except +
		index extend() except +
		void remove(index e) except +
		void addToSubset(index s, index e) except +
		void moveToSubset(index s, index e) except +
		void toSingleton(index e) except +
		void allToSingletons() except +
		void mergeSubsets(index s, index t) except +
		void setUpperBound(index upper) except +
		index upperBound() except +
		index lowerBound() except +
		void compact() except +
		bool contains(index e) except +
		bool inSameSubset(index e1, index e2) except +
		vector[count] subsetSizes() except +
		map[index, count] subsetSizeMap() except +
		set[index] getMembers(const index s) except +
		count numberOfElements() except +
		count numberOfSubsets() except +
		vector[index] getVector() except +
		void setName(string name) except +
		string getName() except +
		set[index] getSubsetIds() except +
		index operator[](index) except +


cdef class Partition:
	""" Implements a partition of a set, i.e. a subdivision of the
 		set into disjoint subsets.

 		Partition(z=0)

 		Create a new partition data structure for `z` elements.

		Parameters
		----------
		size : index, optional
			Maximum index of an element. Default is 0.
	"""
	cdef _Partition _this

	def __cinit__(self, index size=0):
		self._this = move(_Partition(size))

	def __len__(self):
		"""
		Returns
		-------
		count
			Number of elements in the partition.
		"""
		return self._this.numberOfElements()

	def __getitem__(self, e):
		""" Get the set (id) in which the element `e` is contained.

	 	Parameters
	 	----------
	 	e : index
	 		Index of element.

	 	Returns
	 	-------
	 	index
	 		The index of the set in which `e` is contained.
		"""
		return self._this.subsetOf(e)

	def __copy__(self):
		"""
		Generates a copy of the partition
		"""
		return Partition().setThis(_Partition(self._this))

	def __deepcopy__(self):
		"""
		Generates a copy of the partition
		"""
		return Partition().setThis(_Partition(self._this))

	cdef setThis(self,  _Partition& other):
		swap[_Partition](self._this,  other)
		return self

	def subsetOf(self, e):
		""" Get the set (id) in which the element `e` is contained.

	 	Parameters
	 	----------
	 	e : index
	 		Index of element.

	 	Returns
	 	-------
	 	index
	 		The index of the set in which `e` is contained.
		"""
		return self._this.subsetOf(e)

	def extend(self):
		""" Extend the data structure and create a slot	for one more element.

		Initializes the entry to `none` and returns the index of the entry.

		Returns
		-------
		index
			The index of the new element.
		"""
		return self._this.extend()

	def addToSubset(self, s, e):
		""" Add a (previously unassigned) element `e` to the set `s`.

		Parameters
		----------
		s : index
			The index of the subset.
		e : index
			The element to add.
		"""
		self._this.addToSubset(s, e)

	def moveToSubset(self, index s, index e):
		"""  Move the (previously assigned) element `e` to the set `s.

		Parameters
		----------
		s : index
			The index of the subset.
		e : index
			The element to move.
		"""
		self._this.moveToSubset(s, e)

	def toSingleton(self, index e):
		""" Creates a singleton set containing the element `e`.

		Parameters
		----------
		e : index
			The index of the element.
		"""
		self._this.toSingleton(e)

	def allToSingletons(self):
		""" Assigns every element to a singleton set. Set id is equal to element id. """
		self._this.allToSingletons()

	def mergeSubsets(self, index s, index t):
		""" Assigns the elements from both sets to a new set and returns the id of it.

		Parameters
		----------
		s : index
			Set to merge.
		t : index
			Set to merge.

		Returns
		-------
		index
			Id of newly created set.
		"""
		self._this.mergeSubsets(s, t)

	def __getitem__(self, index):
		return self._this[index]


	def setUpperBound(self, index upper):
		""" Sets an upper bound for the subset ids that **can** be assigned.

		Parameters
		----------
		upper : index
			Highest assigned subset id + 1
		"""
		self._this.setUpperBound(upper)

	def upperBound(self):
		""" Return an upper bound for the subset ids that have been assigned.
	 	(This is the maximum id + 1.)

	 	Returns
	 	-------
	 	index
	 		The upper bound.
		"""
		return self._this.upperBound()

	def lowerBound(self):
		""" Get a lower bound for the subset ids that have been assigned.

		Returns
		-------
		index
			The lower bound.
		"""
		return self._this.lowerBound()

	def compact(self):
		""" Change subset IDs to be consecutive, starting at 0. """
		self._this.compact()

	def contains(self, index e):
		""" Check if partition assigns a valid subset to the element `e`.

		Parameters
		----------
		e : index
			The element.

		Returns
		-------
		bool
			True if the assigned subset is valid, False otherwise.
		"""
		return self._this.contains(e)

	def inSameSubset(self, index e1, index e2):
		""" Check if two elements `e1` and `e2` belong to the same subset.

		Parameters
		----------
		e1 : index
			An Element.
		e2 : index
			An Element.

		Returns
		-------
		bool
			True if `e1` and `e2` belong to same subset, False otherwise.
		"""
		return self._this.inSameSubset(e1, e2)

	def subsetSizes(self):
		""" Get a list of subset sizes. Indices do not necessarily correspond to subset ids.

	 	Returns
	 	-------
	 	vector
	 		A vector of subset sizes.
		"""
		return self._this.subsetSizes()

	def subsetSizeMap(self):
		""" Get a map from subset id to size of the subset.

		Returns
		-------
		dict
			A map from subset id to size of the subset.
		"""
		return self._this.subsetSizeMap()

	def getMembers(self, s):
		""" Get the members of the subset `s`.

		Parameters
		----------
		s : index
			The subset.

		Returns
		-------
		set
			A set containing the members of `s.
		"""
		return self._this.getMembers(s)

	def numberOfElements(self):
		"""
		Returns
		-------
		count
			Number of elements in the partition.
		"""
		return self._this.numberOfElements()

	def numberOfSubsets(self):
		""" Get the current number of sets in this partition.

		Returns
		-------
		count
			The current number of sets.
		"""
		return self._this.numberOfSubsets()

	def getVector(self):
		""" Get the actual vector representing the partition data structure.

		Returns
		-------
		vector
			Vector containing information about partitions.
		"""
		return self._this.getVector()

	def setName(self, string name):
		"""  Set a human-readable identifier `name` for the instance.

		Parameters
		----------
		name : string
			The name.
		"""
		self._this.setName(name)

	def getName(self):
		""" Get the human-readable identifier.

		Returns
		-------
		string
			The name of this partition.
		"""
		return self._this.getName()

	def getSubsetIds(self):
		""" Get the ids of nonempty subsets.

		Returns
		-------
		set
			A set of ids of nonempty subsets.
		"""
		return self._this.getSubsetIds()


cdef extern from "cpp/structures/Cover.h":
	cdef cppclass _Cover "NetworKit::Cover":
		_Cover() except +
		_Cover(_Partition p) except +
		set[index] subsetsOf(index e) except +
#		index extend() except +
		void remove(index e) except +
		void addToSubset(index s, index e) except +
		void moveToSubset(index s, index e) except +
		void toSingleton(index e) except +
		void allToSingletons() except +
		void mergeSubsets(index s, index t) except +
#		void setUpperBound(index upper) except +
		index upperBound() except +
		index lowerBound() except +
#		void compact() except +
		bool contains(index e) except +
		bool inSameSubset(index e1, index e2) except +
		vector[count] subsetSizes() except +
		map[index, count] subsetSizeMap() except +
		set[index] getMembers(const index s) except +
		count numberOfElements() except +
		count numberOfSubsets() except +
#		vector[index] getVector() except +
#		void setName(string name) except +
#		string getName() except +
#		set[index] getSubsetIds() except +


cdef class Cover:
	""" Implements a cover of a set, i.e. an assignment of its elements to possibly overlapping subsets. """
	cdef _Cover _this

	def __cinit__(self, Partition p = None):
		if p is not None:
			self._this = move(_Cover(p._this))

	cdef setThis(self, _Cover& other):
		swap[_Cover](self._this, other)
		return self

	def subsetsOf(self, e):
		""" Get the ids of subsets in which the element `e` is contained.

		Parameters
		----------
		e : index
			An element

		Returns
		-------
		set
			A set of subset ids in which `e` 	is contained.
		"""
		return self._this.subsetsOf(e)

#	def extend(self):
#		self._this.extend()

	def addToSubset(self, s, e):
		""" Add the (previously unassigned) element `e` to the set `s`.

		Parameters
		----------
		s : index
			A subset
		e : index
			An element
		"""
		self._this.addToSubset(s, e)

	def moveToSubset(self, index s, index e):
		""" Move the element `e` to subset `s`, i.e. remove it from all other subsets and place it in the subset.

		Parameters
		----------
		s : index
			A subset
		e : index
			An element
		"""
		self._this.moveToSubset(s, e)

	def toSingleton(self, index e):
		""" Creates a singleton set containing the element `e` and returns the index of the new set.

		Parameters
		----------
		e : index
			An element

		Returns
		-------
		index
			The index of the new set.
		"""
		self._this.toSingleton(e)

	def allToSingletons(self):
		""" Assigns every element to a singleton set. Set id is equal to element id. """
		self._this.allToSingletons()

	def mergeSubsets(self, index s, index t):
		""" Assigns the elements from both sets to a new set.

		Parameters
		----------
		s : index
			A subset
		t : index
			A subset
		"""
		self._this.mergeSubsets(s, t)

#	def setUpperBound(self, index upper):
#		self._this.setUpperBound(upper)

	def upperBound(self):
		""" Get an upper bound for the subset ids that have been assigned.
	   	(This is the maximum id + 1.)

	   	Returns
	   	-------
	   	index
	   		An upper bound.
		"""
		return self._this.upperBound()

	def lowerBound(self):
		""" Get a lower bound for the subset ids that have been assigned.

		Returns
		-------
		index
			A lower bound.
		"""
		return self._this.lowerBound()

#	def compact(self):
#		self._this.compact()

	def contains(self, index e):
		"""  Check if cover assigns a valid subset to the element `e`.

		Parameters
		----------
		e : index
			An element.

		Returns
		-------
		bool
			True, if `e` is assigned to a valid subset, False otherwise.

		"""
		return self._this.contains(e)

	def inSameSubset(self, index e1, index e2):
		"""  Check if two elements `e1` and `e2` belong to the same subset.

	 	Parameters
	 	----------
	 	e1 : index
			An element.
		e2 : index
			An element.

		Returns
		-------
		bool
			True, if `e1` and `e2` belong to the same subset, False otherwise.
		"""
		return self._this.inSameSubset(e1, e2)

	def subsetSizes(self):
		""" Get a list of subset sizes.

		Returns
		-------
		list
			A list of subset sizes.

		Notes
		-----
		Indices do not necessarily correspond to subset ids.
		"""
		return self._this.subsetSizes()

	def subsetSizeMap(self):
		""" Get a map from subset id to size of the subset.

	 	Returns
	 	-------
	 	dict
	 		A map from subset id to size of the subset.
		"""
		return self._this.subsetSizeMap()

	def getMembers(self, s):
		""" Get the members of a specific subset `s`.

		Returns
		-------
		set
			The set of members of subset `s`.
		"""
		return self._this.getMembers(s)

	def numberOfElements(self):
		""" Get the current number of elements in this cover.

		Returns
		-------
		count
			The current number of elements.
		"""
		return self._this.numberOfElements()

	def numberOfSubsets(self):
		"""  Get the current number of sets in this cover.

		Returns
		-------
		count
			The number of sets in this cover.
		"""
		return self._this.numberOfSubsets()

#	def getVector(self):
#		return self._this.getVector()

#	def setName(self, string name):
#		self._this.setName(name)

#	def getName(self):
#		return self._this.getName()

#	def getSubsetIds(self):
#		return self._this.getSubsetIds()


# Module: community

# Fused type for methods that accept both a partition and a cover
ctypedef fused PartitionCover:
	Partition
	Cover

cdef extern from "cpp/community/ClusteringGenerator.h":
	cdef cppclass _ClusteringGenerator "NetworKit::ClusteringGenerator":
		_ClusteringGenerator() except +
		_Partition makeSingletonClustering(_Graph G) except +
		_Partition makeOneClustering(_Graph G) except +
		_Partition makeRandomClustering(_Graph G, count k) except +
		_Partition makeContinuousBalancedClustering(_Graph G, count k) except +
		_Partition makeNoncontinuousBalancedClustering(_Graph G, count k) except +

cdef class ClusteringGenerator:
	""" Generators for various clusterings """
	cdef _ClusteringGenerator _this
	def makeSingletonClustering(self, Graph G):
		"""  Generate a clustering where each node has its own cluster

		Parameters
		----------
		G: Graph
			The graph for which the clustering shall be generated

		Returns
		-------
		Partition
			The generated partition
		"""
		return Partition().setThis(self._this.makeSingletonClustering(G._this))
	def makeOneClustering(self, Graph G):
		"""  Generate a clustering with one cluster consisting of all nodes

		Parameters
		----------
		G: Graph
			The graph for which the clustering shall be generated

		Returns
		-------
		Partition
			The generated partition
		"""
		return Partition().setThis(self._this.makeOneClustering(G._this))
	def makeRandomClustering(self, Graph G, count k):
		"""  Generate a clustering with `k` clusters to which nodes are assigned randomly

		Parameters
		----------
		G: Graph
			The graph for which the clustering shall be generated
		k: count
			The number of clusters that shall be generated

		Returns
		-------
		Partition
			The generated partition
		"""
		return Partition().setThis(self._this.makeRandomClustering(G._this, k))
	def makeContinuousBalancedClustering(self, Graph G, count k):
		"""  Generate a clustering with `k` clusters to which nodes are assigned in continuous blocks

		Parameters
		----------
		G: Graph
			The graph for which the clustering shall be generated
		k: count
			The number of clusters that shall be generated

		Returns
		-------
		Partition
			The generated partition
		"""
		return Partition().setThis(self._this.makeContinuousBalancedClustering(G._this, k))
	def makeNoncontinuousBalancedClustering(self, Graph G, count k):
		"""  Generate a clustering with `k` clusters, the ith node is assigned to cluster i % k. This means that
		for k**2 nodes, this clustering is complementary to the continuous clustering in the sense that no pair
		of nodes that is in the same cluster in one of the clusterings is in the same cluster in the other clustering.

		Parameters
		----------
		G: Graph
			The graph for which the clustering shall be generated
		k: count
			The number of clusters that shall be generated

		Returns
		-------
		Partition
			The generated partition
		"""
		return Partition().setThis(self._this.makeNoncontinuousBalancedClustering(G._this, k))

cdef extern from "cpp/community/GraphClusteringTools.h" namespace "NetworKit::GraphClusteringTools":
	float getImbalance(_Partition zeta) except +
	_Graph communicationGraph(_Graph graph, _Partition zeta) except +
	count weightedDegreeWithCluster(_Graph graph, _Partition zeta, node u, index cid)
	bool isProperClustering(_Graph G, _Partition zeta)
	bool isSingletonClustering(_Graph G, _Partition zeta)
	bool isOneClustering(_Graph G, _Partition zeta)
	bool equalClusterings(_Partition zeta, _Partition eta, _Graph G)

cdef class GraphClusteringTools:
	@staticmethod
	def getImbalance(Partition zeta):
		return getImbalance(zeta._this)
	@staticmethod
	def communicationGraph(Graph graph, Partition zeta):
		return Graph().setThis(communicationGraph(graph._this, zeta._this))
	@staticmethod
	def weightedDegreeWithCluster(Graph graph, Partition zeta, node u, index cid):
		return weightedDegreeWithCluster(graph._this, zeta._this, u, cid)
	@staticmethod
	def isProperClustering(Graph G, Partition zeta):
		return isProperClustering(G._this, zeta._this)
	@staticmethod
	def isSingletonClustering(Graph G, Partition zeta):
		return isSingletonClustering(G._this, zeta._this)
	@staticmethod
	def isOneClustering(Graph G, Partition zeta):
		return isOneClustering(G._this, zeta._this)
	@staticmethod
	def equalClustering(Partition zeta, Partition eta, Graph G):
		return equalClusterings(zeta._this, eta._this, G._this)

cdef extern from "cpp/graph/GraphTools.h" namespace "NetworKit::GraphTools":
	_Graph getCompactedGraph(_Graph G, unordered_map[node,node]) except +
	unordered_map[node,node] getContinuousNodeIds(_Graph G) except +

cdef class GraphTools:
	@staticmethod
	def getCompactedGraph(Graph graph, nodeIdMap):
		"""
			Computes a graph with the same structure but with continuous node ids.
		"""
		cdef unordered_map[node,node] cNodeIdMap
		for key in nodeIdMap:
			cNodeIdMap[key] = nodeIdMap[key]
		return Graph().setThis(getCompactedGraph(graph._this,cNodeIdMap))

	@staticmethod
	def getContinuousNodeIds(Graph graph):
		"""
			Computes a map of node ids to continuous node ids.
		"""
		cdef unordered_map[node,node] cResult = getContinuousNodeIds(graph._this)
		result = dict()
		for elem in cResult:
			result[elem.first] = elem.second
		return result

cdef extern from "cpp/community/PartitionIntersection.h":
	cdef cppclass _PartitionIntersection "NetworKit::PartitionIntersection":
		_PartitionIntersection() except +
		_Partition calculate(_Partition zeta, _Partition eta) except +

cdef class PartitionIntersection:
	""" Class for calculating the intersection of two partitions, i.e. the clustering with the fewest clusters
	such that each cluster is a subset of a cluster in both partitions.
	"""
	cdef _PartitionIntersection _this
	def calculate(self, Partition zeta, Partition eta):
		"""  Calculate the intersection of two partitions `zeta` and `eta`

		Parameters
		----------
		zeta: Partition
			The first partition
		eta: Partition
			The second partition

		Returns
		-------
		Partition
			The intersection of zeta and eta
		"""
		return Partition().setThis(self._this.calculate(zeta._this, eta._this))

cdef extern from "cpp/community/Coverage.h":
	cdef cppclass _Coverage "NetworKit::Coverage":
		_Coverage() except +
		double getQuality(_Partition _zeta, _Graph _G) except +

cdef class Coverage:
	""" Coverage is the fraction of intra-community edges """
	cdef _Coverage _this

	def getQuality(self, Partition zeta, Graph G):
		return self._this.getQuality(zeta._this, G._this)


cdef extern from "cpp/community/EdgeCut.h":
	cdef cppclass _EdgeCut "NetworKit::EdgeCut":
		_EdgeCut() except +
		double getQuality(_Partition _zeta, _Graph _G) except +

cdef class EdgeCut:
	""" Edge cut is the total weight of inter-community edges"""
	cdef _EdgeCut _this

	def getQuality(self, Partition zeta, Graph G):
		return self._this.getQuality(zeta._this, G._this)


cdef extern from "cpp/community/Modularity.h":
	cdef cppclass _Modularity "NetworKit::Modularity":
		_Modularity() except +
		double getQuality(_Partition _zeta, _Graph _G) except +


cdef class Modularity:
	"""	Modularity is a quality index for community detection.
	It assigns a quality value in [-0.5, 1.0] to a partition of a graph which is higher for more modular networks and
	partitions which better capture the modular structure. See also http://en.wikipedia.org/wiki/Modularity_(networks).

 	Notes
	-----
	Modularity is defined as:

	.. math:: mod(\zeta) := \\frac{\sum_{C \in \zeta} \sum_{ e \in E(C) } \omega(e)}{\sum_{e \in E} \omega(e)} - \\frac{ \sum_{C \in \zeta}( \sum_{v \in C} \omega(v) )^2 }{4( \sum_{e \in E} \omega(e) )^2 }

	"""
	cdef _Modularity _this

	def getQuality(self, Partition zeta, Graph G):
		return self._this.getQuality(zeta._this, G._this)

cdef extern from "cpp/community/HubDominance.h":
	cdef cppclass _HubDominance "NetworKit::HubDominance":
		_HubDominance() except +
		double getQuality(_Partition _zeta, _Graph _G) except +
		double getQuality(_Cover _zeta, _Graph _G) except +

cdef class HubDominance:
	"""
	A quality measure that measures the dominance of hubs in clusters. The hub dominance of a single
	cluster is defined as the maximum cluster-internal degree of a node in that cluster divided by
	the maximum cluster-internal degree, i.e. the number of nodes in the cluster minus one. The
	value for all clusters is defined as the average of all clusters.

	Strictly speaking this is not a quality measure as this is rather dependent on the type of the
	considered graph, for more information see
	Lancichinetti A, Kivelä M, Saramäki J, Fortunato S (2010)
	Characterizing the Community Structure of Complex Networks
	PLoS ONE 5(8): e11976. doi: 10.1371/journal.pone.0011976
	http://www.plosone.org/article/info%3Adoi%2F10.1371%2Fjournal.pone.0011976
	"""

	cdef _HubDominance _this

	def getQuality(self, PartitionCover zeta, Graph G):
		"""
		Calculates the dominance of hubs in the given Partition or Cover of the given
		Graph.

		Parameters
		----------
		zeta : Partition or Cover
			The Partition or Cover for which the hub dominance shall be calculated
		G : Graph
			The Graph to which zeta belongs

		Returns
		-------
		double
			The average hub dominance in the given Partition or Cover
		"""
		return self._this.getQuality(zeta._this, G._this)


cdef class CommunityDetector:
	""" Abstract base class for static community detection algorithms """
	pass

cdef extern from "cpp/community/PLP.h":
	cdef cppclass _PLP "NetworKit::PLP":
		_PLP(_Graph _G) except +
		_PLP(_Graph _G, count updateThreshold) except +
		_PLP(_Graph _G, _Partition baseClustering, count updateThreshold) except +
		_PLP(_Graph _G, _Partition baseClustering) except +
		void run() except +
		_Partition getPartition() except +
		count numberOfIterations() except +
		vector[count] getTiming() except +
		string toString() except +


cdef class PLP(CommunityDetector):
	""" Parallel label propagation for community detection:
	Moderate solution quality, very short time to solution.

	Notes
	-----
	As described in Ovelgoenne et al: An Ensemble Learning Strategy for Graph Clustering
 	Raghavan et al. proposed a label propagation algorithm for graph clustering.
 	This algorithm initializes every vertex of a graph with a unique label. Then, in iterative
 	sweeps over the set of vertices the vertex labels are updated. A vertex gets the label
 	that the maximum number of its neighbors have. The procedure is stopped when every vertex
 	has the label that at least half of its neighbors have.
	"""
	cdef _PLP* _this
	cdef Graph _G

	def __cinit__(self, Graph G not None, Partition baseClustering=None, updateThreshold=None):
		"""
		Constructor to the Parallel label propagation community detection algorithm.

		Parameters
		----------
		G : Graph
			The graph on which the algorithm has to run.
		baseClustering : Partition
			PLP needs a base clustering to start from; if none is given the algorithm will run on a singleton clustering.
		updateThreshold : integer
			number of nodes that have to be changed in each iteration so that a new iteration starts.
		"""
		self._G = G

		if updateThreshold is None and baseClustering is None:
			self._this = new _PLP(G._this)
		elif updateThreshold is None and baseClustering is not None:
			self._this = new _PLP(G._this, baseClustering._this)
		elif updateThreshold is not None and baseClustering is None:
			p = Partition(0)
			self._this = new _PLP(G._this, p._this, updateThreshold)
		else:
			self._this = new _PLP(G._this, baseClustering._this, updateThreshold)

	def __dealloc__(self):
		del self._this

	def run(self):
		""" Run the label propagation clustering algorithm.
		"""
		self._this.run()
		return self

	def getPartition(self):
		"""  Returns a partition of the clustering.

		Returns
		-------
		Partition:
			A Partition of the clustering.
		"""
		return Partition().setThis(self._this.getPartition())

	def numberOfIterations(self):
		""" Get number of iterations in last run.

		Returns
		-------
		count
			The number of iterations.
		"""
		return self._this.numberOfIterations()

	def getTiming(self):
		""" Get list of running times for each iteration.

		Returns
		-------
		count
			The list of running times in milliseconds.
		"""
		return self._this.getTiming()

	def toString(self):
		""" Get string representation.

		Returns
		-------
		string
			String representation of algorithm and parameters.
		"""
		return self._this.toString().decode("utf-8")


cdef extern from "cpp/community/LPDegreeOrdered.h":
	cdef cppclass _LPDegreeOrdered "NetworKit::LPDegreeOrdered":
		_LPDegreeOrdered(_Graph _G) except +
		void run() except +
		_Partition getPartition() except +
		count numberOfIterations()
		string toString() except +

cdef class LPDegreeOrdered(CommunityDetector):
	""" Label propagation-based community detection algorithm which processes nodes in increasing order of node degree.	"""
	cdef _LPDegreeOrdered* _this
	cdef Graph _G

	def __cinit__(self, Graph G not None):
		self._G = G
		self._this = new _LPDegreeOrdered(G._this)

	def __dealloc__(self):
		del self._this

	def run(self):
		""" Detect communites.
		"""
		self._this.run()
		return self

	def getPartition(self):
		"""  Returns a partition of the clustering.

		Returns
		-------
		Partition:
			A Partition of the clustering.
		"""
		return Partition().setThis(self._this.getPartition())

	def numberOfIterations(self):
		""" Get number of iterations in last run.

		Returns
		-------
		count
			Number of iterations.
		"""
		return self._this.numberOfIterations()

	def toString(self):
		""" Get string representation.

		Returns
		-------
		string
			String representation of algorithm and parameters.
		"""
		return self._this.toString().decode("utf-8")

cdef extern from "cpp/community/PLM.h":
	cdef cppclass _PLM "NetworKit::PLM":
		_PLM(_Graph _G) except +
		_PLM(_Graph _G, bool refine, double gamma, string par, count maxIter, bool parCoarsening, bool turbo) except +
		string toString() except +
		void run() except +
		_Partition getPartition() except +
		map[string, vector[count]] getTiming() except +

cdef extern from "cpp/community/PLM.h" namespace "NetworKit::PLM":
	pair[_Graph, vector[node]] PLM_coarsen "NetworKit::PLM::coarsen" (const _Graph& G, const _Partition& zeta, bool parallel) except +
	_Partition PLM_prolong "NetworKit::PLM::prolong"(const _Graph& Gcoarse, const _Partition& zetaCoarse, const _Graph& Gfine, vector[node] nodeToMetaNode) except +


cdef class PLM(CommunityDetector):
	""" Parallel Louvain Method - the Louvain method, optionally extended to
		a full multi-level algorithm with refinement

		Parameters
		----------
		G : Graph
			A graph.
		refine : bool, optional
			Add a second move phase to refine the communities.
		gamma : double
			Multi-resolution modularity parameter:
			1.0 -> standard modularity
	 		0.0 -> one community
	 		2m 	-> singleton communities
		par : string
			parallelization strategy
		maxIter : count
			maximum number of iterations for move phase
		turbo : bool, optional
			faster but uses O(n) additional memory per thread
	"""

	cdef _PLM* _this
	cdef Graph _G

	def __cinit__(self, Graph G not None, refine=False, gamma=1.0, par="balanced", maxIter=32, parCoarsening=True, turbo=False):
		self._G = G
		self._this = new _PLM(G._this, refine, gamma, stdstring(par), maxIter, parCoarsening, turbo)

	def __dealloc__(self):
		del self._this

	def toString(self):
		""" Get string representation.

		Returns
		-------
		string
			String representation of this algorithm.
		"""
		return self._this.toString().decode("utf-8")

	def run(self):
		""" Detect communities.
		"""
		self._this.run()
		return self

	def getPartition(self):
		"""  Returns a partition of the clustering.

		Returns
		-------
		Partition:
			A Partition of the clustering.
		"""
		return Partition().setThis(self._this.getPartition())

	def getTiming(self):
		"""  Get detailed time measurements.
		"""
		return self._this.getTiming()

	@staticmethod
	def coarsen(Graph G, Partition zeta, bool parallel = False):
		cdef pair[_Graph, vector[node]] result = move(PLM_coarsen(G._this, zeta._this, parallel))
		return (Graph().setThis(result.first), result.second)

	@staticmethod
	def prolong(Graph Gcoarse, Partition zetaCoarse, Graph Gfine, vector[node] nodeToMetaNode):
		return Partition().setThis(PLM_prolong(Gcoarse._this, zetaCoarse._this, Gfine._this, nodeToMetaNode))


cdef extern from "cpp/community/CNM.h":
	cdef cppclass _CNM "NetworKit::CNM":
		_CNM(_Graph _G) except +
		string toString() except +
		void run() except +
		_Partition getPartition() except +


cdef class CNM(CommunityDetector):
	"""
	Community detection algorithm due to Clauset, Newman and Moore.
 	Probably not the fastest possible implementation, but it already uses a priority queue
 	and local updates.
 	"""

	cdef _CNM* _this
	cdef Graph _G

	def __cinit__(self, Graph G not None):
		self._G = G
		self._this = new _CNM(G._this)

	def __dealloc__(self):
		del self._this

	def toString(self):
		""" Get string representation.

		Returns
		-------
		string
			A string representation of this algorithm.
		"""
		return self._this.toString().decode("utf-8")

	def run(self):
		""" Detect communities.
		"""
		self._this.run()
		return self

	def getPartition(self):
		"""  Returns a partition of the clustering.

		Returns
		-------
		Partition:
			A Partition of the clustering.
		"""
		return Partition().setThis(self._this.getPartition())

cdef extern from "cpp/community/CutClustering.h":
	cdef cppclass _CutClustering "NetworKit::CutClustering":
		_CutClustering(_Graph _G) except +
		_CutClustering(_Graph _G, edgeweight alpha) except +
		string toString() except +
		void run() except +
		_Partition getPartition() except +

cdef extern from "cpp/community/CutClustering.h" namespace "NetworKit::CutClustering":
	map[double, _Partition] CutClustering_getClusterHierarchy "NetworKit::CutClustering::getClusterHierarchy"(const _Graph& G) except +


cdef class CutClustering(CommunityDetector):
	"""
	Cut clustering algorithm as defined in
	Flake, Gary William; Tarjan, Robert E.; Tsioutsiouliklis, Kostas. Graph Clustering and Minimum Cut Trees.
	Internet Mathematics 1 (2003), no. 4, 385--408.

	Parameters
	----------
	alpha : double
		The parameter for the cut clustering algorithm
	"""
	cdef _CutClustering* _this
	cdef Graph _G

	def __cinit__(self, Graph G not None,  edgeweight alpha):
		self._G = G
		self._this = new _CutClustering(G._this, alpha)

	def __dealloc__(self):
		del self._this

	def toString(self):
		""" Get string representation.

		Returns
		-------
		string
			A string representation of this algorithm.
		"""
		return self._this.toString().decode("utf-8")

	def getPartition(self):
		"""  Returns a partition of the clustering.

		Returns
		-------
		Partition:
			A Partition of the clustering.
		"""
		return Partition().setThis(self._this.getPartition())

	def run(self):
		""" Detect communities in the given graph `graph`.

		Warning: due to numerical errors the resulting clusters might not be correct.
		This implementation uses the Edmonds-Karp algorithm for the cut calculation.

		"""
		self._this.run()
		return self

	@staticmethod
	def getClusterHierarchy(Graph G not None):
		""" Get the complete hierarchy with all possible parameter values.

		Each reported parameter value is the lower bound for the range in which the corresponding clustering is calculated by the cut clustering algorithm.

		Warning: all reported parameter values are slightly too high in order to avoid wrong clusterings because of numerical inaccuracies.
		Furthermore the completeness of the hierarchy cannot be guaranteed because of these inaccuracies.
		This implementation hasn't been optimized for performance.

		Parameters
		----------
		G : Graph
			The graph.

		Returns
		-------
		dict
			A dictionary with the parameter values as keys and the corresponding Partition instances as values
		"""
		cdef map[double, _Partition] result
		# FIXME: this probably copies the whole hierarchy because of exception handling, using move might fix this
		result = CutClustering_getClusterHierarchy(G._this)
		pyResult = {}
		# FIXME: this code copies the partitions a lot!
		for res in result:
			pyResult[res.first] = Partition().setThis(res.second)
		return pyResult

cdef class DissimilarityMeasure:
	""" Abstract base class for partition/community dissimilarity measures """
	pass


cdef extern from "cpp/community/NodeStructuralRandMeasure.h":
	cdef cppclass _NodeStructuralRandMeasure "NetworKit::NodeStructuralRandMeasure":
		_NodeStructuralRandMeasure() except +
		double getDissimilarity(_Graph G, _Partition first, _Partition second)

cdef class NodeStructuralRandMeasure(DissimilarityMeasure):
	""" The node-structural Rand measure assigns a similarity value in [0,1]
		to two partitions of a graph, by considering all pairs of nodes.
	"""
	cdef _NodeStructuralRandMeasure _this

	def getDissimilarity(self, Graph G, Partition first, Partition second):
		return self._this.getDissimilarity(G._this, first._this, second._this)


cdef extern from "cpp/community/GraphStructuralRandMeasure.h":
	cdef cppclass _GraphStructuralRandMeasure "NetworKit::GraphStructuralRandMeasure":
		_GraphStructuralRandMeasure() except +
		double getDissimilarity(_Graph G, _Partition first, _Partition second)

cdef class GraphStructuralRandMeasure(DissimilarityMeasure):
	""" The graph-structural Rand measure assigns a similarity value in [0,1]
		to two partitions of a graph, by considering connected pairs of nodes.
	"""
	cdef _GraphStructuralRandMeasure _this

	def getDissimilarity(self, Graph G, Partition first, Partition second):
		return self._this.getDissimilarity(G._this, first._this, second._this)


cdef extern from "cpp/community/JaccardMeasure.h":
	cdef cppclass _JaccardMeasure "NetworKit::JaccardMeasure":
		_JaccardMeasure() except +
		double getDissimilarity(_Graph G, _Partition first, _Partition second)

cdef class JaccardMeasure(DissimilarityMeasure):
	""" TODO:
	"""
	cdef _JaccardMeasure _this

	def getDissimilarity(self, Graph G, Partition first, Partition second):
		return self._this.getDissimilarity(G._this, first._this, second._this)

cdef extern from "cpp/community/NMIDistance.h":
	cdef cppclass _NMIDistance "NetworKit::NMIDistance":
		_NMIDistance() except +
		double getDissimilarity(_Graph G, _Partition first, _Partition second)

cdef class NMIDistance(DissimilarityMeasure):
	""" The NMI distance assigns a similarity value in [0,1] to two partitions
		of a graph.
	"""
	cdef _NMIDistance _this

	def getDissimilarity(self, Graph G, Partition first, Partition second):
		return self._this.getDissimilarity(G._this, first._this, second._this)

cdef extern from "cpp/community/EPP.h":
	cdef cppclass _EPP "NetworKit::EPP":
		_EPP(_Graph G)
		void run() except +
		_Partition getPartition() except +
		string toString()
		_Partition getCorePartition() except +
		vector[_Partition] getBasePartitions() except +

cdef class EPP(CommunityDetector):
	""" EPP - Ensemble Preprocessing community detection algorithm.
	Combines multiple base algorithms and a final algorithm. A consensus of the
	solutions of the base algorithms is formed and the graph is coarsened accordingly.
	Then the final algorithm operates on the coarse graph and determines a solution
	for the input graph.
	"""
	cdef _EPP* _this
	cdef Graph _G

	def __cinit__(self, Graph G not None):
		self._G = G
		self._this = new _EPP(G._this)

	def __dealloc__(self):
		del self._this

	def run(self):
		"""  Run the ensemble clusterer.
		"""
		self._this.run()

	def getPartition(self):
		"""  Returns a partition of the clustering.

		Returns
		-------
		Partition:
			A Partition of the clustering.
		"""
		return Partition().setThis(self._this.getPartition())

	def getCorePartition(self):
		"""  Returns the core partition the algorithm.

		Returns
		-------
		Partition:
			A Partition of the clustering.
		"""
		return Partition().setThis(self._this.getCorePartition())

	def getBasePartitions(self):
		"""  Returns the base partitions of the algorithm.
		"""
		base = self._this.getBasePartitions()
		return [Partition().setThis(b) for b in base]

	def toString(self):
		""" String representation of EPP class.

		Returns
		-------
		string
			String representation.
		"""
		return self._this.toString()

	cdef setThis(self, _EPP* other):
		del self._this # is this correct here?
		self._this = other
		return self

cdef extern from "cpp/community/EPPInstance.h":
	cdef cppclass _EPPInstance "NetworKit::EPPInstance":
		_EPPInstance(_Graph G, count ensembleSize) except +
		void run() except +
		_Partition getPartition() except +
		string toString() except +
		_Partition getCorePartition() except +
		vector[_Partition] getBasePartitions() except +

cdef class EPPInstance(CommunityDetector):
	""" EPP - Ensemble Preprocessing community detection algorithm.
	Combines multiple base algorithms and a final algorithm. A consensus of the
	solutions of the base algorithms is formed and the graph is coarsened accordingly.
	Then the final algorithm operates on the coarse graph and determines a solution
	for the input graph.
	"""
	cdef _EPPInstance* _this
	cdef Graph _G

	def __cinit__(self, Graph G not None, ensembleSize=4):
		self._G = G
		self._this = new _EPPInstance(G._this, ensembleSize)

	def __dealloc__(self):
		del self._this

	def run(self):
		"""  Run the ensemble clusterer.
		"""
		self._this.run()

	def getPartition(self):
		"""  Returns a partition of the clustering.

		Returns
		-------
		Partition:
			A Partition of the clustering.
		"""
		return Partition().setThis(self._this.getPartition())

	def getCorePartition(self):
		"""  Returns the core partition the algorithm.

		Returns
		-------
		Partition:
			A Partition of the clustering.
		"""
		return Partition().setThis(self._this.getCorePartition())

	def getBasePartitions(self):
		"""  Returns the base partitions of the algorithm.
		"""
		base = self._this.getBasePartitions()
		return [Partition().setThis(b) for b in base]

	def toString(self):
		""" String representation of EPP class.

		Returns
		-------
		string
			String representation.
		"""
		return self._this.toString()



cdef extern from "cpp/community/EPPFactory.h" namespace "NetworKit::EPPFactory":
		#_EPP make(_Graph G, count ensembleSize, string baseAlgorithm, string finalAlgorithm)
		_EPP* makePtr(_Graph G, count ensembleSize, string baseAlgorithm, string finalAlgorithm)

cdef class EPPFactory:
	""" This class makes instaces of the EPP community detection algorithm """

	@staticmethod
	def make(Graph G not None, ensembleSize, baseAlgorithm="PLP", finalAlgorithm="PLM"):
		"""
		Returns an instance of an ensemble preprocessing (EPP).

		Parameters:
		-----------
		G : Graph
			The graph on which the ensemble is supposed to run.
		ensembleSize : integer
			The amount of baseAlgorithms to preprocess the communities.
		baseAlgorithm : CommunityDetectionAlgorithm
			String representation of the algorithm ("PLP","PLM") to preprocess the communities. ensembleSize instances will be created.
		finalAlgorithm  : CommunityDetectionAlgorithm
			String representation of the algorithm ("PLP" "PLM[R]") to finish the ensemble.

		Returns
		-------
		EPP
			The EPP instance.
		"""
		return EPP(G).setThis(makePtr(G._this, ensembleSize, stdstring(baseAlgorithm), stdstring(finalAlgorithm)))

cdef extern from "cpp/community/CommunityGraph.h":
	cdef cppclass _CommunityGraph "NetworKit::CommunityGraph":
		void run(_Graph G, _Partition zeta) except +
		_Graph getGraph() except +
		map[index, node] getCommunityToNodeMap() except +
		map[node, index] getNodeToCommunityMap() except +

cdef class CommunityGraph:
	""" The CommunityGraph class represents a Graph coarsened according to communities. Each node in the CommunityGraph
 	represents a community. Edge weights are the weights of inter-community cuts.
	"""
	cdef _CommunityGraph _this

	def run(self, Graph G, Partition zeta):
		""" Creates a coarsened graph of `G` according to communities in `zeta`. Edge weights are the weights of
		inter-community cuts.

		Parameters
		----------
		G : Graph
			The graph.
		zeta : Partition
			A community clustering of `G`.
		"""
		self._this.run(G._this, zeta._this)
		return self

	def getGraph(self):
		""" Returns the coarsened Graph.

		Returns
		-------
		Graph
			The coarsened graph.
		"""
		return Graph().setThis(self._this.getGraph())

	def getCommunityToNodeMap(self):
		""" Maps community id to node id in the community graph.

		Returns
		-------
		dict
			Map containing community id to node id mappings.
		"""
		return self._this.getCommunityToNodeMap()

	def getNodeToCommunityMap(self):
		""" Maps node id in the community graph to community id.

		Returns
		-------
		dict
			Map containing node id to community id mappins.
		"""
		return self._this.getNodeToCommunityMap()

# Module: flows

cdef extern from "cpp/flow/EdmondsKarp.h":
	cdef cppclass _EdmondsKarp "NetworKit::EdmondsKarp":
		_EdmondsKarp(const _Graph &graph, node source, node sink) except +
		void run() except +
		edgeweight getMaxFlow() const
		vector[node] getSourceSet() except +
		edgeweight getFlow(node u, node v) except +
		edgeweight getFlow(edgeid eid) const
		vector[edgeweight] getFlowVector() except +

cdef class EdmondsKarp:
	"""
	The EdmondsKarp class implements the maximum flow algorithm by Edmonds and Karp.

	Parameters
	----------
	graph : Graph
		The graph
	source : node
		The source node for the flow calculation
	sink : node
		The sink node for the flow calculation
	"""
	cdef _EdmondsKarp* _this
	cdef Graph _graph

	def __cinit__(self, Graph graph not None, node source, node sink):
		self._graph = graph # store reference of graph for memory management, so the graph is not deallocated before this object
		self._this = new _EdmondsKarp(graph._this, source, sink)

	def __dealloc__(self):
		del self._this

	def run(self):
		"""
		Computes the maximum flow, executes the EdmondsKarp algorithm
		"""
		self._this.run()
		return self

	def getMaxFlow(self):
		"""
		Returns the value of the maximum flow from source to sink.

		Returns
		-------
		edgeweight
			The maximum flow value
		"""
		return self._this.getMaxFlow()

	def getSourceSet(self):
		"""
		Returns the set of the nodes on the source side of the flow/minimum cut.

		Returns
		-------
		list
			The set of nodes that form the (smallest) source side of the flow/minimum cut.
		"""
		return self._this.getSourceSet()

	def getFlow(self, node u, node v = none):
		"""
		Get the flow value between two nodes u and v or an edge identified by the edge id u.
		Warning: The variant with two edge ids is linear in the degree of u.

		Parameters
		----------
		u : node or edgeid
			The first node incident to the edge or the edge id
		v : node
			The second node incident to the edge (optional if edge id is specified)

		Returns
		-------
		edgeweight
			The flow on the specified edge
		"""
		if v == none: # Assume that node and edge ids are the same type
			return self._this.getFlow(u)
		else:
			return self._this.getFlow(u, v)

	def getFlowVector(self):
		"""
		Return a copy of the flow values of all edges.

		Returns
		-------
		list
			The flow values of all edges indexed by edge id
		"""
		return self._this.getFlowVector()

# Module: properties

# this is an example for using static methods
cdef extern from "cpp/properties/GraphProperties.h" namespace "NetworKit::GraphProperties":
	# static methods live in the class namespace, so declare them here
	pair[count, count] minMaxDegree(_Graph _G) except +
	double averageDegree(_Graph _G) except +
	vector[count] degreeDistribution(_Graph _G) except +
	vector[count] degreeSequence(_Graph _G) except +
	vector[double] localClusteringCoefficients(_Graph _G) except +
	double averageLocalClusteringCoefficient(_Graph _G) except +
	vector[double] localClusteringCoefficientPerDegree(_Graph _G) except +
	double degreeAssortativity(_Graph G, bool) except +

	cdef cppclass _GraphProperties "NetworKit::GraphProperties":
		pass

cdef class GraphProperties:
	""" Collects various functions for basic graph properties """

	@staticmethod
	def minMaxDegree(Graph G not None):
		return minMaxDegree(G._this)

	@staticmethod
	def averageDegree(Graph G not None):
		return averageDegree(G._this)

	@staticmethod
	def degreeDistribution(Graph G not None):
		return degreeDistribution(G._this)

	@staticmethod
	def degreeSequence(Graph G not None):
		return degreeSequence(G._this)

	@staticmethod
	def averageLocalClusteringCoefficient(Graph G not None):
		""" The average local clustering coefficient for the graph `G`.

		Parameters
		----------
		G : Graph
			The graph.

		Notes
		-----

		.. math:: \\frac{1}{n} \cdot \sum_{v \in V} c_v

		"""
		return averageLocalClusteringCoefficient(G._this)

	@staticmethod
	def degreeAssortativity(Graph G, bool useWeights):
		""" Get degree assortativity of the graph `G`.

		Parameters
		----------
		G : Graph
			The graph
		useWeights : bool
			If True, the weights are considered for calculation.

		Returns
		-------
		double
			Degree assortativity of the graph `G`.

		Notes
		-----
		Degree assortativity based on description in Newman: Networks. An Introduction. Chapter 8.7.
		"""
		return degreeAssortativity(G._this, useWeights)




cdef extern from "cpp/properties/ConnectedComponents.h":
	cdef cppclass _ConnectedComponents "NetworKit::ConnectedComponents":
		_ConnectedComponents(_Graph G) except +
		void run() except +
		count numberOfComponents() except +
		count componentOfNode(node query) except +
		_Partition getPartition() except +
		map[index, count] getComponentSizes() except +


cdef class ConnectedComponents:
	""" Determines the connected components and associated values for an undirected graph.

	ConnectedComponents(G)

	Create ConnectedComponents for Graph `G`.

	Parameters
	----------
	G : Graph
		The graph.
	"""
	cdef _ConnectedComponents* _this
	cdef Graph _G

	def __cinit__(self,  Graph G):
		self._G = G
		self._this = new _ConnectedComponents(G._this)

	def __dealloc__(self):
		del self._this

	def run(self):
		""" This method determines the connected components for the graph given in the constructor. """
		self._this.run()
		return self

	def getPartition(self):
		""" Get a Partition that represents the components.

		Returns
		-------
		Partition
			A partition representing the found components.
		"""
		return Partition().setThis(self._this.getPartition())

	def numberOfComponents(self):
		""" Get the number of connected components.

		Returns
		-------
		count:
			The number of connected components.
		"""
		return self._this.numberOfComponents()

	def componentOfNode(self, v):
		"""  Get the the component in which node `v` is situated.

		v : node
			The node whose component is asked for.
		"""
		return self._this.componentOfNode(v)

	def getComponentSizes(self):
		return self._this.getComponentSizes()


cdef extern from "cpp/properties/ParallelConnectedComponents.h":
	cdef cppclass _ParallelConnectedComponents "NetworKit::ParallelConnectedComponents":
		_ParallelConnectedComponents(_Graph G, bool coarsening) except +
		void run() except +
		count numberOfComponents() except +
		count componentOfNode(node query) except +
		_Partition getPartition() except +


cdef class ParallelConnectedComponents:
	""" Determines the connected components and associated values for
		an undirected graph.
	"""
	cdef _ParallelConnectedComponents* _this
	cdef Graph _G

	def __cinit__(self,  Graph G, coarsening=True	):
		self._G = G
		self._this = new _ParallelConnectedComponents(G._this, coarsening)

	def __dealloc__(self):
		del self._this

	def run(self):
		self._this.run()
		return self

	def getPartition(self):
		return Partition().setThis(self._this.getPartition())

	def numberOfComponents(self):
		return self._this.numberOfComponents()

	def componentOfNode(self, v):
		return self._this.componentOfNode(v)


cdef extern from "cpp/properties/StronglyConnectedComponents.h":
	cdef cppclass _StronglyConnectedComponents "NetworKit::StronglyConnectedComponents":
		_StronglyConnectedComponents(_Graph G) except +
		void run() except +
		count numberOfComponents() except +
		count componentOfNode(node query) except +
		_Partition getPartition() except +


cdef class StronglyConnectedComponents:
	""" Determines the connected components and associated values for
		a directed graph.
	"""
	cdef _StronglyConnectedComponents* _this
	cdef Graph _G

	def __cinit__(self,  Graph G):
		self._G = G
		self._this = new _StronglyConnectedComponents(G._this)

	def __dealloc__(self):
		del self._this

	def run(self):
		self._this.run()
		return self

	def getPartition(self):
		return Partition().setThis(self._this.getPartition())

	def numberOfComponents(self):
		return self._this.numberOfComponents()

	def componentOfNode(self, v):
		return self._this.componentOfNode(v)



cdef extern from "cpp/properties/ClusteringCoefficient.h" namespace "NetworKit::ClusteringCoefficient":
		vector[double] exactLocal(_Graph G) except +
		double avgLocal(_Graph G) except +
		double sequentialAvgLocal(_Graph G) except +
		double approxAvgLocal(_Graph G, count trials) except +
		double exactGlobal(_Graph G) except +
		double approxGlobal(_Graph G, count trials) except +

cdef class ClusteringCoefficient:
	@staticmethod
	def exactLocal(Graph G):
		return exactLocal(G._this)

	@staticmethod
	def avgLocal(Graph G):
		"""  This calculates the average local clustering coefficient of graph `G`.

		Parameters
		----------
		G : Graph
			The graph.

		Notes
		-----

		.. math:: c(G) := \\frac{1}{n} \sum_{u \in V} c(u)

		where

		.. math:: c(u) := \\frac{2 \cdot |E(N(u))| }{\deg(u) \cdot ( \deg(u) - 1)}

		"""
		return avgLocal(G._this)

	@staticmethod
	def sequentialAvgLocal(Graph G):
		""" This calculates the average local clustering coefficient of graph `G` using inherently sequential triangle counting.
		Parameters
		----------
		G : Graph
			The graph.

		Notes
		-----

		.. math:: c(G) := \\frac{1}{n} \sum_{u \in V} c(u)

		where

		.. math:: c(u) := \\frac{2 \cdot |E(N(u))| }{\deg(u) \cdot ( \deg(u) - 1)}

		"""
		return sequentialAvgLocal(G._this)

	@staticmethod
	def approxAvgLocal(Graph G, trials):
		return approxAvgLocal(G._this, trials)

	@staticmethod
	def exactGlobal(Graph G):
		""" This calculates the global clustering coefficient. """
		return exactGlobal(G._this)

	@staticmethod
	def approxGlobal(Graph G, trials):
		return approxGlobal(G._this, trials)



cdef extern from "cpp/properties/Diameter.h" namespace "NetworKit::Diameter":
	pair[count, count] estimatedDiameterRange(_Graph G, double error, pair[node,node] *proof) except +
	count exactDiameter(_Graph G) except +
	edgeweight estimatedVertexDiameter(_Graph G, count) except +

cdef class Diameter:
	"""
	TODO: docstring
	"""

	@staticmethod
	def estimatedDiameterRange(Graph G, error=0.1):
		""" Estimates a range for the diameter of @a G. Based on the algorithm suggested in
		C. Magnien, M. Latapy, M. Habib: Fast Computation of Empirically Tight Bounds for
		the Diameter of Massive Graphs. Journal of Experimental Algorithmics, Volume 13, Feb 2009.

		Returns
		-------
		pair
			Pair of lower and upper bound for diameter.
		"""
		return estimatedDiameterRange(G._this, error, NULL)

	@staticmethod
	def estimatedDiameterRangeWithProof(Graph G, error=0.1):
		""" Estimates a range for the diameter of @a G like estimatedDiameterRange but also
		returns a pair of nodes that has the reported lower bound as distance if the graph is non-trivial.

		Returns
		-------
		tuple
			Tuple of two tuples, the first is the result and contains lower and upper bound, the second contains the two nodes whose distance is the reported lower bound
		"""
		cdef pair[node, node] proof
		cdef pair[count, count] result = estimatedDiameterRange(G._this, error, &proof)
		return (result, proof)

	@staticmethod
	def exactDiameter(Graph G):
		""" Get the exact diameter of the graph `G`.

		Parameters
		----------
		G : Graph
			The graph.

		Returns
		-------
		edgeweight
			Exact diameter of the graph `G`.
		"""
		return exactDiameter(G._this)

	@staticmethod
	def estimatedVertexDiameter(Graph G, samples):
		""" Get a 2-approximation of the node diameter (unweighted diameter) of `G`.

		Parameters
		----------
		G : Graph
			The graph.
		samples : count
			One sample is enough if the graph is connected. If there
			are multiple connected components, then the number of samples
			must be chosen so that the probability of sampling the component
			with the largest diameter ist high.

		Returns
		-------
		edgeweight
			A 2-approximation of the vertex diameter (unweighted diameter) of `G`.
		"""
		return estimatedVertexDiameter(G._this, samples)

cdef extern from "cpp/properties/Eccentricity.h" namespace "NetworKit::Eccentricity":
	pair[node, count] getValue(_Graph G, node v) except +

cdef class Eccentricity:
	"""
	TODO: docstring
	"""

	@staticmethod
	def getValue(Graph G, v):
		return getValue(G._this, v)


cdef extern from "cpp/properties/CoreDecomposition.h":
	cdef cppclass _CoreDecomposition "NetworKit::CoreDecomposition":
		_CoreDecomposition(_Graph)
		void run() except +
		vector[index] coreNumbers() except +
		index coreNumber(node) except +
		vector[set[node]] cores() except +
		vector[set[node]] shells() except +
		index maxCoreNumber() except +

cdef class CoreDecomposition:
	""" Computes k-core decomposition of a graph.

	CoreDecomposition(G)

	Create CoreDecomposition class for graph `G`.

	Parameters
	----------
	G : Graph
		The graph.
	"""

	cdef _CoreDecomposition* _this
	cdef Graph _G

	def __cinit__(self, Graph G):
		self._G = G
		self._this = new _CoreDecomposition(G._this)

	def __dealloc__(self):
		del self._this

	def run(self):
		""" Perform k-core decomposition of graph passed in constructor. """
		self._this.run()
		return self

	def coreNumbers(self):
		""" Get vector of core numbers, indexed by node.

		Returns
		-------
		vector
			Vector of core numbers, indexed by node.
		"""
		return self._this.coreNumbers()

	def coreNumber(self, v):
		""" Get core number of node `v`.

		Parameters
		----------
		v : node
			A node.

		Returns
		-------
		node
			Core number of node `v.
		"""
		return self._this.coreNumber(v)

	def maxCoreNumber(self):
		""" Get maximum core number.

		Returns
		-------
		index
			The maximum core number.
		"""
		return self._this.maxCoreNumber()

	def cores(self):
		""" Get the k-cores as sets of nodes, indexed by k.

		Returns
		-------
		vector
			The k-cores as sets of nodes, indexed by k.
		"""
		return self._this.cores()

	def shells(self):
		""" Get the k-shells as sets of nodes, indexed by k.

		Returns
		-------
		vector
			The k-shells as sets of nodes, indexed by k.
		"""
		return self._this.shells()


# Module: centrality


# TODO: how to properly wrap class hierarchies and reuse code?

# cdef extern from "cpp/centrality/Centrality.h":
# 	cdef cppclass _Centrality "NetworKit::Centrality":
# 		_centrality(_Graph, bool) except +
# 		void run() except +
# 		vector[double] scores() except +
# 		vector[pair[node, double]] ranking() except +
# 		double score(node) except +


# cdef class Centrality:
# 	""" Abstract base class for centrality measures"""

# 	def __cinit__(self, _Centrality* _this):
# 		self._this = _this

# 	def run(self):
# 		self._this.run()

# 	def scores(self):
# 		return self._this.scores()

# 	def score(self, v):
# 		return self._this.score(v)

# 	def ranking(self):
# 		return self._this.ranking()


cdef extern from "cpp/centrality/Betweenness.h":
	cdef cppclass _Betweenness "NetworKit::Betweenness":
		_Betweenness(_Graph, bool) except +
		void run() except +
		vector[double] scores() except +
		vector[pair[node, double]] ranking() except +
		double score(node) except +

cdef class Betweenness:
	"""
		Betweenness(G, normalized=False)

		Constructs the Betweenness class for the given Graph `G`. If the betweenness scores should be normalized,
  		then set `normalized` to True.

	 	Parameters
	 	----------
	 	G : Graph
	 		The graph.
	 	normalized : bool, optional
	 		Set this parameter to True if scores should be normalized in the interval [0,1].
	"""
	cdef _Betweenness* _this
	cdef Graph _G

	def __cinit__(self, Graph G, normalized=False):
		self._G = G
		self._this = new _Betweenness(G._this, normalized)

	# this is necessary so that the C++ object gets properly garbage collected
	def __dealloc__(self):
		del self._this

	def run(self):
		"""  Compute betweenness scores sequential or parallel depending on `runUnweightedInParallel`.

		Parameters
		----------
		runUnweightedInParallel : bool
			If set to True the computation is done in parallel.
		"""
		self._this.run()
		return self

	def scores(self):
		""" Get a vector containing the betweenness score for each node in the graph.

		Returns
		-------
		vector
			The betweenness scores calculated by run().
		"""
		return self._this.scores()

	def score(self, v):
		""" Get the betweenness score of node `v` calculated by run().

		Parameters
		----------
		v : node
			A node.

		Returns
		-------
		double
			The betweenness score of node `v.
		"""
		return self._this.score(v)

	def ranking(self):
		""" Get a vector of pairs sorted into descending order. Each pair contains a node and the corresponding score
		calculated by run().

		Returns
		-------
		vector
			A vector of pairs.
		"""
		return self._this.ranking()


cdef extern from "cpp/centrality/DynBetweenness.h":
	cdef cppclass _DynBetweenness "NetworKit::DynBetweenness":
		_DynBetweenness(_Graph, bool) except +
		void run() except +
		void update(_GraphEvent) except +
		vector[double] scores() except +
		vector[pair[node, double]] ranking() except +
		double score(node) except +

cdef class DynBetweenness:
	"""
		DynBetweenness(G, [storePredecessors])

		Constructs the Betweenness class for the dynamic Graph `G`.
		Parameters
		----------
		G : Graph
			The graph.
		storePredecessors : bool
			store lists of predecessors?
	"""
	cdef _DynBetweenness* _this
	cdef Graph _G

	def __cinit__(self, Graph G, bool storePredecessors = True):
		self._G = G
		self._this = new _DynBetweenness(G._this, storePredecessors)

	# this is necessary so that the C++ object gets properly garbage collected
	def __dealloc__(self):
		del self._this

	def run(self):
		"""  Compute betweenness scores on the initial graph.
		"""
		self._this.run()
		return self

	def update(self, ev):
		""" Updates the betweenness centralities after the edge insertion.

		Parameters
		----------
		ev : GraphEvent.
		"""
		self._this.update(_GraphEvent(ev.type, ev.u, ev.v, ev.w))

	def scores(self):
		""" Get a vector containing the betweenness score for each node in the graph.

		Returns
		-------
		vector
			The betweenness scores calculated by run().
		"""
		return self._this.scores()

	def score(self, v):
		""" Get the betweenness score of node `v` calculated by run().

		Parameters
		----------
		v : node
			A node.

		Returns
		-------
		double
			The betweenness score of node `v.
		"""
		return self._this.score(v)

	def ranking(self):
		""" Get a vector of pairs sorted into descending order. Each pair contains a node and the corresponding score
		calculated by run().

		Returns
		-------
		vector
			A vector of pairs.
		"""
		return self._this.ranking()

cdef extern from "cpp/centrality/ApproxBetweenness.h":
	cdef cppclass _ApproxBetweenness "NetworKit::ApproxBetweenness":
		_ApproxBetweenness(_Graph, double, double, count) except +
		void run() except +
		vector[double] scores() except +
		vector[pair[node, double]] ranking() except +
		double score(node) except +
		count numberOfSamples() except +

cdef class ApproxBetweenness:
	""" Approximation of betweenness centrality according to algorithm described in
 	Matteo Riondato and Evgenios M. Kornaropoulos: Fast Approximation of Betweenness Centrality through Sampling

 	ApproxBetweenness(G, epsilon=0.01, delta=0.1)

 	The algorithm approximates the betweenness of all vertices so that the scores are
	within an additive error epsilon with probability at least (1- delta).
	The values are normalized by default.

	Parameters
	----------
	G : Graph
		the graph
	epsilon : double, optional
		maximum additive error
	delta : double, optional
		probability that the values are within the error guarantee
	"""
	cdef _ApproxBetweenness* _this
	cdef Graph _G

	def __cinit__(self, Graph G, epsilon=0.01, delta=0.1, diameterSamples=0):
		self._G = G
		self._this = new _ApproxBetweenness(G._this, epsilon, delta, diameterSamples)

	# this is necessary so that the C++ object gets properly garbage collected
	def __dealloc__(self):
		del self._this

	def run(self):
		self._this.run()
		return self

	def scores(self):
		""" Get a vector containing the betweenness score for each node in the graph.

		Returns
		-------
		vector
			The betweenness scores calculated by run().
		"""
		return self._this.scores()

	def score(self, v):
		""" Get the betweenness score of node `v` calculated by run().

		Parameters
		----------
		v : node
			A node.

		Returns
		-------
		double
			The betweenness score of node `v.
		"""
		return self._this.score(v)

	def ranking(self):
		""" Get a vector of pairs sorted into descending order. Each pair contains a node and the corresponding score
		calculated by run().

		Returns
		-------
		vector
			A vector of pairs.
		"""
		return self._this.ranking()

	def numberOfSamples(self):
		return self._this.numberOfSamples()

cdef extern from "cpp/centrality/DynApproxBetweenness.h":
	cdef cppclass _DynApproxBetweenness "NetworKit::DynApproxBetweenness":
		_DynApproxBetweenness(_Graph, double, double, bool) except +
		void run() except +
		void update(vector[_GraphEvent]) except +
		vector[double] scores() except +
		vector[pair[node, double]] ranking() except +
		double score(node) except +
		count getNumberOfSamples() except +

cdef class DynApproxBetweenness:
	""" New dynamic algorithm for the approximation of betweenness centrality with
	a guaranteed error

	DynApproxBetweenness(G, epsiolon=0.01, delta=0.1, [storePredecessors])

	The algorithm approximates the betweenness of all vertices so that the scores are
	within an additive error epsilon with probability at least (1- delta).
	The values are normalized by default.

	Parameters
	----------
	G : Graph
		the graph
	epsilon : double, optional
		maximum additive error
	delta : double, optional
		probability that the values are within the error guarantee
	storePredecessors : bool
		store lists of predecessors?
	"""
	cdef _DynApproxBetweenness* _this
	cdef Graph _G

	def __cinit__(self, Graph G, epsilon=0.01, delta=0.1, storePredecessors = True):
		self._G = G
		self._this = new _DynApproxBetweenness(G._this, epsilon, delta, storePredecessors)

	# this is necessary so that the C++ object gets properly garbage collected
	def __dealloc__(self):
		del self._this

	def run(self):
		self._this.run()
		return self

	def update(self, batch):
		""" Updates the betweenness centralities after the batch `batch` of edge insertions.

		Parameters
		----------
		batch : list of GraphEvent.
		"""
		cdef vector[_GraphEvent] _batch
		for ev in batch:
			_batch.push_back(_GraphEvent(ev.type, ev.u, ev.v, ev.w))
		self._this.update(_batch)

	def scores(self):
		""" Get a vector containing the betweenness score for each node in the graph.

		Returns
		-------
		vector
			The betweenness scores calculated by run().
		"""
		return self._this.scores()

	def score(self, v):
		""" Get the betweenness score of node `v` calculated by run().

		Parameters
		----------
		v : node
			A node.

		Returns
		-------
		double
			The betweenness score of node `v.
		"""
		return self._this.score(v)

	def ranking(self):
		""" Get a vector of pairs sorted into descending order. Each pair contains a node and the corresponding score
		calculated by run().

		Returns
		-------
		vector
			A vector of pairs.
		"""
		return self._this.ranking()

	def getNumberOfSamples(self):
		"""
		Get number of path samples used in last calculation.
		"""
		return self._this.getNumberOfSamples()

cdef extern from "cpp/centrality/ApproxBetweenness2.h":
	cdef cppclass _ApproxBetweenness2 "NetworKit::ApproxBetweenness2":
		_ApproxBetweenness2(_Graph, count, bool) except +
		void run() except +
		vector[double] scores() except +
		vector[pair[node, double]] ranking() except +
		double score(node) except +

cdef class ApproxBetweenness2:
	""" Approximation of betweenness centrality according to algorithm described in
	Sanders, Geisberger, Schultes: Better Approximation of Betweenness Centrality

	ApproxBetweenness2(G, nSamples, normalized=False)

	The algorithm approximates the betweenness of all nodes, using weighting
	of the contributions to avoid biased estimation.

	Parameters
	----------
	G : Graph
		input graph
	nSamples : count
		user defined number of samples
	normalized : bool, optional
		normalize centrality values in interval [0,1]
	"""
	cdef _ApproxBetweenness2* _this
	cdef Graph _G

	def __cinit__(self, Graph G, nSamples, normalized=False):
		self._G = G
		self._this = new _ApproxBetweenness2(G._this, nSamples, normalized)

	# this is necessary so that the C++ object gets properly garbage collected
	def __dealloc__(self):
		del self._this

	def run(self):
		self._this.run()
		return self

	def scores(self):
		""" Get a vector containing the betweenness score for each node in the graph.

		Returns
		-------
		vector
			The betweenness scores calculated by run().
		"""
		return self._this.scores()

	def score(self, v):
		""" Get a vector containing the betweenness score for each node in the graph.

		Returns
		-------
		vector
			The betweenness scores calculated by run().
		"""
		return self._this.score(v)

	def ranking(self):
		""" Get a vector of pairs sorted into descending order. Each pair contains a node and the corresponding score
		calculated by run().

		Returns
		-------
		vector
			A vector of pairs.
		"""
		return self._this.ranking()


cdef extern from "cpp/centrality/PageRank.h":
	cdef cppclass _PageRank "NetworKit::PageRank":
		_PageRank(_Graph, double damp, double tol) except +
		void run() except +
		vector[double] scores() except +
		vector[pair[node, double]] ranking() except +
		double score(node) except +

cdef class PageRank:
	"""	Compute PageRank as node centrality measure.

	PageRank(G, damp, tol=1e-9)

	Parameters
	----------
	G : Graph
		Graph to be processed.
	damp : double
		Damping factor of the PageRank algorithm.
	tol : double, optional
		Error tolerance for PageRank iteration.
	"""
	cdef _PageRank* _this
	cdef Graph _G

	def __cinit__(self, Graph G, double damp, double tol=1e-9):
		self._G = G
		self._this = new _PageRank(G._this, damp, tol)

	# this is necessary so that the C++ object gets properly garbage collected
	def __dealloc__(self):
		del self._this

	def run(self):
		self._this.run()
		return self

	def scores(self):
		""" Get a vector containing the betweenness score for each node in the graph.

		Returns
		-------
		vector
			The betweenness scores calculated by run().
		"""
		return self._this.scores()

	def score(self, v):
		""" Get a vector containing the betweenness score for each node in the graph.

		Returns
		-------
		vector
			The betweenness scores calculated by run().
		"""
		return self._this.score(v)

	def ranking(self):
		""" Get a vector of pairs sorted into descending order. Each pair contains a node and the corresponding score
		calculated by run().

		Returns
		-------
		vector
			A vector of pairs.
		"""
		return self._this.ranking()


cdef extern from "cpp/centrality/EigenvectorCentrality.h":
	cdef cppclass _EigenvectorCentrality "NetworKit::EigenvectorCentrality":
		_EigenvectorCentrality(_Graph, double tol) except +
		void run() except +
		vector[double] scores() except +
		vector[pair[node, double]] ranking() except +
		double score(node) except +

cdef class EigenvectorCentrality:
	"""	Computes the leading eigenvector of the graph's adjacency matrix (normalized in 2-norm).
	Interpreted as eigenvector centrality score.

	EigenvectorCentrality(G, tol=1e-9)

	Constructs the EigenvectorCentrality class for the given Graph `G`. `tol` defines the tolerance for convergence.

	Parameters
	----------
	G : Graph
		The graph.
	tol : double, optional
		The tolerance for convergence.
	"""
	cdef _EigenvectorCentrality* _this
	cdef Graph _G

	def __cinit__(self, Graph G, double tol=1e-9):
		self._G = G
		self._this = new _EigenvectorCentrality(G._this, tol)

	def __dealloc__(self):
		del self._this

	def run(self):
		self._this.run()
		return self

	def scores(self):
		""" Get a vector containing the betweenness score for each node in the graph.

		Returns
		-------
		vector
			The betweenness scores calculated by run().
		"""
		return self._this.scores()

	def score(self, v):
		""" Get a vector containing the betweenness score for each node in the graph.

		Returns
		-------
		vector
			The betweenness scores calculated by run().
		"""
		return self._this.score(v)

	def ranking(self):
		""" Get a vector of pairs sorted into descending order. Each pair contains a node and the corresponding score
		calculated by run().

		Returns
		-------
		vector
			A vector of pairs.
		"""
		return self._this.ranking()


cdef extern from "cpp/centrality/DegreeCentrality.h":
	cdef cppclass _DegreeCentrality "NetworKit::DegreeCentrality":
		_DegreeCentrality(_Graph, bool normalized) except +
		void run() except +
		vector[double] scores() except +
		vector[pair[node, double]] ranking() except +
		double score(node) except +
		double maximum()  except +

cdef class DegreeCentrality:
	""" Node centrality index which ranks nodes by their degree.
 	Optional normalization by maximum degree.

 	DegreeCentrality(G, normalized=False)

 	Constructs the DegreeCentrality class for the given Graph `G`. If the betweenness scores should be normalized,
 	then set `normalized` to True.

 	Parameters
 	----------
 	G : Graph
 		The graph.
 	normalized : bool, optional
 		Normalize centrality values in the interval [0,1].
	"""
	cdef _DegreeCentrality* _this
	cdef Graph _G

	def __cinit__(self, Graph G, bool normalized=False):
		self._G = G
		self._this = new _DegreeCentrality(G._this, normalized)

	def __dealloc__(self):
		del self._this

	def run(self):
		self._this.run()
		return self

	def scores(self):
		""" Get a vector containing the betweenness score for each node in the graph.

		Returns
		-------
		vector
			The betweenness scores calculated by run().
		"""
		return self._this.scores()

	def score(self, v):
		""" Get a vector containing the betweenness score for each node in the graph.

		Returns
		-------
		vector
			The betweenness scores calculated by run().
		"""
		return self._this.score(v)

	def ranking(self):
		""" Get a vector of pairs sorted into descending order. Each pair contains a node and the corresponding score
		calculated by run().

		Returns
		-------
		vector
			A vector of pairs.
		"""
		return self._this.ranking()

	def maximum(self):
		"""
		Returns
		-------
		m
			The theoretical maximum of centrality score.
		"""
		return self._this.maximum()

# Module: distmeasures

cdef extern from "cpp/distmeasures/AlgebraicDistance.h":
	cdef cppclass _AlgebraicDistance "NetworKit::AlgebraicDistance":
		_AlgebraicDistance(const _Graph& G, count numberSystems, count numberIterations, double omega, index norm) except +
		void preprocess() except +
		double distance(node u, node v) except +
		vector[double] getEdgeAttribute() except +

cdef class AlgebraicDistance:
	"""
	Algebraic distance assigns a distance value to pairs of nodes
	according to their structural closeness in the graph.

	Parameters
	----------
	G : Graph
		The graph.
	numberSystems : count
		Number of vectors/systems used for algebraic iteration.
	numberIterations : count
		Number of iterations in each system.
	omega : double, optional
		Overrelaxation parameter, default: 0.5.
	norm : index, optional
		The norm factor of the extended algebraic distance. Maximum norm is realized by setting the norm to 0. Default: 2.
	"""
	cdef _AlgebraicDistance* _this
	cdef Graph _G

	def __cinit__(self, Graph G, count numberSystems, count numberIterations, double omega = 0.5, index norm = 2):
		self._G = G
		self._this = new _AlgebraicDistance(G._this, numberSystems, numberIterations, omega, norm)

	def __dealloc__(self):
		del self._this

	def preprocess(self):
		"""
		Starting with random initialization, compute for all numberSystems
		"diffusion" systems the situation after numberIterations iterations
		of overrelaxation with overrelaxation parameter omega.

		REQ: Needs to be called before algdist delivers meaningful results!
		"""
		self._this.preprocess()


	def distance(self, node u, node v):
		"""
		Returns the extended algebraic distance between node u and node v in the norm specified in
		the constructor.

		Parameters
		----------
		u : node
			The first node
		v : node
			The second node

		Returns
		-------
		Extended algebraic distance between the two nodes.
		"""
		return self._this.distance(u, v)

	def getAttribute(self):
		"""
		Returns an edge attribute, i.e. a vector, that contains the algebraic distances
		of all connected pairs of nodes.
		"""
		return self._this.getEdgeAttribute()

# Module: dynamic

cdef extern from "cpp/dynamics/GraphEvent.h":
	enum _GraphEventType "NetworKit::GraphEvent::Type":
		NODE_ADDITION,
		NODE_REMOVAL,
		EDGE_ADDITION,
		EDGE_REMOVAL,
		EDGE_WEIGHT_UPDATE,
		TIME_STEP

cdef extern from "cpp/dynamics/GraphEvent.h":
	cdef cppclass _GraphEvent "NetworKit::GraphEvent":
		node u, v
		edgeweight w
		_GraphEventType type
		_GraphEvent() except +
		_GraphEvent(_GraphEventType type, node u, node v, edgeweight w) except +
		string toString() except +

cdef class GraphEvent:
	cdef _GraphEvent _this

	NODE_ADDITION = 0
	NODE_REMOVAL = 1
	EDGE_ADDITION = 2
	EDGE_REMOVAL = 3
	EDGE_WEIGHT_UPDATE = 4
	TIME_STEP = 5

	property type:
		def __get__(self):
			return self._this.type
		def __set__(self, t):
			self._this.type = t

	property u:
		def __get__(self):
			return self._this.u
		def __set__(self, u):
			self._this.u = u

	property v:
		def __get__(self):
			return self._this.v
		def __set__(self, v):
			self._this.v = v

	property w:
		def __get__(self):
			return self._this.w
		def __set__(self, w):
			self._this.w = w

	def __cinit__(self, type, u, v, w):
		self._this = _GraphEvent(type, u, v, w)

	def toString(self):
		return self._this.toString().decode("utf-8")

	def __repr__(self):
		return self.toString()


cdef extern from "cpp/dynamics/DGSStreamParser.h":
	cdef cppclass _DGSStreamParser "NetworKit::DGSStreamParser":
		_DGSStreamParser(string path, bool mapped, node baseIndex) except +
		vector[_GraphEvent] getStream() except +

cdef class DGSStreamParser:
	cdef _DGSStreamParser* _this

	def __cinit__(self, path, mapped=True, baseIndex=0):
		self._this = new _DGSStreamParser(stdstring(path), mapped, baseIndex)

	def __dealloc__(self):
		del self._this

	def getStream(self):
		return [GraphEvent(ev.type, ev.u, ev.v, ev.w) for ev in self._this.getStream()]


cdef extern from "cpp/dynamics/DGSWriter.h":
	cdef cppclass _DGSWriter "NetworKit::DGSWriter":
		void write(vector[_GraphEvent] stream, string path) except +


cdef class DGSWriter:
	cdef _DGSWriter* _this

	def __cinit__(self):
		self._this = new _DGSWriter()

	def __dealloc__(self):
		del self._this

	def write(self, stream, path):
		cdef vector[_GraphEvent] _stream
		for ev in stream:
			_stream.push_back(_GraphEvent(ev.type, ev.u, ev.v, ev.w))
		self._this.write(_stream, stdstring(path))


# cdef extern from "cpp/dcd2/DynamicCommunityDetection.h":
# 	cdef cppclass _DynamicCommunityDetection "NetworKit::DynamicCommunityDetection":
# 		_DynamicCommunityDetection(string inputPath, string algoName, string updateStrategy, count interval, count restart, vector[string] recordSettings) except +
# 		void run() except +
# 		vector[double] getTimeline(string key) except +
# 		vector[pair[count, count]] getGraphSizeTimeline() except +
# 		vector[pair[_Graph, _Partition]] getResultTimeline() except +

# cdef class DynamicCommunityDetection:
# 	cdef _DynamicCommunityDetection* _this

# 	def __cinit__(self, inputPath, algoName, updateStrategy, interval, restart, recordSettings):
# 		self._this = new _DynamicCommunityDetection(stdstring(inputPath), stdstring(algoName), stdstring(updateStrategy), interval, restart, [stdstring(key) for key in recordSettings])

# 	def run(self):
# 		self._this.run()

# 	def getTimeline(self, key):
# 		return self._this.getTimeline(stdstring(key))

# 	def getGraphSizeTimeline(self):
# 		return self._this.getGraphSizeTimeline()

# 	def getResultTimeline(self):
# 		timeline = []
# 		for pair in self._this.getResultTimeline():
# 			_G = pair.first
# 			_zeta = pair.second
# 			timeline.append((Graph().setThis(_G), Partition().setThis(_zeta)))
# 		return timeline



cdef extern from "cpp/generators/DynamicPathGenerator.h":
	cdef cppclass _DynamicPathGenerator "NetworKit::DynamicPathGenerator":
		_DynamicPathGenerator() except +
		vector[_GraphEvent] generate(count nSteps) except +


cdef class DynamicPathGenerator:
	""" Example dynamic graph generator: Generates a dynamically growing path. """
	cdef _DynamicPathGenerator* _this

	def __cinit__(self):
		self._this = new _DynamicPathGenerator()

	def __dealloc__(self):
		del self._this

	def generate(self, nSteps):
		return [GraphEvent(ev.type, ev.u, ev.v, ev.w) for ev in self._this.generate(nSteps)]


cdef extern from "cpp/generators/DynamicDorogovtsevMendesGenerator.h":
	cdef cppclass _DynamicDorogovtsevMendesGenerator "NetworKit::DynamicDorogovtsevMendesGenerator":
		_DynamicDorogovtsevMendesGenerator() except +
		vector[_GraphEvent] generate(count nSteps) except +


cdef class DynamicDorogovtsevMendesGenerator:
	""" Generates a graph according to the Dorogovtsev-Mendes model.

 	DynamicDorogovtsevMendesGenerator()

 	Constructs the generator class.
	"""
	cdef _DynamicDorogovtsevMendesGenerator* _this

	def __cinit__(self):
		self._this = new _DynamicDorogovtsevMendesGenerator()

	def __dealloc__(self):
		del self._this

	def generate(self, nSteps):
		""" Generate event stream.

		Parameters
		----------
		nSteps : count
			Number of time steps in the event stream.
		"""
		return [GraphEvent(ev.type, ev.u, ev.v, ev.w) for ev in self._this.generate(nSteps)]



cdef extern from "cpp/generators/DynamicPubWebGenerator.h":
	cdef cppclass _DynamicPubWebGenerator "NetworKit::DynamicPubWebGenerator":
		_DynamicPubWebGenerator(count numNodes, count numberOfDenseAreas,
			float neighborhoodRadius, count maxNumberOfNeighbors) except +
		vector[_GraphEvent] generate(count nSteps) except +
		_Graph getGraph() except +


cdef class DynamicPubWebGenerator:
	cdef _DynamicPubWebGenerator* _this

	def __cinit__(self, numNodes, numberOfDenseAreas, neighborhoodRadius, maxNumberOfNeighbors):
		self._this = new _DynamicPubWebGenerator(numNodes, numberOfDenseAreas, neighborhoodRadius, maxNumberOfNeighbors)

	def __dealloc__(self):
		del self._this

	def generate(self, nSteps):
		""" Generate event stream.

		Parameters
		----------
		nSteps : count
			Number of time steps in the event stream.
		"""
		return [GraphEvent(ev.type, ev.u, ev.v, ev.w) for ev in self._this.generate(nSteps)]

	def getGraph(self):
		return Graph().setThis(self._this.getGraph())





cdef extern from "cpp/generators/DynamicForestFireGenerator.h":
	cdef cppclass _DynamicForestFireGenerator "NetworKit::DynamicForestFireGenerator":
		_DynamicForestFireGenerator(double p, bool directed, double r) except +
		vector[_GraphEvent] generate(count nSteps) except +
		_Graph getGraph() except +


cdef class DynamicForestFireGenerator:
	""" Generates a graph according to the forest fire model.
	 The forest fire generative model produces dynamic graphs with the following properties:
     heavy tailed degree distribution
     communities
     densification power law
     shrinking diameter

    see Leskovec, Kleinberg, Faloutsos: Graphs over Tim: Densification Laws,
    Shringking Diameters and Possible Explanations

 	DynamicForestFireGenerator(double p, bool directed, double r = 1.0)

 	Constructs the generator class.

 	Parameters
 	----------
 	p : forward burning probability.
 	directed : decides whether the resulting graph should be directed
 	r : optional, backward burning probability
	"""
	cdef _DynamicForestFireGenerator* _this

	def __cinit__(self, p, directed, r = 1.0):
		self._this = new _DynamicForestFireGenerator(p, directed, r)

	def __dealloc__(self):
		del self._this

	def generate(self, nSteps):
		""" Generate event stream.

		Parameters
		----------
		nSteps : count
			Number of time steps in the event stream.
		"""
		return [GraphEvent(ev.type, ev.u, ev.v, ev.w) for ev in self._this.generate(nSteps)]




cdef extern from "cpp/dynamics/GraphUpdater.h":
	cdef cppclass _GraphUpdater "NetworKit::GraphUpdater":
		_GraphUpdater(_Graph G) except +
		void update(vector[_GraphEvent] stream) except +
		vector[pair[count, count]] getSizeTimeline() except +

cdef class GraphUpdater:
	""" Updates a graph according to a stream of graph events.

	Parameters
	----------
	G : Graph
	 	initial graph
	"""
	cdef _GraphUpdater* _this
	cdef Graph _G

	def __cinit__(self, Graph G):
		self._G = G
		self._this = new _GraphUpdater(G._this)

	def __dealloc__(self):
		del self._this

	def update(self, stream):
		cdef vector[_GraphEvent] _stream
		for ev in stream:
			_stream.push_back(_GraphEvent(ev.type, ev.u, ev.v, ev.w))
		self._this.update(_stream)


# Module: coarsening

cdef extern from "cpp/coarsening/ParallelPartitionCoarsening.h":
	cdef cppclass _ParallelPartitionCoarsening "NetworKit::ParallelPartitionCoarsening":
		_ParallelPartitionCoarsening() except +
		pair[_Graph, vector[node]] run(_Graph, _Partition) except +


cdef class ParallelPartitionCoarsening:
	cdef _ParallelPartitionCoarsening* _this

	def __cinit__(self):
		self._this = new _ParallelPartitionCoarsening()

	def __dealloc__(self):
		del self._this

	def run(self, Graph G not None, Partition zeta not None):
		result = self._this.run(G._this, zeta._this)
		return (Graph(0).setThis(result.first), result.second)

# Module: scd

cdef extern from "cpp/scd/PageRankNibble.h":
	cdef cppclass _PageRankNibble "NetworKit::PageRankNibble":
		_PageRankNibble(_Graph G, double epsilon, double alpha) except +
		map[node, set[node]] run(set[unsigned int] seeds)

cdef class PageRankNibble:
	"""
	Produces a cut around a given seed node using the PageRank-Nibble algorithm.
	see Andersen, Chung, Lang: Local Graph Partitioning using PageRank Vectors

	Parameters:
	-----------
	G : graph in which the cut is to be produced, must be unweighted.
	epsilon : the max probability in the residual vector for each node.
	alpha : the random walk loop probability.
	"""
	cdef _PageRankNibble *_this
	cdef Graph _G

	def __cinit__(self, Graph G, double epsilon, double alpha):
		self._G = G
		self._this = new _PageRankNibble(G._this, epsilon, alpha)

	def run(self, set[unsigned int] seeds):
		"""
		Produces a cut around a given seed node.

		Parameters:
		-----------
		seeds : the seed node ids.
		"""
		return self._this.run(seeds)

<<<<<<< HEAD
# Module: edgeattributes

cdef extern from "cpp/edgeattributes/ChibaNishizekiTriangleCounter.h":
	cdef cppclass _ChibaNishizekiTriangleCounter "NetworKit::ChibaNishizekiTriangleCounter":
		_ChibaNishizekiTriangleCounter(const _Graph& G) except +
		void run() except +
		vector[count] getAttribute() except +

cdef class ChibaNishizekiTriangleCounter:
	"""
	Triangle counting.
	
	Parameters
	----------
	G : Graph
		The graph to count triangles on.
	"""

	cdef _ChibaNishizekiTriangleCounter* _this
	cdef Graph _G

	def __cinit__(self, Graph G):
		self._G = G
		self._this = new _ChibaNishizekiTriangleCounter(G._this)

	def __dealloc__(self):
		del self._this
		
	#def run(self):
		#self._this.run()

	def getAttribute(self):
		return self._this.getAttribute()

cdef extern from "cpp/edgeattributes/ChibaNishizekiQuadrangleCounter.h":
	cdef cppclass _ChibaNishizekiQuadrangleCounter "NetworKit::ChibaNishizekiQuadrangleCounter":
		_ChibaNishizekiQuadrangleCounter(const _Graph& G) except +
		#void run() except +
		vector[count] getAttribute() except +

cdef class ChibaNishizekiQuadrangleCounter:
	"""
	Triangle counting.
	
	Parameters
	----------
	G : Graph
		The graph to count quadrangles on.
	"""
	cdef _ChibaNishizekiQuadrangleCounter* _this
	cdef Graph _G

	def __cinit__(self, Graph G):
		self._G = G
		self._this = new _ChibaNishizekiQuadrangleCounter(G._this)

	def __dealloc__(self):
		del self._this
		
	#def run(self):
		#self._this.run()

	def getAttribute(self):
		return self._this.getAttribute()

cdef extern from "cpp/edgeattributes/TriangleCounter.h":
	cdef cppclass _TriangleCounter "NetworKit::TriangleCounter":
		_TriangleCounter(const _Graph& G) except +
		#void run() except +
		vector[count] getAttribute() except +

cdef class TriangleCounter:
	"""
	Triangle counting.
	
	Parameters
	----------
	G : Graph
		The graph to count triangles on.
	"""

	cdef _TriangleCounter* _this
	cdef Graph _G

	def __cinit__(self, Graph G):
		self._G = G
		self._this = new _TriangleCounter(G._this)

	def __dealloc__(self):
		del self._this
		
	#def run(self):
		#self._this.run()

	def getAttribute(self):
		return self._this.getAttribute()
	
cdef extern from "cpp/edgeattributes/EdgeAttributeLinearizer.h":
	cdef cppclass _EdgeAttributeLinearizer "NetworKit::EdgeAttributeLinearizer":
		_EdgeAttributeLinearizer(const _Graph& G, const vector[double]& attribute, bool inverse) except +
		vector[double] getAttribute() except +

cdef class EdgeAttributeLinearizer:
	"""
	Linearize an attribute such that values are evenly distributed between 0 and 1.
	
	Parameters
	----------
	G : Graph
		The input graph.
	a : vector[double]
		Edge attribute that shall be linearized.
	"""
	cdef _EdgeAttributeLinearizer* _this
	cdef Graph _G
	cdef vector[double] _attribute

	def __cinit__(self, Graph G, vector[double] attribute, inverse = False):
		self._G = G
		self._attribute = attribute
		self._this = new _EdgeAttributeLinearizer(G._this, attribute, inverse)
	
	def __dealloc__(self):
		del self._this

	def getAttribute(self):
		"""
		Gets the edge attribute that can be used for global filtering.
		
		Returns
		-------
		vector[double]
			The edge attribute that contains the linearized attribute.

		"""
		return self._this.getAttribute()


cdef extern from "cpp/edgeattributes/EdgeAttributeNormalizer.h":
	cdef cppclass _EdgeAttributeNormalizer "NetworKit::EdgeAttributeNormalizer<double>":
		_EdgeAttributeNormalizer(const _Graph&, const vector[double]&, bool inverse, double lower, double upper) except +
		void run() except +
		vector[double] getAttribute() except +

cdef class EdgeAttributeNormalizer:
	"""
	Normalize an edge attribute such that it is in a certain range
	"""
	cdef _EdgeAttributeNormalizer *_this
	cdef Graph _G
	cdef vector[double] _inAttribute

	def __cinit__(self, Graph G not None, vector[double] attribute, bool inverse = False, double lower = 0.0, double upper = 1.0):
		self._inAttribute = move(attribute)
		self._G = G
		self._this = new _EdgeAttributeNormalizer(G._this, self._inAttribute, inverse, lower, upper)

	def __dealloc__(self):
		del self._this

	def run(self):
		self._this.run()
		return self

	def getAttribute(self):
		return self._this.getAttribute()

cdef extern from "cpp/edgeattributes/EdgeAttributeBlender.h":
	cdef cppclass _EdgeAttributeBlender "NetworKit::EdgeAttributeBlender":
		_EdgeAttributeBlender(const _Graph&, const vector[double]&, const vector[double]&, const vector[bool]&) except +
		void run()
		vector[double] getAttribute() except +

cdef class EdgeAttributeBlender:
	"""
	Blends two attribute vectors, the value is chosen depending on the supplied boolean vector

	Parameters
	----------
	G : Graph
		The graph for which the attribute shall be blended
	attribute0 : vector[double]
		The first attribute (chosen for selection[eid] == false)
	attribute1 : vector[double]
		The second attribute (chosen for selection[eid] == true)
	selection : vector[bool]
		The selection vector
	"""
	cdef _EdgeAttributeBlender *_this
	cdef Graph _G
	cdef vector[double] _attribute0
	cdef vector[double] _attribute1
	cdef vector[bool] _selection

	def __cinit__(self, Graph G not None, vector[double] attribute0, vector[double] attribute1, vector[bool] selection):
		self._G = G
		self._attribute0 = move(attribute0)
		self._attribute1 = move(attribute1)
		self._selection = move(selection)

		self._this = new _EdgeAttributeBlender(G._this, self._attribute0, self._attribute1, self._selection)

	def __dealloc__(self):
		del self._this

	def run(self):
		self._this.run()
		return self

	def getAttribute(self):
		return self._this.getAttribute()


cdef extern from "cpp/edgeattributes/GeometricMeanAttributizer.h":
	cdef cppclass _GeometricMeanAttributizer "NetworKit::GeometricMeanAttributizer":
		_GeometricMeanAttributizer(const _Graph& G, const vector[double]& a) except +
		vector[double] getAttribute() except +

cdef class GeometricMeanAttributizer:
	"""
	Normalizes the given edge attribute by the geometric average of the sum of the attributes of the incident edges of the incident nodes.
	
	Parameters
	----------
	G : Graph
		The input graph.
	a : vector[double]
		Edge attribute that shall be normalized.
	"""
	cdef _GeometricMeanAttributizer* _this
	cdef Graph _G
	cdef vector[double] _attribute

	def __cinit__(self, Graph G, vector[double] attribute):
		self._G = G
		self._attribute = attribute
		self._this = new _GeometricMeanAttributizer(G._this, self._attribute)
=======

# Module: clique

cdef extern from "cpp/clique/MaxClique.h":
	cdef cppclass _MaxClique "NetworKit::MaxClique":
		_MaxClique(_Graph G) except +
		count run(count lb) except +
		count run() except +

cdef class MaxClique:
	"""
	Exact algorithm for computing the size of the largest clique in a graph.
	Worst-case running time is exponential, but in practice the algorithm is fairly fast.
	Reference: Pattabiraman et al., http://arxiv.org/pdf/1411.7460.pdf
	"""
	cdef _MaxClique* _this
	cdef Graph _G

	def __cinit__(self, Graph G not None):
		self._G = G
		self._this = new _MaxClique(G._this)
>>>>>>> 71fb5545

	def __dealloc__(self):
		del self._this

<<<<<<< HEAD
	#def run(self):
		#self._this.run()
		
	def getAttribute(self):
		"""
		Returns
		-------
		vector[double]
			The edge attribute that contains the normalized attribute.
		"""
		return self._this.getAttribute()

cdef extern from "cpp/edgeattributes/EdgeAttributeAsWeight.h":
	cdef cppclass _EdgeAttributeAsWeight "NetworKit::EdgeAttributeAsWeight":
		_EdgeAttributeAsWeight(const _Graph& G, const vector[double]& attribute, bool squared, edgeweight offset, edgeweight factor) except +
		_Graph calculate() except +

cdef class EdgeAttributeAsWeight:
	"""
	Assigns the attribute as edge weight
	"""

	cdef _EdgeAttributeAsWeight* _this
	cdef Graph _G
	cdef vector[double] _attribute

	def __cinit__(self, Graph G, vector[double] attribute, bool squared, edgeweight offset, edgeweight factor):
		self._G = G
		self._attribute = attribute
		self._this = new _EdgeAttributeAsWeight(G._this, self._attribute, squared, offset, factor)

	def __dealloc__(self):
		del self._this

	def getAttribute(self):
		return Graph(0).setThis(self._this.calculate())

# Module: distmeasures
cdef extern from "cpp/distmeasures/AdamicAdarDistance.h":
	cdef cppclass _AdamicAdarDistance "NetworKit::AdamicAdarDistance":
		_AdamicAdarDistance(const _Graph& G) except +
		void preprocess() except +
		double distance(node u, node v) except +
		vector[double] getEdgeAttribute() except +

cdef class AdamicAdarDistance:
	"""
	Calculate the adamic adar similarity.
	
	Parameters
	----------
	G : Graph
		The input graph.
	"""
	cdef _AdamicAdarDistance* _this
	cdef Graph _G

	def __cinit__(self, Graph G):
		self._G = G
		self._this = new _AdamicAdarDistance(G._this)

	def __dealloc__(self):
		del self._this
		
	def preprocess(self):
		self._this.preprocess()

	def getAttribute(self):
		"""
		Returns
		-------
		vector[double]
			The edge attribute that contains the adamic adar similarity.

		"""
		#### TODO: convert distance to similarity!?! ####
		return self._this.getEdgeAttribute()

# Module: sparsification

cdef extern from "cpp/sparsification/ChungLuAttributizer.h":
	cdef cppclass _ChungLuAttributizer "NetworKit::ChungLuAttributizer":
		_ChungLuAttributizer(const _Graph& G) except +
		#void run() except +
		vector[double] getAttribute() except +

cdef class ChungLuAttributizer:
	"""
	Chung-Lu based attributizer.
	
	Parameters
	----------
	G : Graph
		The input graph.
	"""

	cdef _ChungLuAttributizer* _this
	cdef Graph _G

	def __cinit__(self, Graph G):
		self._G = G
		self._this = new _ChungLuAttributizer(G._this)

	def __dealloc__(self):
		del self._this
		
	#def run(self):
		#self._this.run()

	def getAttribute(self):
		return self._this.getAttribute()

cdef extern from "cpp/sparsification/SimmelianJaccardAttributizer.h":
	cdef cppclass _SimmelianJaccardAttributizer "NetworKit::SimmelianJaccardAttributizer":
		_SimmelianJaccardAttributizer(const _Graph& G, const vector[count]& triangles) except +
		#void run() except +
		vector[double] getAttribute() except +

cdef class SimmelianJaccardAttributizer:

	cdef _SimmelianJaccardAttributizer* _this
	cdef Graph _G
	cdef vector[count] _triangles

	def __cinit__(self, Graph G, vector[count] triangles):
		self._G = G
		self._triangles = triangles
		self._this = new _SimmelianJaccardAttributizer(G._this, self._triangles)

	def __dealloc__(self):
		del self._this

	#def run(self):
		#self._this.run()

	def getAttribute(self):
		return self._this.getAttribute()

cdef extern from "cpp/sparsification/SimmelianOverlapAttributizer.h":
	cdef cppclass _SimmelianOverlapAttributizer "NetworKit::SimmelianOverlapAttributizer":
		_SimmelianOverlapAttributizer(const _Graph& G, const vector[count]& triangles, count maxRank) except +
		#void run() except +
		vector[double] getAttribute() except +

cdef class SimmelianOverlapAttributizer:

	cdef _SimmelianOverlapAttributizer* _this
	cdef Graph _G
	cdef vector[count] _triangles

	def __cinit__(self, Graph G, vector[count] triangles, count maxRank):
		self._G = G
		self._triangles = triangles
		self._this = new _SimmelianOverlapAttributizer(G._this, self._triangles, maxRank)

	def __dealloc__(self):
		del self._this

	#def run(self):
		#self._this.run()

	def getAttribute(self):
		return self._this.getAttribute()

cdef extern from "cpp/sparsification/MultiscaleAttributizer.h":
	cdef cppclass _MultiscaleAttributizer "NetworKit::MultiscaleAttributizer":
		_MultiscaleAttributizer(const _Graph& G, const vector[double]& a) except +
		#void run() except +
		vector[double] getAttribute() except +

cdef class MultiscaleAttributizer:

	cdef _MultiscaleAttributizer* _this
	cdef Graph _G
	cdef vector[double] _attribute

	def __cinit__(self, Graph G, vector[double] attribute):
		self._G = G
		self._attribute = attribute
		self._this = new _MultiscaleAttributizer(G._this, self._attribute)

	def __dealloc__(self):
		del self._this

	#def run(self):
		#self._this.run()

	def getAttribute(self):
		return self._this.getAttribute()

cdef extern from "cpp/sparsification/RandomAttributizer.h":
	cdef cppclass _RandomAttributizer "NetworKit::RandomAttributizer":
		_RandomAttributizer(const _Graph& G) except +
		#void run() except +
		vector[double] getAttribute() except +

cdef class RandomAttributizer:

	cdef _RandomAttributizer* _this
	cdef Graph _G

	def __cinit__(self, Graph G):
		self._G = G
		self._this = new _RandomAttributizer(G._this)

	def __dealloc__(self):
		del self._this
		
	#def run(self):
		#self._this.run()

	def getAttribute(self):
		return self._this.getAttribute()

cdef extern from "cpp/sparsification/LocalSimilarityAttributizer.h":
	cdef cppclass _LocalSimilarityAttributizer "NetworKit::LocalSimilarityAttributizer":
		_LocalSimilarityAttributizer(const _Graph& G, const vector[count]& triangles) except +
		#void run() except +
		vector[double] getAttribute() except +

cdef class LocalSimilarityAttributizer:
	cdef _LocalSimilarityAttributizer* _this
	
	cdef Graph _G
	cdef vector[count] _triangles

	def __cinit__(self, Graph G, vector[count] triangles):
		self._G = G
		self._triangles = triangles
		self._this = new _LocalSimilarityAttributizer(G._this, self._triangles)

	def __dealloc__(self):
		del self._this
		
	#def run(self):
		#self._this.run()

	def getAttribute(self):
		return self._this.getAttribute()

cdef extern from "cpp/sparsification/ForestFireAttributizer.h":
	cdef cppclass _ForestFireAttributizer "NetworKit::ForestFireAttributizer":
		_ForestFireAttributizer(const _Graph& G, double pf, double tebr) except +
		#void run() except +
		vector[double] getAttribute() except +

cdef class ForestFireAttributizer:

	cdef _ForestFireAttributizer* _this
	cdef Graph _G

	def __cinit__(self, Graph G, double pf, double tebr):
		self._G = G
		self._this = new _ForestFireAttributizer(G._this, pf, tebr)

	def __dealloc__(self):
		del self._this
		
	#def run(self):
		#self._this.run()

	def getAttribute(self):
		return self._this.getAttribute()

cdef extern from "cpp/sparsification/LocalDegreeAttributizer.h":
	cdef cppclass _LocalDegreeAttributizer "NetworKit::LocalDegreeAttributizer":
		_LocalDegreeAttributizer(const _Graph& G) except +
		void run() except +
		vector[double] getAttribute() except +

cdef class LocalDegreeAttributizer:

	cdef _LocalDegreeAttributizer* _this
	cdef Graph _G

	def __cinit__(self, Graph G):
		self._G = G
		self._this = new _LocalDegreeAttributizer(G._this)

	def __dealloc__(self):
		del self._this

	#def run(self):
		#self._this.run()
		
	def getAttribute(self):
		return self._this.getAttribute()

cdef extern from "cpp/distmeasures/JaccardDistance.h":
	cdef cppclass _JaccardDistance "NetworKit::JaccardDistance":
		_JaccardDistance(const _Graph& G, const vector[count]& triangles) except +
		#void run() except +
		vector[double] getEdgeAttribute() except +

cdef class JaccardDistance:

	cdef _JaccardDistance* _this
	cdef Graph _G
	cdef vector[count] triangles

	def __cinit__(self, Graph G, vector[count] triangles):
		self._G = G
		self._triangles = triangles
		self._this = new _JaccardDistance(G._this, self._triangles)

	def __dealloc__(self):
		del self._this
		
	def getAttribute(self):
		return self._this.getEdgeAttribute()

cdef class JaccardSimilarityAttributizer:

	cdef _JaccardDistance* _this
	cdef Graph _G
	cdef vector[count] _triangles

	def __cinit__(self, Graph G, vector[count] triangles):
		self._G = G
		self._triangles = triangles
		self._this = new _JaccardDistance(G._this, triangles)

	def __dealloc__(self):
		del self._this

	#def run(self):
		#self._this.run()
		
	def getAttribute(self):
		#convert distance to similarity
		return [1 - x for x in self._this.getEdgeAttribute()]

cdef extern from "cpp/sparsification/RandomEdgeAttributizer.h":
	cdef cppclass _RandomEdgeAttributizer "NetworKit::RandomEdgeAttributizer":
		_RandomEdgeAttributizer(const _Graph& G) except +
		#void run() except +
		vector[double] getAttribute() except +

cdef class RandomEdgeAttributizer:

	cdef _RandomEdgeAttributizer* _this
	cdef Graph _G

	def __cinit__(self, Graph G):
		self._G = G
		self._this = new _RandomEdgeAttributizer(G._this)

	def __dealloc__(self):
		del self._this

	#def run(self):
		#self._this.run()
		
	def getAttribute(self):
		return self._this.getAttribute()

ctypedef fused DoubleInt:
	int
	double

cdef extern from "cpp/sparsification/LocalFilterAttributizer.h":
	cdef cppclass _LocalFilterAttributizerDouble "NetworKit::LocalFilterAttributizer<double>":
		_LocalFilterAttributizerDouble(const _Graph& G, const vector[double]& a, bool logarithmic,  bool bothRequired) except +
		inline vector[double] getAttribute() except +

	cdef cppclass _LocalFilterAttributizerInt "NetworKit::LocalFilterAttributizer<int>":
		_LocalFilterAttributizerInt(const _Graph& G, const vector[double]& a, bool logarithmic,  bothRequired) except +
		inline vector[double] getAttribute() except +


cdef class LocalFilterAttributizer:
	cdef _LocalFilterAttributizerDouble* _thisDouble
	#cdef _LocalFilterAttributizerInt _thisInt
	
	cdef Graph _G
	cdef vector[double] _a

	def __init__(self, Graph G, vector[double] a, bool logarithmic = True, bool bothRequired = False):
		self._G = G
		self._a = a
		self._thisDouble = new _LocalFilterAttributizerDouble(G._this, a, logarithmic, bothRequired)

	def __dealloc__(self):
		del self._thisDouble

	def getAttribute(self):
		#if DoubleInt is int:
		#	return self._thisInt.getAttribute(G._this, a)
		#else:
		return self._thisDouble.getAttribute()
	
cdef extern from "cpp/sparsification/ChanceCorrectedTriangleAttributizer.h":
	cdef cppclass _ChanceCorrectedTriangleAttributizer "NetworKit::ChanceCorrectedTriangleAttributizer":
		_ChanceCorrectedTriangleAttributizer(const _Graph& G, const vector[count]& triangles) except +
		vector[double] getAttribute() except +

cdef class ChanceCorrectedTriangleAttributizer:
	"""
	Divide the number of triangles per edge by the expected number of triangles given a random edge distribution.
	
	Parameters
	----------
	G : Graph
		The input graph.
	triangles : vector[count]
		Triangle count.
	"""
	cdef _ChanceCorrectedTriangleAttributizer* _this
	cdef Graph _G
	cdef vector[count] _triangles

	def __cinit__(self, Graph G, vector[count] triangles):
		self._G = G
		self._triangles = triangles
		self._this = new _ChanceCorrectedTriangleAttributizer(G._this, self._triangles)

	def __dealloc__(self):
		del self._this

	def getAttribute(self):
		"""
		Gets the edge attribute that can be used for global filtering.
		
		Returns
		-------
		vector[double]
			The edge attribute that contains the adamic adar similarity.

		"""
		return self._this.getAttribute()

cdef extern from "cpp/sparsification/NodeNormalizedTriangleAttributizer.h":
	cdef cppclass _NodeNormalizedTriangleAttributizer "NetworKit::NodeNormalizedTriangleAttributizer":
		_NodeNormalizedTriangleAttributizer(_Graph G, const vector[count]& triangles) except +
		vector[double] getAttribute() except +

cdef class NodeNormalizedTriangleAttributizer:
	"""
	Divide the number of triangles per edge by the average number of triangles of the incident nodes.
	
	Parameters
	----------
	G : Graph
		The input graph.
	triangles : vector[count]
		Triangle count.
	"""
	cdef _NodeNormalizedTriangleAttributizer* _this
	cdef Graph _G
	cdef vector[count] _triangles

	def __cinit__(self, Graph G, vector[count] triangles):
		self._G = G
		self._triangles = triangles
		self._this = new _NodeNormalizedTriangleAttributizer(G._this, self._triangles)

	def __dealloc__(self):
		del self._this

	def getAttribute(self):
		"""
		Gets the edge attribute that can be used for global filtering.
		
		Returns
		-------
		vector[double]
			The edge attribute that contains triangle count normalized by average number of triangles of the incident nodes.

		"""
		return self._this.getAttribute()

cdef extern from "cpp/sparsification/GlobalThresholdFilter.h":
	cdef cppclass _GlobalThresholdFilter "NetworKit::GlobalThresholdFilter":
		_GlobalThresholdFilter(const _Graph& G, const vector[double]& a, double alpha, bool above) except +
		_Graph calculate() except +

cdef class GlobalThresholdFilter:
	cdef _GlobalThresholdFilter* _this
	cdef Graph _G
	cdef vector[double] _attribute

	def __cinit__(self, Graph G not None, vector[double] attribute, double e, bool above):
		self._G = G
		self._attribute = attribute
		self._this = new _GlobalThresholdFilter(G._this, self._attribute, e, above)

	def __dealloc__(self):
		del self._this

	def calculate(self):
		return Graph().setThis(self._this.calculate())
=======
	def run(self, lb=0):
		"""
		Actual maximum clique algorithm. Determines largest clique each vertex
	 	is contained in and returns size of largest. Pruning steps keep running time
	 	acceptable in practice.

	 	Parameters:
	 	-----------
	 	lb : Lower bound for maximum clique size.

	 	Returns:
	 	--------
	 	The size of the largest clique.
	 	"""
		return self._this.run(lb)
>>>>>>> 71fb5545
<|MERGE_RESOLUTION|>--- conflicted
+++ resolved
@@ -5348,7 +5348,46 @@
 		"""
 		return self._this.run(seeds)
 
-<<<<<<< HEAD
+# Module: clique
+
+cdef extern from "cpp/clique/MaxClique.h":
+	cdef cppclass _MaxClique "NetworKit::MaxClique":
+		_MaxClique(_Graph G) except +
+		count run(count lb) except +
+		count run() except +
+
+cdef class MaxClique:
+	"""
+	Exact algorithm for computing the size of the largest clique in a graph.
+	Worst-case running time is exponential, but in practice the algorithm is fairly fast.
+	Reference: Pattabiraman et al., http://arxiv.org/pdf/1411.7460.pdf
+	"""
+	cdef _MaxClique* _this
+	cdef Graph _G
+
+	def __cinit__(self, Graph G not None):
+		self._G = G
+		self._this = new _MaxClique(G._this)
+
+	def __dealloc__(self):
+		del self._this
+
+	def run(self, lb=0):
+		"""
+		Actual maximum clique algorithm. Determines largest clique each vertex
+	 	is contained in and returns size of largest. Pruning steps keep running time
+	 	acceptable in practice.
+
+	 	Parameters:
+	 	-----------
+	 	lb : Lower bound for maximum clique size.
+
+	 	Returns:
+	 	--------
+	 	The size of the largest clique.
+	 	"""
+		return self._this.run(lb)
+
 # Module: edgeattributes
 
 cdef extern from "cpp/edgeattributes/ChibaNishizekiTriangleCounter.h":
@@ -5586,34 +5625,10 @@
 		self._G = G
 		self._attribute = attribute
 		self._this = new _GeometricMeanAttributizer(G._this, self._attribute)
-=======
-
-# Module: clique
-
-cdef extern from "cpp/clique/MaxClique.h":
-	cdef cppclass _MaxClique "NetworKit::MaxClique":
-		_MaxClique(_Graph G) except +
-		count run(count lb) except +
-		count run() except +
-
-cdef class MaxClique:
-	"""
-	Exact algorithm for computing the size of the largest clique in a graph.
-	Worst-case running time is exponential, but in practice the algorithm is fairly fast.
-	Reference: Pattabiraman et al., http://arxiv.org/pdf/1411.7460.pdf
-	"""
-	cdef _MaxClique* _this
-	cdef Graph _G
-
-	def __cinit__(self, Graph G not None):
-		self._G = G
-		self._this = new _MaxClique(G._this)
->>>>>>> 71fb5545
-
-	def __dealloc__(self):
-		del self._this
-
-<<<<<<< HEAD
+
+	def __dealloc__(self):
+		del self._this
+
 	#def run(self):
 		#self._this.run()
 		
@@ -6104,21 +6119,4 @@
 		del self._this
 
 	def calculate(self):
-		return Graph().setThis(self._this.calculate())
-=======
-	def run(self, lb=0):
-		"""
-		Actual maximum clique algorithm. Determines largest clique each vertex
-	 	is contained in and returns size of largest. Pruning steps keep running time
-	 	acceptable in practice.
-
-	 	Parameters:
-	 	-----------
-	 	lb : Lower bound for maximum clique size.
-
-	 	Returns:
-	 	--------
-	 	The size of the largest clique.
-	 	"""
-		return self._this.run(lb)
->>>>>>> 71fb5545
+		return Graph().setThis(self._this.calculate())