
# cython: language_level=3

#includes

# C++ operators
from cython.operator import dereference

# type imports
from libc.stdint cimport uint64_t
from libc.stdint cimport int64_t

# the C++ standard library
from libcpp cimport bool
from libcpp.vector cimport vector
from libcpp.utility cimport pair
from libcpp.map cimport map
from libcpp.set cimport set
from libcpp.string cimport string
from networkit.unordered_set cimport unordered_set
from networkit.unordered_map cimport unordered_map

# NetworKit typedefs
ctypedef uint64_t count
ctypedef uint64_t index
ctypedef uint64_t edgeid
ctypedef index node
ctypedef index cluster
ctypedef double edgeweight

cdef extern from "cpp/Globals.h" namespace "NetworKit":
	index _none "NetworKit::none"

none = _none

cdef extern from "<algorithm>" namespace "std":
	void swap[T](T &a,  T &b)
<<<<<<< HEAD
	_Graph move( _Graph t ) # specialized declaration as general declaration disables template argument deduction and doesn't work
	_Partition move( _Partition t)
	_Cover move(_Cover t)
	vector[double] move(vector[double])
	vector[bool] move(vector[bool])
	vector[count] move(vector[count])
	pair[_Graph, vector[node]] move(pair[_Graph, vector[node]])
=======
	_Graph move( _Graph t ) nogil # specialized declaration as general declaration disables template argument deduction and doesn't work
	_Partition move( _Partition t) nogil
	_Cover move(_Cover t) nogil
	pair[_Graph, vector[node]] move(pair[_Graph, vector[node]]) nogil
	vector[pair[pair[node, node], double]] move(vector[pair[pair[node, node], double]]) nogil
	vector[pair[node, node]] move(vector[pair[node, node]]) nogil
>>>>>>> f126f6a0

cdef extern from "cython_helper.h":
	void throw_runtime_error(string message)

# Cython helper functions

def stdstring(pystring):
	""" convert a Python string to a bytes object which is automatically coerced to std::string"""
	pybytes = pystring.encode("utf-8")
	return pybytes

def pystring(stdstring):
	""" convert a std::string (= python byte string) to a normal Python string"""
	return stdstring.decode("utf-8")


# Function definitions

cdef extern from "cpp/auxiliary/Log.h" namespace "Aux":
	#void _configureLogging "Aux::configureLogging" (string loglevel)
	string _getLogLevel "Aux::Log::getLogLevel" () except +
	void _setLogLevel "Aux::Log::setLogLevel" (string loglevel) except +
	void _setPrintLocation "Aux::Log::Settings::setPrintLocation" (bool) except +

def getLogLevel():
	""" Get the current log level"""
	return pystring(_getLogLevel());

def setLogLevel(loglevel):
	""" Set the current loglevel"""
	_setLogLevel(stdstring(loglevel))

def setPrintLocation(flag):
	""" Switch locations in log statements on or off"""
	_setPrintLocation(flag)

cdef extern from "cpp/auxiliary/Parallelism.h" namespace "Aux":
	void _setNumberOfThreads "Aux::setNumberOfThreads" (int)
	int _getCurrentNumberOfThreads "Aux::getCurrentNumberOfThreads" ()
	int _getMaxNumberOfThreads "Aux::getMaxNumberOfThreads" ()
	void _enableNestedParallelism "Aux::enableNestedParallelism" ()

def setNumberOfThreads(nThreads):
	""" Set the number of OpenMP threads """
	_setNumberOfThreads(nThreads)

def getCurrentNumberOfThreads():
	""" Get the number of currently running threads"""
	return _getCurrentNumberOfThreads()

def getMaxNumberOfThreads():
	""" Get the maximum number of available threads"""
	return _getMaxNumberOfThreads()

def enableNestedParallelism():
	""" Enable nested parallelism for OpenMP"""
	_enableNestedParallelism()


cdef extern from "cpp/auxiliary/Random.h" namespace "Aux::Random":
	void _setSeed "Aux::Random::setSeed" (uint64_t, bool)

def setSeed(uint64_t seed, bool useThreadId):
	""" Set the random seed that is used in NetworKit.

	Note that there is a separate random number generator per thread.

	Parameters
	----------
	seed : uint64_t
		The seed
	useThreadId : bool
		If the thread id shall be added to the seed
	"""
	_setSeed(seed, useThreadId)

# Class definitions

## Module: engineering

# TODO: timer

## Module: graph

# DEPRECATED
# TODO: replace with std::pair<double>
cdef extern from "cpp/viz/Point.h" namespace "NetworKit":
	cdef cppclass Point[T]:
		Point()
		Point(T x, T y)
		T& operator[](const index i) except +
		T& at(const index i) except +

cdef extern from "cpp/graph/Graph.h":
	cdef cppclass _Graph "NetworKit::Graph":
		_Graph() except +
		_Graph(count, bool, bool) except +
		_Graph(const _Graph& other) except +
		_Graph(const _Graph& other, bool weighted, bool directed) except +
		void indexEdges() except +
		bool hasEdgeIds() except +
		edgeid edgeId(node, node) except +
		count numberOfNodes() except +
		count numberOfEdges() except +
		pair[count, count] size() except +
		index upperNodeIdBound() except +
		index upperEdgeIdBound() except +
		count degree(node u) except +
		count degreeIn(node u) except +
		count degreeOut(node u) except +
		bool isIsolated(node u) except +
		_Graph copyNodes() except +
		node addNode() except +
		void removeNode(node u) except +
		bool hasNode(node u) except +
		void addEdge(node u, node v, edgeweight w) except +
		void setWeight(node u, node v, edgeweight w) except +
		void removeEdge(node u, node v) except +
		void removeSelfLoops() except +
		void swapEdge(node s1, node t1, node s2, node t2) except +
		void compactEdges() except +
		void sortEdges() except +
		bool hasEdge(node u, node v) except +
		edgeweight weight(node u, node v) except +
		vector[node] nodes() except +
		vector[pair[node, node]] edges() except +
		vector[node] neighbors(node u) except +
		void forEdges[Callback](Callback c) except +
		void forNodes[Callback](Callback c) except +
		void forNodePairs[Callback](Callback c) except +
		void forNodesInRandomOrder[Callback](Callback c) except +
		void forEdgesOf[Callback](node u, Callback c) except +
		void forInEdgesOf[Callback](node u, Callback c) except +
		bool isWeighted() except +
		bool isDirected() except +
		string toString() except +
		string getName() except +
		void setName(string name) except +
		edgeweight totalEdgeWeight() except +
		node randomNode() except +
		node randomNeighbor(node) except +
		pair[node, node] randomEdge() except +
		Point[float] getCoordinate(node v) except +
		void setCoordinate(node v, Point[float] value) except +
		void initCoordinates() except +
		count numberOfSelfLoops() except +
		_Graph toUndirected() except +
		_Graph transpose() except +
		void BFSfromNode "BFSfrom"[Callback] (node r, Callback c) except +
		void BFSfrom[Callback](vector[node] startNodes, Callback c) except +
		void BFSEdgesFrom[Callback](node r, Callback c) except +
		void DFSfrom[Callback](node r, Callback c) except +
		void DFSEdgesFrom[Callback](node r, Callback c) except +

cdef cppclass EdgeCallBackWrapper:
	void* callback
	__init__(object callback):
		this.callback = <void*>callback
	void cython_call_operator(node u, node v, edgeweight w, edgeid eid):
		cdef bool error = False
		cdef string message
		try:
			(<object>callback)(u, v, w, eid)
		except Exception as e:
			error = True
			message = stdstring("An Exception occurred, aborting execution of iterator: {0}".format(e))
		if (error):
			throw_runtime_error(message)

cdef cppclass NodeCallbackWrapper:
	void* callback
	__init__(object callback):
		this.callback = <void*>callback
	void cython_call_operator(node u):
		cdef bool error = False
		cdef string message
		try:
			(<object>callback)(u)
		except Exception as e:
			error = True
			message = stdstring("An Exception occurred, aborting execution of iterator: {0}".format(e))
		if (error):
			throw_runtime_error(message)

cdef cppclass NodeDistCallbackWrapper:
	void* callback
	__init__(object callback):
		this.callback = <void*>callback
	void cython_call_operator(node u, count dist):
		cdef bool error = False
		cdef string message
		try:
			(<object>callback)(u, dist)
		except Exception as e:
			error = True
			message = stdstring("An Exception occurred, aborting execution of iterator: {0}".format(e))
		if (error):
			throw_runtime_error(message)

cdef cppclass NodePairCallbackWrapper:
	void* callback
	__init__(object callback):
		this.callback = <void*>callback
	void cython_call_operator(node u, node v):
		cdef bool error = False
		cdef string message
		try:
			(<object>callback)(u, v)
		except Exception as e:
			error = True
			message = stdstring("An Exception occurred, aborting execution of iterator: {0}".format(e))
		if (error):
			throw_runtime_error(message)

cdef class Graph:
	""" An undirected graph (with optional weights) and parallel iterator methods.

		Graph(n=0, weighted=False, directed=False)

		Create a graph of `n` nodes. The graph has assignable edge weights if `weighted` is set to True.
	 	If `weighted` is set to False each edge has edge weight 1.0 and any other weight assignment will
	 	be ignored.

	    Parameters
	    ----------
	    n : count, optional
	    	Number of nodes.
	    weighted : bool, optional
	    	If set to True, the graph can have edge weights other than 1.0.
	    directed : bool, optional
	    	If set to True, the graph will be directed.
	"""
	cdef _Graph _this

	def __cinit__(self, n=0, bool weighted=False, bool directed=False):
		if isinstance(n, Graph):
			self._this = move(_Graph((<Graph>n)._this, weighted, directed))
		else:
			self._this = move(_Graph(<count>n, weighted, directed))

	cdef setThis(self, _Graph& other):
		swap[_Graph](self._this, other)
		return self

	def __copy__(self):
		"""
		Generates a copy of the graph
		"""
		return Graph().setThis(_Graph(self._this))

	def __deepcopy__(self, memo):
		"""
		Generates a (deep) copy of the graph
		"""
		return Graph().setThis(_Graph(self._this))

	def __str__(self):
		return "NetworKit.Graph(name={0}, n={1}, m={2})".format(self.getName(), self.numberOfNodes(), self.numberOfEdges())


	def copyNodes(self):
		"""
		Copies all nodes to a new graph

		Returns
		-------
		Graph
			Graph with the same nodes (without edges)
		"""
		return Graph().setThis(self._this.copyNodes())

	def indexEdges(self):
		"""
		Assign integer ids to edges.

		"""
		self._this.indexEdges()

	def hasEdgeIds(self):
		"""
		Returns true if edges have been indexed

		Returns
		-------
		bool
			if edges have been indexed
		"""
		return self._this.hasEdgeIds()

	def edgeId(self, node u, node v):
		"""
		Returns
		-------
		edgeid
			id of the edge
		"""
		return self._this.edgeId(u, v)

	def numberOfNodes(self):
		"""
		Get the number of nodes in the graph.

	 	Returns
	 	-------
	 	count
	 		The number of nodes.
		"""
		return self._this.numberOfNodes()

	def numberOfEdges(self):
		"""
		Get the number of edges in the graph.

	 	Returns
	 	-------
	 	count
	 		The number of edges.
		"""
		return self._this.numberOfEdges()

	def size(self):
		"""
		Get the size of the graph.

	 	Returns
	 	-------
	 	tuple
	 		a pair (n, m) where n is the number of nodes and m is the number of edges
		"""
		return self._this.size()

	def upperNodeIdBound(self):
		"""
		Get an upper bound for the node ids in the graph

		Returns
		-------
		count
			An upper bound for the node ids in the graph
		"""
		return self._this.upperNodeIdBound()

	def upperEdgeIdBound(self):
		"""
		Get an upper bound for the edge ids in the graph

		Returns
		-------
		count
			An upper bound for the edge ids in the graph
		"""
		return self._this.upperEdgeIdBound()

	def degree(self, u):
		"""
		Get the number of neighbors of `v`.

		Parameters
		----------
		v : node
			Node.

		Returns
		-------
		count
			The number of neighbors.
		"""
		return self._this.degree(u)

	def degreeIn(self, u):
		return self._this.degreeIn(u)

	def degreeOut(self, u):
		return self._this.degreeOut(u)

	def isIsolated(self, u):
		"""
		If the node `u` is isolated

		Parameters
		----------
		u : node
			Node.

		Returns
		-------
		bool
			If the node is isolated
		"""
		return self._this.isIsolated(u)

	def addNode(self):
		""" Add a new node to the graph and return it.

		Returns
		-------
		node
			The new node.
	 	"""
		return self._this.addNode()

	def removeNode(self, u):
		""" Remove the isolated node `u` from the graph.

	 	Parameters
	 	----------
	 	u : node
	 		Node.

	 	Notes
	 	-----
	 	Although it would be convenient to remove all incident edges at the same time, this causes complications for
	 	dynamic applications. Therefore, removeNode is an atomic event. All incident edges need to be removed first
	 	and an exception is thrown otherwise.
		"""
		self._this.removeNode(u)

	def hasNode(self, u):
		""" Checks if the Graph has the node `u`, i.e. if `u` hasn't been deleted and is in the range of valid ids.

		Parameters
		----------
		u : node
			Node

		Returns
		-------
		bool
			If the Graph has the node `u`
		"""
		return self._this.hasNode(u)

	def addEdge(self, u, v, w=1.0):
		""" Insert an undirected edge between the nodes `u` and `v`. If the graph is weighted you can optionally
	 	set a weight for this edge. The default weight is 1.0.

	 	Parameters
	 	----------
	 	u : node
	 		Endpoint of edge.
 		v : node
 			Endpoint of edge.
		w : edgeweight, optional
			Edge weight.
		"""
		self._this.addEdge(u, v, w)

	def setWeight(self, u, v, w):
		""" Set the weight of an edge. If the edge does not exist, it will be inserted.

		Parameters
		----------
		u : node
			Endpoint of edge.
		v : node
			Endpoint of edge.
		w : edgeweight
			Edge weight.
		"""
		self._this.setWeight(u, v, w)

	def removeEdge(self, u, v):
		""" Removes the undirected edge {`u`,`v`}.

		Parameters
		----------
		u : node
			Endpoint of edge.
		v : node
			Endpoint of edge.
		"""
		self._this.removeEdge(u, v)

	def removeSelfLoops(self):
		""" Removes all self-loops from the graph.
		"""
		self._this.removeSelfLoops()

	def swapEdge(self, node s1, node t1, node s2, node t2):
		"""
		Changes the edge (s1, t1) into (s1, t2) and the edge (s2, t2) into (s2, t1).

		If there are edge weights or edge ids, they are preserved. Note that no check is performed if the swap is actually possible, i.e. does not generate duplicate edges.

		Parameters
		----------
		s1 : node
			Source node of the first edge
		t1 : node
			Target node of the first edge
		s2 : node
			Source node of the second edge
		t2 : node
			Target node of the second edge
		"""
		self._this.swapEdge(s1, t1, s2, t2)

	def compactEdges(self):
		"""
		Compact the edge storage, this should be called after executing many edge deletions.
		"""
		self._this.compactEdges()

	def sortEdges(self):
		"""
		Sorts the adjacency arrays by node id. While the running time is linear this
		temporarily duplicates the memory.
		"""
		self._this.sortEdges()

	def hasEdge(self, u, v):
		""" Checks if undirected edge {`u`,`v`} exists in the graph.

		Parameters
		----------
		u : node
			Endpoint of edge.
		v : node
			Endpoint of edge.

		Returns
		-------
		bool
			True if the edge exists, False otherwise.
		"""
		return self._this.hasEdge(u, v)

	def weight(self, u, v):
		""" Get edge weight of edge {`u` , `v`}. Returns 0 if edge does not exist.

		Parameters
		----------
		u : node
			Endpoint of edge.
		v : node
			Endpoint of edge.

		Returns
		-------
		edgeweight
			Edge weight of edge {`u` , `v`} or 0 if edge does not exist.
		"""
		return self._this.weight(u, v)

	def nodes(self):
		""" Get list of all nodes.

	 	Returns
	 	-------
	 	list
	 		List of all nodes.
		"""
		return self._this.nodes()

	def edges(self):
		""" Get list of edges as node pairs.

	 	Returns
	 	-------
	 	list
	 		List of edges as node pairs.
		"""
		return self._this.edges()

	def neighbors(self, u):
		""" Get list of neighbors of `u`.

	 	Parameters
	 	----------
	 	u : node
	 		Node.

	 	Returns
	 	-------
	 	list
	 		List of neighbors of `u.
		"""
		return self._this.neighbors(u)

	def forNodes(self, object callback):
		""" Experimental node iterator interface

		Parameters
		----------
		callback : object
			Any callable object that takes the parameter node
		"""
		cdef NodeCallbackWrapper* wrapper
		try:
			wrapper = new NodeCallbackWrapper(callback)
			self._this.forNodes[NodeCallbackWrapper](dereference(wrapper))
		finally:
			del wrapper

	def forNodesInRandomOrder(self, object callback):
		""" Experimental node iterator interface

		Parameters
		----------
		callback : object
			Any callable object that takes the parameter node
		"""
		cdef NodeCallbackWrapper* wrapper
		try:
			wrapper = new NodeCallbackWrapper(callback)
			self._this.forNodesInRandomOrder[NodeCallbackWrapper](dereference(wrapper))
		finally:
			del wrapper

	def forNodePairs(self, object callback):
		""" Experimental node pair iterator interface

		Parameters
		----------
		callback : object
			Any callable object that takes the parameters (node, node)
		"""
		cdef NodePairCallbackWrapper* wrapper
		try:
			wrapper = new NodePairCallbackWrapper(callback)
			self._this.forNodePairs[NodePairCallbackWrapper](dereference(wrapper))
		finally:
			del wrapper

	def forEdges(self, object callback):
		""" Experimental edge iterator interface

		Parameters
		----------
		callback : object
			Any callable object that takes the parameter (node, node, edgeweight, edgeid)
		"""
		cdef EdgeCallBackWrapper* wrapper
		try:
			wrapper = new EdgeCallBackWrapper(callback)
			self._this.forEdges[EdgeCallBackWrapper](dereference(wrapper))
		finally:
			del wrapper

	def forEdgesOf(self, node u, object callback):
		""" Experimental incident (outgoing) edge iterator interface

		Parameters
		----------
		u : node
			The node of which incident edges shall be passed to the callback
		callback : object
			Any callable object that takes the parameter (node, node, edgeweight, edgeid)
		"""
		cdef EdgeCallBackWrapper* wrapper
		try:
			wrapper = new EdgeCallBackWrapper(callback)
			self._this.forEdgesOf[EdgeCallBackWrapper](u, dereference(wrapper))
		finally:
			del wrapper

	def forInEdgesOf(self, node u, object callback):
		""" Experimental incident incoming edge iterator interface

		Parameters
		----------
		u : node
			The node of which incident edges shall be passed to the callback
		callback : object
			Any callable object that takes the parameter (node, node, edgeweight, edgeid)
		"""
		cdef EdgeCallBackWrapper* wrapper
		try:
			wrapper = new EdgeCallBackWrapper(callback)
			self._this.forInEdgesOf[EdgeCallBackWrapper](u, dereference(wrapper))
		finally:
			del wrapper

	def toUndirected(self):
		"""
		Return an undirected version of this graph.

	 	Returns
	 	-------
			undirected graph.
		"""
		return Graph().setThis(self._this.toUndirected())

	def transpose(self):
		"""
		Return the transpose of this (directed) graph.

		Returns
		-------
			directed graph.
		"""
		return Graph().setThis(self._this.transpose())

	def isWeighted(self):
		"""
		Returns
		-------
		bool
			True if this graph supports edge weights other than 1.0.
		"""
		return self._this.isWeighted()

	def isDirected(self):
		return self._this.isDirected()

	def toString(self):
		""" Get a string representation of the graph.

		Returns
		-------
		string
			A string representation of the graph.
		"""
		return self._this.toString()

	def getName(self):
		""" Get the name of the graph.

		Returns
		-------
		string
			The name of the graph.
		"""
		return pystring(self._this.getName())

	def setName(self, name):
		""" Set name of graph to `name`.

		Parameters
		----------
		name : string
			The name.
		"""
		self._this.setName(stdstring(name))

	def totalEdgeWeight(self):
		""" Get the sum of all edge weights.

		Returns
		-------
		edgeweight
			The sum of all edge weights.
		"""
		return self._this.totalEdgeWeight()

	def randomNode(self):
		""" Get a random node of the graph.

		Returns
		-------
		node
			A random node.
		"""
		return self._this.randomNode()

	def randomNeighbor(self, u):
		""" Get a random neighbor of `v` and `none` if degree is zero.

		Parameters
		----------
		v : node
			Node.

		Returns
		-------
		node
			A random neighbor of `v.
		"""
		return self._this.randomNeighbor(u)

	def randomEdge(self):
		""" Get a random edge of the graph.

		Returns
		-------
		pair
			Random random edge.

		Notes
		-----
		Fast, but not uniformly random.
		"""
		return self._this.randomEdge()

	def getCoordinate(self, v):
		"""
		DEPRECATED: Coordinates should be handled outside the Graph class
		 like general node attributes.

		Get the coordinates of node v.
		Parameters
		----------
		v : node
			Node.

		Returns
		-------
		pair[float, float]
			x and y coordinates of v.
		"""

		return (self._this.getCoordinate(v)[0], self._this.getCoordinate(v)[1])

	def setCoordinate(self, v, value):
		"""
		DEPRECATED: Coordinates should be handled outside the Graph class
		 like general node attributes.

		Set the coordinates of node v.
		Parameters
		----------
		v : node
			Node.
		value : pair[float, float]
			x and y coordinates of v.
		"""
		cdef Point[float] p = Point[float](value[0], value[1])
		self._this.setCoordinate(v, p)

	def initCoordinates(self):
		"""
		DEPRECATED: Coordinates should be handled outside the Graph class
		 like general node attributes.
		"""
		self._this.initCoordinates()

	def numberOfSelfLoops(self):
		""" Get number of self-loops, i.e. edges {v, v}.
		Returns
		-------
		count
			number of self-loops.
		"""
		return self._this.numberOfSelfLoops()

	def BFSfrom(self, start, object callback):
		""" Experimental BFS search interface

		Parameters
		----------
		start: node or list[node]
			One or more start nodes from which the BFS shall be started
		callback : object
			Any callable object that takes the parameter (node, count) (the second parameter is the depth)
		"""
		cdef NodeDistCallbackWrapper *wrapper
		try:
			wrapper = new NodeDistCallbackWrapper(callback)
			try:
				self._this.BFSfromNode[NodeDistCallbackWrapper](<node?>start, dereference(wrapper))
			except TypeError:
				self._this.BFSfrom[NodeDistCallbackWrapper](<vector[node]?>start, dereference(wrapper))
		finally:
			del wrapper

	def BFSEdgesFrom(self, node start, object callback):
		""" Experimental BFS search interface that passes edges that are part of the BFS tree to the callback

		Parameters
		----------
		start: node
			The start node from which the BFS shall be started
		callback : object
			Any callable object that takes the parameter (node, node)
		"""
		cdef NodePairCallbackWrapper *wrapper
		try:
			wrapper = new NodePairCallbackWrapper(callback)
			self._this.BFSEdgesFrom[NodePairCallbackWrapper](start, dereference(wrapper))
		finally:
			del wrapper

	def DFSfrom(self, node start, object callback):
		""" Experimental DFS search interface

		Parameters
		----------
		start: node
			The start node from which the DFS shall be started
		callback : object
			Any callable object that takes the parameter node
		"""
		cdef NodeCallbackWrapper *wrapper
		try:
			wrapper = new NodeCallbackWrapper(callback)
			self._this.DFSfrom[NodeCallbackWrapper](start, dereference(wrapper))
		finally:
			del wrapper

	def DFSEdgesFrom(self, node start, object callback):
		""" Experimental DFS search interface that passes edges that are part of the DFS tree to the callback

		Parameters
		----------
		start: node
			The start node from which the DFS shall be started
		callback : object
			Any callable object that takes the parameter (node, node)
		"""
		cdef NodePairCallbackWrapper *wrapper
		try:
			wrapper = new NodePairCallbackWrapper(callback)
			self._this.DFSEdgesFrom(start, dereference(wrapper))
		finally:
			del wrapper

# TODO: expose all methods

cdef extern from "cpp/graph/BFS.h":
	cdef cppclass _BFS "NetworKit::BFS":
		_BFS(_Graph G, node source, bool storePaths, bool storeStack) except +
		void run() nogil except +
		void run(node t) nogil except +
		vector[edgeweight] getDistances() except +
		vector[node] getPath(node t) except +

cdef class BFS:
	""" Simple breadth-first search on a Graph from a given source

	BFS(G, source, [storePaths], [storeStack])

	Create BFS for `G` and source node `source`.

	Parameters
	----------
	G : Graph
		The graph.
	source : node
		The source node of the breadth-first search.
	storePaths : bool
		store paths and number of paths?

	"""
	cdef _BFS* _this
	cdef Graph _G

	def __cinit__(self, Graph G, source, storePaths=True, storeStack=False):
		self._G = G
		self._this = new _BFS(G._this, source, storePaths, storeStack)

	def __dealloc__(self):
		del self._this

	def run(self, t = None):
		"""
		Breadth-first search from source.

		Returns
		-------
		vector
			Vector of unweighted distances from source node, i.e. the
	 		length (number of edges) of the shortest path from source to any other node.
		"""
		cdef node ct
		if t == None:
			with nogil:
				self._this.run()
		else:
			ct = <node>t
			with nogil:
				self._this.run(ct)
		return self

	def getDistances(self):
		"""
		Returns a vector of weighted distances from the source node, i.e. the
 	 	length of the shortest path from the source node to any other node.

 	 	Returns
 	 	-------
 	 	vector
 	 		The weighted distances from the source node to any other node in the graph.
		"""
		return self._this.getDistances()

	def getPath(self, t):
		""" Returns a shortest path from source to `t` and an empty path if source and `t` are not connected.

		Parameters
		----------
		t : node
			Target node.

		Returns
		-------
		vector
			A shortest path from source to `t or an empty path.
		"""
		return self._this.getPath(t)


cdef extern from "cpp/graph/DynBFS.h":
	cdef cppclass _DynBFS "NetworKit::DynBFS":
		_DynBFS(_Graph G, node source) except +
		void run() nogil except +
		vector[edgeweight] getDistances() except +
		vector[node] getPath(node t) except +
		void update(vector[_GraphEvent]) except +

cdef class DynBFS:
	""" Dynamic version of BFS.

	DynBFS(G, source)

	Create DynBFS for `G` and source node `source`.

	Parameters
	----------
	G : Graph
		The graph.
	source : node
		The source node of the breadth-first search.
	storeStack : bool
		maintain a stack of nodes in order of decreasing distance?
	"""
	cdef _DynBFS* _this
	cdef Graph _G

	def __cinit__(self, Graph G, source):
		self._G = G
		self._this = new _DynBFS(G._this, source)

	# this is necessary so that the C++ object gets properly garbage collected
	def __dealloc__(self):
		del self._this

	def run(self):
		"""
		Breadth-first search from source.

		Returns
		-------
		vector
			Vector of unweighted distances from source node, i.e. the
			length (number of edges) of the shortest path from source to any other node.
		"""
		with nogil:
			self._this.run()
		return self

	def getDistances(self):
		"""
		Returns a vector of weighted distances from the source node, i.e. the
			length of the shortest path from the source node to any other node.

			Returns
			-------
			vector
				The weighted distances from the source node to any other node in the graph.
		"""
		return self._this.getDistances()

	def getPath(self, t):
		""" Returns a shortest path from source to `t` and an empty path if source and `t` are not connected.

		Parameters
		----------
		t : node
			Target node.

		Returns
		-------
		vector
			A shortest path from source to `t or an empty path.
		"""
		return self._this.getPath(t)

	def update(self, batch):
		""" Updates shortest paths with the batch `batch` of edge insertions.

		Parameters
		----------
		batch : list of GraphEvent.
		"""
		cdef vector[_GraphEvent] _batch
		for ev in batch:
			_batch.push_back(_GraphEvent(ev.type, ev.u, ev.v, ev.w))
		self._this.update(_batch)



cdef extern from "cpp/graph/Dijkstra.h":
	cdef cppclass _Dijkstra "NetworKit::Dijkstra":
		_Dijkstra(_Graph G, node source, bool storePaths, bool storeStack) except +
		void run() nogil except +
		void run(node t) nogil except +
		vector[edgeweight] getDistances() except +
		vector[node] getPath(node t) except +

cdef class Dijkstra:
	""" Dijkstra's SSSP algorithm.
	Returns list of weighted distances from node source, i.e. the length of the shortest path from source to
	any other node.

    Dijkstra(G, source, [storePaths], [storeStack])

    Creates Dijkstra for `G` and source node `source`.

    Parameters
	----------
	G : Graph
		The graph.
	source : node
		The source node.
	storePaths : bool
		store paths and number of paths?
	storeStack : bool
		maintain a stack of nodes in order of decreasing distance?
    """
	cdef _Dijkstra* _this
	cdef Graph _G

	def __cinit__(self, Graph G, source, storePaths=True, storeStack=False):
		self._G = G
		self._this = new _Dijkstra(G._this, source, storePaths, storeStack)

	def __dealloc__(self):
		del self._this

	def run(self, t = None):
		"""
		Breadth-first search from source.

		Returns
		-------
		vector
			Vector of unweighted distances from source node, i.e. the
	 		length (number of edges) of the shortest path from source to any other node.
		"""
		cdef node ct
		if t == None:
			with nogil:
				self._this.run()
		else:
			ct = <node>t
			with nogil:
				self._this.run(ct)
		return self

	def getDistances(self):
		""" Returns a vector of weighted distances from the source node, i.e. the
 	 	length of the shortest path from the source node to any other node.

 	 	Returns
 	 	-------
 	 	vector
 	 		The weighted distances from the source node to any other node in the graph.
		"""
		return self._this.getDistances()

	def getPath(self, t):
		""" Returns a shortest path from source to `t` and an empty path if source and `t` are not connected.

		Parameters
		----------
		t : node
			Target node.

		Returns
		-------
		vector
			A shortest path from source to `t or an empty path.
		"""
		return self._this.getPath(t)


cdef extern from "cpp/graph/DynDijkstra.h":
	cdef cppclass _DynDijkstra "NetworKit::DynDijkstra":
		_DynDijkstra(_Graph G, node source) except +
		void run() nogil except +
		vector[edgeweight] getDistances() except +
		vector[node] getPath(node t) except +
		void update(vector[_GraphEvent]) except +

cdef class DynDijkstra:
	""" Dynamic version of Dijkstra.

	DynDijkstra(G, source)

	Create DynDijkstra for `G` and source node `source`.

	Parameters
	----------
	G : Graph
		The graph.
	source : node
		The source node of the breadth-first search.

	"""
	cdef _DynDijkstra* _this
	cdef Graph _G

	def __cinit__(self, Graph G, source):
		self._G = G
		self._this = new _DynDijkstra(G._this, source)

	# this is necessary so that the C++ object gets properly garbage collected
	def __dealloc__(self):
		del self._this

	def init(self):
		"""
		SSSP search from source.

		Returns
		-------
		vector
			Vector of distances from source node, i.e. the length of the
			shortest path from source to any other node.
		"""
		with nogil:
			self._this.run()

	def getDistances(self):
		"""
		Returns a vector of weighted distances from the source node, i.e. the
			length of the shortest path from the source node to any other node.

		Returns
		-------
		vector
			The weighted distances from the source node to any other node in the graph.
		"""
		return self._this.getDistances()

	def getPath(self, t):
		""" Returns a shortest path from source to `t` and an empty path if source and `t` are not connected.

		Parameters
		----------
		t : node
			Target node.

		Returns
		-------
		vector
			A shortest path from source to `t or an empty path.
		"""
		return self._this.getPath(t)

	def update(self, batch):
		""" Updates shortest paths with the batch `batch` of edge insertions.

		Parameters
		----------
		batch : list of GraphEvent.
		"""
		cdef vector[_GraphEvent] _batch
		for ev in batch:
			_batch.push_back(_GraphEvent(ev.type, ev.u, ev.v, ev.w))
		self._this.update(_batch)


cdef extern from "cpp/graph/Subgraph.h" namespace "NetworKit::Subgraph":
		_Graph _SubGraphFromNodes "NetworKit::Subgraph::fromNodes"(_Graph G, unordered_set[node] nodes)  except +

cdef class Subgraph:
	""" Methods for creating subgraphs """

	def fromNodes(self, Graph G, nodes): #unordered_set[node]
		""" Create a subgraph induced by the set `nodes`.

	 	Parameters
	 	----------
	 	G : Graph
	 		The graph.
 		nodes : list
 			A subset of nodes of `G` which induce the subgraph.

		Returns
		-------
		Graph
			The subgraph induced by `nodes`.

		Notes
		-----
		The returned graph G' is isomorphic (structurally identical) to the subgraph in G,
	 	but node indices are not preserved.
		"""
		cdef unordered_set[node] nnodes
		for node in nodes:
			nnodes.insert(node);
		return Graph().setThis(_SubGraphFromNodes(G._this, nnodes))


cdef extern from "cpp/graph/SpanningForest.h":
	cdef cppclass _SpanningForest "NetworKit::SpanningForest":
		_SpanningForest(_Graph) except +
		_Graph generate() except +

cdef class SpanningForest:
	""" Generates a spanning forest for a given graph

		Parameters
		----------
		G : Graph
			The graph.
		nodes : list
			A subset of nodes of `G` which induce the subgraph.
	"""
	cdef _SpanningForest* _this
	cdef Graph _G

	def __cinit__(self, Graph G not None):
		self._G = G
		self._this = new _SpanningForest(G._this)


	def __dealloc__(self):
		del self._this

	def generate(self):
		return Graph().setThis(self._this.generate());

cdef extern from "cpp/graph/UMST.h":
	cdef cppclass _UMST "NetworKit::UMST<double>":
		_UMST(_Graph) except +
		_UMST(_Graph, vector[double]) except +
		void run() except +
		_Graph getUMST(bool move) except +
		vector[bool] getAttribute(bool move) except +
		bool inUMST(edgeid eid) except +
		bool inUMST(node u, node v) except +

cdef class UMST:
	cdef _UMST* _this

	def __cinit__(self, Graph G not None, vector[double] attribute = vector[double]()):
		if attribute.empty():
			self._this = new _UMST(G._this)
		else:
			self._this = new _UMST(G._this, attribute)

	def __dealloc__(self):
		del self._this

	def run(self):
		self._this.run()
		return self

	def getUMST(self, bool move = False):
		return Graph().setThis(self._this.getUMST(move))

	def getAttribute(self, bool move = False):
		return self._this.getAttribute(move)

	def inUMST(self, node u, node v = _none):
		if v == _none:
			return self._this.inUMST(u)
		else:
			return self._this.inUMST(u, v)

cdef extern from "cpp/graph/MST.h":
	cdef cppclass _MST "NetworKit::MST":
		_MST(_Graph) except +
		_MST(_Graph, vector[double]) except +
		void run() except +
		_Graph getMST(bool move) except +
		vector[bool] getAttribute(bool move) except +
		bool inMST(edgeid eid) except +
		bool inMST(node u, node v) except +

cdef class MST:
	cdef _MST* _this
	cdef vector[double] _attribute
	cdef Graph _G

	def __cinit__(self, Graph G not None, vector[double] attribute = vector[double]()):
		self._G = G
		if attribute.empty():
			self._this = new _MST(G._this)
		else:
			self._attribute = move(attribute)
			self._this = new _MST(G._this, self._attribute)

	def __dealloc__(self):
		del self._this

	def run(self):
		self._this.run()
		return self

	def getMST(self, bool move = False):
		return Graph().setThis(self._this.getMST(move))

	def getAttribute(self, bool move = False):
		return self._this.getAttribute(move)

	def inMST(self, node u, node v = _none):
		if v == _none:
			return self._this.inMST(u)
		else:
			return self._this.inMST(u, v)


cdef extern from "cpp/independentset/Luby.h":
	cdef cppclass _Luby "NetworKit::Luby":
		_Luby() except +
		vector[bool] run(_Graph G) except +
		string toString()


# FIXME: check correctness
cdef class Luby:
	""" Luby's parallel maximal independent set algorithm"""
	cdef _Luby _this

	def run(self, Graph G not None):
		""" Returns a boolean vector of length n where vec[v] is True iff v is in the independent sets.

		Parameters
		----------
		G : Graph
			The graph.

		Returns
		-------
		vector
			A boolean vector of length n.
		"""
		return self._this.run(G._this)
		# TODO: return self

	def toString(self):
		""" Get string representation of the algorithm.

		Returns
		-------
		string
			The string representation of the algorithm.
		"""
		return self._this.toString().decode("utf-8")


# Module: generators



cdef extern from "cpp/generators/BarabasiAlbertGenerator.h":
	cdef cppclass _BarabasiAlbertGenerator "NetworKit::BarabasiAlbertGenerator":
		_BarabasiAlbertGenerator() except +
		_BarabasiAlbertGenerator(count k, count nMax, count n0) except +
		#_Graph* _generate()
		_Graph generate() except +

cdef class BarabasiAlbertGenerator:
	""" Generates a scale-free graph using the Barabasi-Albert preferential attachment model.

	Parameters
	----------
	k : count
		number of edges that come with a new node
	nMax : count
		maximum number of nodes produced
	n0 : count
		number of starting nodes
	 """
	cdef _BarabasiAlbertGenerator _this

	def __cinit__(self, k, nMax, n0):
		self._this = _BarabasiAlbertGenerator(k, nMax, n0)

	def generate(self):
		return Graph().setThis(self._this.generate());


cdef extern from "cpp/generators/PubWebGenerator.h":
	cdef cppclass _PubWebGenerator "NetworKit::PubWebGenerator":
		_PubWebGenerator(count numNodes, count numberOfDenseAreas, float neighborhoodRadius, count maxNumberOfNeighbors) except +
		_Graph generate() except +

cdef class PubWebGenerator:
	""" Generates a static graph that resembles an assumed geometric distribution of nodes in
	a P2P network.

	The basic structure is to distribute points randomly in the unit torus
	and to connect vertices close to each other (at most @a neighRad distance and none of
	them already has @a maxNeigh neighbors). The distribution is chosen to get some areas with
	high density and others with low density. There are @a numDenseAreas dense areas, which can
	overlap. Each area is circular, has a certain position and radius and number of points.
	These values are strored in @a denseAreaXYR and @a numPerArea, respectively.

	Used and described in more detail in J. Gehweiler, H. Meyerhenke: A Distributed
	Diffusive Heuristic for Clustering a Virtual P2P Supercomputer. In Proc. 7th High-Performance
	Grid Computing Workshop (HPGC'10), in conjunction with 24th IEEE Internatl. Parallel and
	Distributed Processing Symposium (IPDPS'10), IEEE, 2010.

	PubWebGenerator(numNodes, numberOfDenseAreas, neighborhoodRadius, maxNumberOfNeighbors)

	Parameters
	----------
	numNodes : count
		Up to a few thousand (possibly more if visualization is not desired and quadratic
		time complexity has been resolved)
	numberOfDenseAreas : count
		Depending on number of nodes, e.g. [8, 50]
	neighborhoodRadius : float
		The higher, the better the connectivity [0.1, 0.35]
	maxNumberOfNeighbors : count
		Maximum degree, a higher value corresponds to better connectivity [4, 40]
	"""
	cdef _PubWebGenerator* _this

	def __cinit__(self, numNodes, numberOfDenseAreas, neighborhoodRadius, maxNumberOfNeighbors):
		self._this = new _PubWebGenerator(numNodes, numberOfDenseAreas, neighborhoodRadius, maxNumberOfNeighbors)

	def __dealloc__(self):
		del self._this

	def generate(self):
		return Graph(0).setThis(self._this.generate())


cdef extern from "cpp/generators/ErdosRenyiGenerator.h":
	cdef cppclass _ErdosRenyiGenerator "NetworKit::ErdosRenyiGenerator":
		_ErdosRenyiGenerator(count nNodes, double prob, bool directed) except +
		_Graph generate() except +

cdef class ErdosRenyiGenerator:
	""" Creates random graphs in the G(n,p) model.
	The generation follows Vladimir Batagelj and Ulrik Brandes: "Efficient
	generation of large random networks", Phys Rev E 71, 036113 (2005).

	ErdosRenyiGenerator(count, double)

	Creates G(nNodes, prob) graphs.

	Parameters
	----------
	nNodes : count
		Number of nodes n in the graph.
	prob : double
		Probability of existence for each edge p.
	directed : bool
		Generates a directed
	"""

	cdef _ErdosRenyiGenerator* _this

	def __cinit__(self, nNodes, prob, directed=False):
		self._this = new _ErdosRenyiGenerator(nNodes, prob, directed)

	def __dealloc__(self):
		del self._this

	def generate(self):
		return Graph(0).setThis(self._this.generate())

cdef extern from "cpp/generators/DorogovtsevMendesGenerator.h":
	cdef cppclass _DorogovtsevMendesGenerator "NetworKit::DorogovtsevMendesGenerator":
		_DorogovtsevMendesGenerator(count nNodes) except +
		_Graph generate() except +

cdef class DorogovtsevMendesGenerator:
	""" Generates a graph according to the Dorogovtsev-Mendes model.

 	DorogovtsevMendesGenerator(nNodes)

 	Constructs the generator class.

	Parameters
	----------
	nNodes : count
		Number of nodes in the target graph.
	"""

	cdef _DorogovtsevMendesGenerator* _this

	def __cinit__(self, nNodes):
		self._this = new _DorogovtsevMendesGenerator(nNodes)

	def __dealloc__(self):
		del self._this

	def generate(self):
		""" Generates a random graph according to the Dorogovtsev-Mendes model.

		Returns
		-------
		Graph
			The generated graph.
		"""
		return Graph(0).setThis(self._this.generate())


cdef extern from "cpp/generators/RegularRingLatticeGenerator.h":
	cdef cppclass _RegularRingLatticeGenerator "NetworKit::RegularRingLatticeGenerator":
		_RegularRingLatticeGenerator(count nNodes, count nNeighbors) except +
		_Graph generate() except +

cdef class RegularRingLatticeGenerator:
	"""
	Constructs a regular ring lattice.

	RegularRingLatticeGenerator(count nNodes, count nNeighbors)

	Constructs the generator.

	Parameters
	----------
	nNodes : number of nodes in the target graph.
	nNeighbors : number of neighbors on each side of a node
	"""

	cdef _RegularRingLatticeGenerator* _this

	def __cinit__(self, nNodes, nNeighbors):
		self._this = new _RegularRingLatticeGenerator(nNodes, nNeighbors)

	def __dealloc__(self):
		del self._this

	def generate(self):
		""" Generates a rgular ring lattice.

		Returns
		-------
		Graph
			The generated graph.
		"""
		return Graph(0).setThis(self._this.generate())


cdef extern from "cpp/generators/WattsStrogatzGenerator.h":
	cdef cppclass _WattsStrogatzGenerator "NetworKit::WattsStrogatzGenerator":
		_WattsStrogatzGenerator(count nNodes, count nNeighbors, double p) except +
		_Graph generate() except +

cdef class WattsStrogatzGenerator:
	""" Generates a graph according to the Watts-Strogatz model.

	First, a regular ring lattice is generated. Then edges are rewired
		with a given probability.

	WattsStrogatzGenerator(count nNodes, count nNeighbors, double p)

	Constructs the generator.

	Parameters
	----------
	nNodes : Number of nodes in the target graph.
	nNeighbors : number of neighbors on each side of a node
	p : rewiring probability
	"""

	cdef _WattsStrogatzGenerator* _this

	def __dealloc__(self):
		del self._this

	def __cinit__(self, nNodes, nNeighbors, p):
		self._this = new _WattsStrogatzGenerator(nNodes, nNeighbors, p)

	def generate(self):
		""" Generates a random graph according to the Watts-Strogatz model.

		Returns
		-------
		Graph
			The generated graph.
		"""
		return Graph(0).setThis(self._this.generate())


cdef extern from "cpp/generators/ClusteredRandomGraphGenerator.h":
	cdef cppclass _ClusteredRandomGraphGenerator "NetworKit::ClusteredRandomGraphGenerator":
		_ClusteredRandomGraphGenerator(count, count, double, double) except +
		_Graph generate() except +
		_Partition getCommunities() except +

cdef class ClusteredRandomGraphGenerator:
	""" The ClusteredRandomGraphGenerator class is used to create a clustered random graph.

	The number of nodes and the number of edges are adjustable as well as the probabilities
	for intra-cluster and inter-cluster edges.

	ClusteredRandomGraphGenerator(count, count, pin, pout)

	Creates a clustered random graph.

	Parameters
	----------
	n : count
		number of nodes
	k : count
		number of clusters
	pin : double
		intra-cluster edge probability
	pout : double
		inter-cluster edge probability
	"""

	cdef _ClusteredRandomGraphGenerator* _this

	def __cinit__(self, n, k, pin, pout):
		self._this = new _ClusteredRandomGraphGenerator(n, k, pin, pout)

	def __dealloc__(self):
		del self._this

	def generate(self):
		""" Generates a clustered random graph with the properties given in the constructor.

		Returns
		-------
		Graph
			The generated graph.
		"""
		return Graph(0).setThis(self._this.generate())

	def getCommunities(self):
		""" Returns the generated ground truth clustering.

		Returns
		-------
		Partition
			The generated ground truth clustering.
		"""
		return Partition().setThis(self._this.getCommunities())


cdef extern from "cpp/generators/ChungLuGenerator.h":
	cdef cppclass _ChungLuGenerator "NetworKit::ChungLuGenerator":
		_ChungLuGenerator(vector[count] degreeSequence) except +
		_Graph generate() except +

cdef class ChungLuGenerator:
	"""
		Given an arbitrary degree sequence, the Chung-Lu generative model
		will produce a random graph with the same expected degree sequence.

		see Chung, Lu: The average distances in random graphs with given expected degrees
		and Chung, Lu: Connected Components in Random Graphs with Given Expected Degree Sequences.
		Aiello, Chung, Lu: A Random Graph Model for Massive Graphs describes a different generative model
		which is basically asymptotically equivalent but produces multi-graphs.
	"""

	cdef _ChungLuGenerator* _this

	def __cinit__(self, vector[count] degreeSequence):
		self._this = new _ChungLuGenerator(degreeSequence)

	def __dealloc__(self):
		del self._this

	def generate(self):
		""" Generates graph with expected degree sequence seq.

		Returns
		-------
		Graph
			The generated graph.
		"""
		return Graph(0).setThis(self._this.generate())


cdef extern from "cpp/generators/HavelHakimiGenerator.h":
	cdef cppclass _HavelHakimiGenerator "NetworKit::HavelHakimiGenerator":
		_HavelHakimiGenerator(vector[count] degreeSequence, bool ignoreIfRealizable) except +
		_Graph generate() except +
		bool isRealizable() except +
		bool getRealizable() except +

cdef class HavelHakimiGenerator:
	""" Havel-Hakimi algorithm for generating a graph according to a given degree sequence.

		The sequence, if it is realizable, is reconstructed exactly. The resulting graph usually
		has a high clustering coefficient. Construction runs in linear time O(m).

		If the sequence is not realizable, depending on the parameter ignoreIfRealizable, either
		an exception is thrown during generation or the graph is generated with a modified degree
		sequence, i.e. not all nodes might have as many neighbors as requested.

		HavelHakimiGenerator(sequence, ignoreIfRealizable=True)

		Parameters
		----------
		sequence : vector
			Degree sequence to realize. Must be non-increasing.
		ignoreIfRealizable : bool, optional
			If true, generate the graph even if the degree sequence is not realizable. Some nodes may get lower degrees than requested in the sequence.
	"""

	cdef _HavelHakimiGenerator* _this


	def __cinit__(self, vector[count] degreeSequence, ignoreIfRealizable=True):
		self._this = new _HavelHakimiGenerator(degreeSequence, ignoreIfRealizable)

	def __dealloc__(self):
		del self._this

	def isRealizable(self):
		return self._this.isRealizable()

	def getRealizable(self):
		return self._this.getRealizable();

	def generate(self):
		""" Generates degree sequence seq (if it is realizable).

		Returns
		-------
		Graph
			Graph with degree sequence seq or modified sequence if ignoreIfRealizable is true and the sequence is not realizable.
		"""
		return Graph(0).setThis(self._this.generate())

cdef extern from "cpp/generators/ConfigurationModelGenerator.h":
	cdef cppclass _ConfigurationModelGenerator "NetworKit::ConfigurationModelGenerator":
		_ConfigurationModelGenerator(vector[count] degreeSequence, bool ignoreIfRealizable) except +
		_Graph generate() except +
		bool isRealizable() except +
		bool getRealizable() except +

cdef class ConfigurationModelGenerator:
	"""
	Configuration model graph generator for generating a random simple graph with exactly the given degree sequence.

	This implementation is based on the paper
	"Random generation of large connected simple graphs with prescribed degree distribution" by Fabien Viger and Matthieu Latapy,
	available at http://www-rp.lip6.fr/~latapy/FV/generation.html, however without preserving connectivity (this could later be added as
	optional feature).

	The Havel-Hakami generator is used for the initial graph generation, then the Markov-Chain Monte-Carlo algorithm as described and
	implemented by Fabien Viger and Matthieu Latapy but without the steps for ensuring connectivity is executed. This should lead to a
	graph that is drawn uniformly at random from all graphs with the given degree sequence.

	Note that at most 10 times the number of edges edge swaps are performed (same number as in the abovementioned implementation) and
	in order to limit the running time, at most 200 times as many attempts to perform an edge swap are made (as certain degree distributions
	do not allow edge swaps at all).

	Parameters
	----------
	degreeSequence : vector[count]
		The degree sequence that shall be generated
	ignoreIfRealizable : bool, optional
		If true, generate the graph even if the degree sequence is not realizable. Some nodes may get lower degrees than requested in the sequence.
	"""
	cdef _ConfigurationModelGenerator *_this

	def __cinit__(self, vector[count] degreeSequence, bool ignoreIfRealizable = False):
		self._this = new _ConfigurationModelGenerator(degreeSequence, ignoreIfRealizable)

	def __dealloc__(self):
		del self._this

	def isRealizable(self):
		return self._this.isRealizable()

	def getRealizable(self):
		return self._this.getRealizable()

	def generate(self):
		"""
		Generate a graph according to the configuration model.

		Issues a INFO log message if the wanted number of edge swaps cannot be performed because of the limit of attempts (see in the description of the class for details).

		Returns
		-------
		Graph
			The generated graph.
		"""
		return Graph().setThis(self._this.generate())


cdef extern from "cpp/generators/RmatGenerator.h":
	cdef cppclass _RmatGenerator "NetworKit::RmatGenerator":
		_RmatGenerator(count scale, count edgeFactor, double a, double b, double c, double d) except +
		_Graph generate() except +

cdef class RmatGenerator:
	"""
	Generates static R-MAT graphs. R-MAT (recursive matrix) graphs are
	random graphs with n=2^scale nodes and m=nedgeFactor edges.
	More details at http://www.graph500.org or in the original paper:
	Deepayan Chakrabarti, Yiping Zhan, Christos Faloutsos:
	R-MAT: A Recursive Model for Graph Mining. SDM 2004: 442-446.

	RmatGenerator(scale, edgeFactor, a, b, c, d)

	Parameters
	----------
	scale : count
		Number of nodes = 2^scale
	edgeFactor : count
		Number of edges = number of nodes * edgeFactor
	a : double
		Probability for quadrant upper left
	b : double
		Probability for quadrant upper right
	c : double
		Probability for quadrant lower left
	d : double
		Probability for quadrant lower right

	"""

	cdef _RmatGenerator* _this

	def __cinit__(self, count scale, count edgeFactor, double a, double b, double c, double d):
		self._this = new _RmatGenerator(scale, edgeFactor, a, b, c, d)

	def __dealloc__(self):
		del self._this

	def generate(self):
		""" Graph to be generated according to parameters specified in constructor.

		Returns
		-------
		Graph
			The generated graph.
		"""
		return Graph(0).setThis(self._this.generate())

cdef extern from "cpp/generators/PowerlawDegreeSequence.h":
	cdef cppclass _PowerlawDegreeSequence "NetworKit::PowerlawDegreeSequence":
		_PowerlawDegreeSequence(count minDeg, count maxDeg, double gamma) except +
		void setMinimumFromAverageDegree(double avgDeg) nogil except +
		double getExpectedAverageDegree() except +
		count getMinimumDegree() const
		void run() nogil except +
		vector[count] getDegreeSequence(count numNodes) except +
		count getDegree() except +

cdef class PowerlawDegreeSequence:
	"""
	Generates a powerlaw degree sequence with the given minimum and maximum degree, the powerlaw exponent gamma

	Parameters
	----------
	minDeg : count
		The minium degree
	maxDeg : count
		The maximum degree
	gamma : double
		The powerlaw exponent
	"""
	cdef _PowerlawDegreeSequence *_this

	def __cinit__(self, count minDeg, count maxDeg, double gamma):
		self._this = new _PowerlawDegreeSequence(minDeg, maxDeg, gamma)

	def __dealloc__(self):
		del self._this

	def setMinimumFromAverageDegree(self, double avgDeg):
		"""
		Tries to set the minimum degree such that the specified average degree is expected.

		Parameters
		----------
		avgDeg : double
			The average degree that shall be approximated
		"""
		with nogil:
			self._this.setMinimumFromAverageDegree(avgDeg)
		return self

	def getExpectedAverageDegree(self):
		"""
		Returns the expected average degree. Note: run needs to be called first.

		Returns
		-------
		double
			The expected average degree.
		"""
		return self._this.getExpectedAverageDegree()

	def getMinimumDegree(self):
		"""
		Returns the minimum degree.

		Returns
		-------
		count
			The minimum degree
		"""
		return self._this.getMinimumDegree()

	def run(self):
		"""
		Executes the generation of the probability distribution.
		"""
		with nogil:
			self._this.run()
		return self

	def getDegreeSequence(self, count numNodes):
		"""
		Returns a degree sequence with even degree sum.

		Parameters
		----------
		numNodes : count
			The number of nodes/degrees that shall be returned

		Returns
		-------
		vector[count]
			The generated degree sequence
		"""
		return self._this.getDegreeSequence(numNodes)

	def getDegree(self):
		"""
		Returns a degree drawn at random with a power law distribution

		Returns
		-------
		count
			The generated random degree
		"""
		return self._this.getDegree()

# Module: graphio

cdef extern from "cpp/io/GraphReader.h":
	cdef cppclass _GraphReader "NetworKit::GraphReader":
		_GraphReader() nogil except +
		_Graph read(string path) nogil except +

cdef class GraphReader:
	""" Abstract base class for graph readers"""

	cdef _GraphReader* _this

	def __init__(self, *args, **kwargs):
		if type(self) == GraphReader:
			raise RuntimeError("Error, you may not use GraphReader directly, use a sub-class instead")

	def __cinit__(self, *args, **kwargs):
		self._this = NULL

	def __dealloc__(self):
		if self._this != NULL:
			del self._this
		self._this = NULL

	def read(self, path):
		cdef string cpath = stdstring(path)
		cdef _Graph result

		with nogil:
			result = move(self._this.read(cpath)) # extra move in order to avoid copying the internal variable that is used by Cython
		return Graph(0).setThis(result)

cdef extern from "cpp/io/METISGraphReader.h":
	cdef cppclass _METISGraphReader "NetworKit::METISGraphReader" (_GraphReader):
		_METISGraphReader() nogil except +

cdef class METISGraphReader(GraphReader):
	""" Reads the METIS adjacency file format [1]. If the Fast reader fails,
		use readGraph(path, graphio.formats.metis) as an alternative.
		[1]: http://people.sc.fsu.edu/~jburkardt/data/metis_graph/metis_graph.html
	"""
	def __cinit__(self):
		self._this = new _METISGraphReader()

cdef extern from "cpp/io/GraphToolBinaryReader.h":
	cdef cppclass _GraphToolBinaryReader "NetworKit::GraphToolBinaryReader" (_GraphReader):
		_GraphToolBinaryReader() except +

cdef class GraphToolBinaryReader(GraphReader):
	""" Reads the binary file format defined by graph-tool[1].
		[1]: http://graph-tool.skewed.de/static/doc/gt_format.html
	"""
	def __cinit__(self):
		self._this = new _GraphToolBinaryReader()


cdef extern from "cpp/io/EdgeListReader.h":
	cdef cppclass _EdgeListReader "NetworKit::EdgeListReader"(_GraphReader):
		_EdgeListReader() except +
		_EdgeListReader(char separator, node firstNode, string commentPrefix, bool continuous, bool directed)
		unordered_map[node,node] getNodeMap() except +


cdef class EdgeListReader(GraphReader):
	""" Reads a file in an edge list format.
		TODO: docstring
	"""
	def __cinit__(self, separator, firstNode, commentPrefix="#", continuous=True, directed=False):
		self._this = new _EdgeListReader(stdstring(separator)[0], firstNode, stdstring(commentPrefix), continuous, directed)

	def getNodeMap(self):
		cdef unordered_map[node,node] cResult = (<_EdgeListReader*>(self._this)).getNodeMap()
		result = []
		for elem in cResult:
			result.append((elem.first,elem.second))
		return result

cdef extern from "cpp/io/KONECTGraphReader.h":
	cdef cppclass _KONECTGraphReader "NetworKit::KONECTGraphReader"(_GraphReader):
		_KONECTGraphReader() except +
		_KONECTGraphReader(char separator, bool ignoreLoops)

cdef class KONECTGraphReader(GraphReader):
	""" Reader for the KONECT graph format, which is described in detail on the KONECT website[1].

		[1]: http://konect.uni-koblenz.de/downloads/konect-handbook.pdf
	"""
	def __cinit__(self, separator, ignoreLoops = False):
		self._this = new _KONECTGraphReader(stdstring(separator)[0], ignoreLoops)

cdef extern from "cpp/io/GMLGraphReader.h":
	cdef cppclass _GMLGraphReader "NetworKit::GMLGraphReader"(_GraphReader):
		_GMLGraphReader() except +

cdef class GMLGraphReader(GraphReader):
	""" Reader for the GML graph format, which is documented here [1].

		[1]: http://www.fim.uni-passau.de/fileadmin/files/lehrstuhl/brandenburg/projekte/gml/gml-technical-report.pdf
 	"""
	def __cinit__(self):
		self._this = new _GMLGraphReader()

cdef extern from "cpp/io/METISGraphWriter.h":
	cdef cppclass _METISGraphWriter "NetworKit::METISGraphWriter":
		_METISGraphWriter() except +
		void write(_Graph G, string path) nogil except +


cdef class METISGraphWriter:
	""" Writes graphs in the METIS format"""
	cdef _METISGraphWriter _this

	def write(self, Graph G not None, path):
		 # string needs to be converted to bytes, which are coerced to std::string
		cdef string cpath = stdstring(path)
		with nogil:
			self._this.write(G._this, cpath)

cdef extern from "cpp/io/GraphToolBinaryWriter.h":
	cdef cppclass _GraphToolBinaryWriter "NetworKit::GraphToolBinaryWriter":
		_GraphToolBinaryWriter() except +
		void write(_Graph G, string path) nogil except +


cdef class GraphToolBinaryWriter:
	""" Reads the binary file format defined by graph-tool[1].
		[1]: http://graph-tool.skewed.de/static/doc/gt_format.html
	"""
	cdef _GraphToolBinaryWriter _this

	def write(self, Graph G not None, path):
		 # string needs to be converted to bytes, which are coerced to std::string
		cdef string cpath = stdstring(path)
		with nogil:
			self._this.write(G._this, cpath)


cdef extern from "cpp/io/DotGraphWriter.h":
	cdef cppclass _DotGraphWriter "NetworKit::DotGraphWriter":
		_DotGraphWriter() except +
		void write(_Graph G, string path) nogil except +


cdef class DotGraphWriter:
	""" Writes graphs in the .dot/GraphViz format"""
	cdef _DotGraphWriter _this

	def write(self, Graph G not None, path):
		 # string needs to be converted to bytes, which are coerced to std::string
		cdef string cpath = stdstring(path)
		with nogil:
			self._this.write(G._this, cpath)


#cdef extern from "cpp/io/VNAGraphWriter.h":
#	cdef cppclass _VNAGraphWriter "NetworKit::VNAGraphWriter":
#		_VNAGraphWriter() except +
#		void write(_Graph G, string path) except +


#cdef class VNAGraphWriter:
#	""" Writes graphs in the VNA format. The VNA format is commonly used by Netdraw, and is very similar to Pajek format.
#	It defines nodes and edges (ties), and supports attributes. Each section of the file is separated by an asterisk. """
#	cdef _VNAGraphWriter _this

#	def write(self, Graph G not None, path):
		 # string needs to be converted to bytes, which are coerced to std::string
#		self._this.write(G._this, stdstring(path))


cdef extern from "cpp/io/GMLGraphWriter.h":
	cdef cppclass _GMLGraphWriter "NetworKit::GMLGraphWriter":
		_GMLGraphWriter() except +
		void write(_Graph G, string path) nogil except +


cdef class GMLGraphWriter:
	""" Writes a graph and its coordinates as a GML file.[1]
		[1] http://svn.bigcat.unimaas.nl/pvplugins/GML/trunk/docs/gml-technical-report.pdf """
	cdef _GMLGraphWriter _this

	def write(self, Graph G not None, path):
		 # string needs to be converted to bytes, which are coerced to std::string
		cdef string cpath = stdstring(path)
		with nogil:
			self._this.write(G._this, cpath)


cdef extern from "cpp/io/EdgeListWriter.h":
	cdef cppclass _EdgeListWriter "NetworKit::EdgeListWriter":
		_EdgeListWriter() except +
		_EdgeListWriter(char separator, node firstNode) except +
		void write(_Graph G, string path) nogil except +

cdef class EdgeListWriter:
	""" Reads and writes graphs in various edge list formats. The constructor takes a
		seperator char and the ID of the first node as paraneters."""

	cdef _EdgeListWriter _this

	def __cinit__(self, separator, firstNode):
		cdef char sep = stdstring(separator)[0]
		self._this = _EdgeListWriter(sep, firstNode)

	def write(self, Graph G not None, path):
		cdef string cpath = stdstring(path)
		with nogil:
			self._this.write(G._this, cpath)



cdef extern from "cpp/io/LineFileReader.h":
	cdef cppclass _LineFileReader "NetworKit::LineFileReader":
		_LineFileReader() except +
		vector[string] read(string path)


cdef class LineFileReader:
	""" Reads a file and puts each line in a list of strings """
	cdef _LineFileReader _this

	def read(self, path):
		return self._this.read(stdstring(path))


cdef extern from "cpp/io/SNAPGraphWriter.h":
	cdef cppclass _SNAPGraphWriter "NetworKit::SNAPGraphWriter":
		_SNAPGraphWriter() except +
		void write(_Graph G, string path) nogil except +

cdef class SNAPGraphWriter:
	""" Writes graphs in a format suitable for the Georgia Tech SNAP software [1]
		[1]: http://snap-graph.sourceforge.net/
	"""
	cdef _SNAPGraphWriter _this

	def write(self, Graph G, path):
		cdef string cpath = stdstring(path)
		with nogil:
			self._this.write(G._this, cpath)


cdef extern from "cpp/io/SNAPGraphReader.h":
	cdef cppclass _SNAPGraphReader "NetworKit::SNAPGraphReader"(_GraphReader):
		_SNAPGraphReader() except +
		unordered_map[node,node] getNodeIdMap() except +

cdef class SNAPGraphReader(GraphReader):
	""" Reads a graph from the SNAP graph data collection [1] (currently experimental)
		[1]: http://snap.stanford.edu/data/index.html
	"""
	def __cinit__(self):
		self._this = new _SNAPGraphReader()

	def getNodeIdMap(self):
		cdef unordered_map[node,node] cResult = (<_SNAPGraphReader*>(self._this)).getNodeIdMap()
		result = []
		for elem in cResult:
			result.append((elem.first,elem.second))
		return result


cdef extern from "cpp/io/PartitionReader.h":
	cdef cppclass _PartitionReader "NetworKit::PartitionReader":
		_PartitionReader() except +
		_Partition read(string path) except +


cdef class PartitionReader:
	""" Reads a partition from a file.
		File format: line i contains subset id of element i.
	 """
	cdef _PartitionReader _this

	def read(self, path):
		return Partition().setThis(self._this.read(stdstring(path)))


cdef extern from "cpp/io/PartitionWriter.h":
	cdef cppclass _PartitionWriter "NetworKit::PartitionWriter":
		_PartitionWriter() except +
		void write(_Partition, string path) nogil except +


cdef class PartitionWriter:
	""" Writes a partition to a file.
		File format: line i contains subset id of element i.
	 """
	cdef _PartitionWriter _this

	def write(self, Partition zeta, path):
		cdef string cpath = stdstring(path)
		with nogil:
			self._this.write(zeta._this, cpath)


cdef extern from "cpp/io/EdgeListPartitionReader.h":
	cdef cppclass _EdgeListPartitionReader "NetworKit::EdgeListPartitionReader":
		_EdgeListPartitionReader() except +
		_EdgeListPartitionReader(node firstNode, char sepChar) except +
		_Partition read(string path) except +


cdef class EdgeListPartitionReader:
	""" Reads a partition from an edge list type of file
	 """
	cdef _EdgeListPartitionReader _this

	def __cinit__(self, node firstNode=1, sepChar = '\t'):
		self._this = _EdgeListPartitionReader(firstNode, stdstring(sepChar)[0])

	def read(self, path):
		return Partition().setThis(self._this.read(stdstring(path)))

cdef extern from "cpp/io/SNAPEdgeListPartitionReader.h":
	cdef cppclass _SNAPEdgeListPartitionReader "NetworKit::SNAPEdgeListPartitionReader":
		_SNAPEdgeListPartitionReader() except +
		_Cover read(string path, unordered_map[node,node] nodeMap,_Graph G) except +
#		_Partition readWithInfo(string path, count nNodes) except +

cdef class SNAPEdgeListPartitionReader:
	""" Reads a partition from a SNAP 'community with ground truth' file
	 """
	cdef _SNAPEdgeListPartitionReader _this

	def read(self,path, nodeMap, Graph G):
		cdef unordered_map[node,node] cNodeMap
		for (key,val) in nodeMap:
			cNodeMap[key] = val
		return Cover().setThis(self._this.read(stdstring(path), cNodeMap, G._this))

#	def readWithInfo(self,path,nNodes):
#		return Partition().setThis(self._this.readWithInfo(stdstring(path),nNodes))

#not existing yet, maybe in the future?
#cdef extern from "cpp/io/EdgeListPartitionWriter.h":
#	cdef cppclass _EdgeListPartitionWriter "NetworKit::EdgeListPartitionWriter":
#		_EdgeListPartitionWriter() except +
#		void write(_Partition, string path)


#cdef class EdgeListPartitionWriter:
#	""" Writes a partition to a edge list type of file.
#		File format: a line contains the element id and the subsed id of the element.
#	 """
#	cdef _EdgeListPartitionWriter _this

#	def Write(self, Partition zeta, path):
#		self._this.write(zeta._this, stdstring(path))

cdef extern from "cpp/io/CoverReader.h":
	cdef cppclass _CoverReader "NetworKit::CoverReader":
		_CoverReader() except +
		_Cover read(string path,_Graph G) except +

cdef class CoverReader:
	""" Reads a cover from a file
		File format: each line contains the space-separated node ids of a community
	 """
	cdef _CoverReader _this

	def read(self, path, Graph G):
		return Cover().setThis(self._this.read(stdstring(path), G._this))

cdef extern from "cpp/io/CoverWriter.h":
	cdef cppclass _CoverWriter "NetworKit::CoverWriter":
		_CoverWriter() except +
		void write(_Cover, string path) nogil except +


cdef class CoverWriter:
	""" Writes a partition to a file.
		File format: each line contains the space-separated node ids of a community
	 """
	cdef _CoverWriter _this

	def write(self, Cover zeta, path):
		cdef string cpath = stdstring(path)
		with nogil:
			self._this.write(zeta._this, cpath)

cdef extern from "cpp/io/EdgeListCoverReader.h":
	cdef cppclass _EdgeListCoverReader "NetworKit::EdgeListCoverReader":
		_EdgeListCoverReader() except +
		_EdgeListCoverReader(node firstNode) except +
		_Cover read(string path, _Graph G) except +


cdef class EdgeListCoverReader:
	""" Reads a cover from an edge list type of file
		File format: each line starts with a node id and continues with a list of the communities the node belongs to
	 """
	cdef _EdgeListCoverReader _this

	def __cinit__(self, firstNode=1):
		self._this = _EdgeListCoverReader(firstNode)

	def read(self, path, Graph G):
		return Cover().setThis(self._this.read(stdstring(path), G._this))


# Module: structures
#
cdef extern from "cpp/structures/Partition.h":
	cdef cppclass _Partition "NetworKit::Partition":
		_Partition() except +
		_Partition(index) except +
		_Partition(_Partition) except +
		index subsetOf(index e) except +
		index extend() except +
		void remove(index e) except +
		void addToSubset(index s, index e) except +
		void moveToSubset(index s, index e) except +
		void toSingleton(index e) except +
		void allToSingletons() except +
		void mergeSubsets(index s, index t) except +
		void setUpperBound(index upper) except +
		index upperBound() except +
		index lowerBound() except +
		void compact() except +
		bool contains(index e) except +
		bool inSameSubset(index e1, index e2) except +
		vector[count] subsetSizes() except +
		map[index, count] subsetSizeMap() except +
		set[index] getMembers(const index s) except +
		count numberOfElements() except +
		count numberOfSubsets() except +
		vector[index] getVector() except +
		void setName(string name) except +
		string getName() except +
		set[index] getSubsetIds() except +
		index operator[](index) except +


cdef class Partition:
	""" Implements a partition of a set, i.e. a subdivision of the
 		set into disjoint subsets.

 		Partition(z=0)

 		Create a new partition data structure for `z` elements.

		Parameters
		----------
		size : index, optional
			Maximum index of an element. Default is 0.
	"""
	cdef _Partition _this

	def __cinit__(self, index size=0):
		self._this = move(_Partition(size))

	def __len__(self):
		"""
		Returns
		-------
		count
			Number of elements in the partition.
		"""
		return self._this.numberOfElements()

	def __getitem__(self, index e):
		""" Get the set (id) in which the element `e` is contained.

	 	Parameters
	 	----------
	 	e : index
	 		Index of element.

	 	Returns
	 	-------
	 	index
	 		The index of the set in which `e` is contained.
		"""
		return self._this.subsetOf(e)

	def __setitem__(self, index e, index s):
		""" Set the set (id) in which the element `e` is contained.

		Parameters
		----------
		e : index
			Index of the element
		s : index
			Index of the subset
		"""
		self._this.addToSubset(s, e)

	def __copy__(self):
		"""
		Generates a copy of the partition
		"""
		return Partition().setThis(_Partition(self._this))

	def __deepcopy__(self):
		"""
		Generates a copy of the partition
		"""
		return Partition().setThis(_Partition(self._this))

	cdef setThis(self,  _Partition& other):
		swap[_Partition](self._this,  other)
		return self

	def subsetOf(self, e):
		""" Get the set (id) in which the element `e` is contained.

	 	Parameters
	 	----------
	 	e : index
	 		Index of element.

	 	Returns
	 	-------
	 	index
	 		The index of the set in which `e` is contained.
		"""
		return self._this.subsetOf(e)

	def extend(self):
		""" Extend the data structure and create a slot	for one more element.

		Initializes the entry to `none` and returns the index of the entry.

		Returns
		-------
		index
			The index of the new element.
		"""
		return self._this.extend()

	def addToSubset(self, s, e):
		""" Add a (previously unassigned) element `e` to the set `s`.

		Parameters
		----------
		s : index
			The index of the subset.
		e : index
			The element to add.
		"""
		self._this.addToSubset(s, e)

	def moveToSubset(self, index s, index e):
		"""  Move the (previously assigned) element `e` to the set `s.

		Parameters
		----------
		s : index
			The index of the subset.
		e : index
			The element to move.
		"""
		self._this.moveToSubset(s, e)

	def toSingleton(self, index e):
		""" Creates a singleton set containing the element `e`.

		Parameters
		----------
		e : index
			The index of the element.
		"""
		self._this.toSingleton(e)

	def allToSingletons(self):
		""" Assigns every element to a singleton set. Set id is equal to element id. """
		self._this.allToSingletons()

	def mergeSubsets(self, index s, index t):
		""" Assigns the elements from both sets to a new set and returns the id of it.

		Parameters
		----------
		s : index
			Set to merge.
		t : index
			Set to merge.

		Returns
		-------
		index
			Id of newly created set.
		"""
		self._this.mergeSubsets(s, t)

	def __getitem__(self, index):
		return self._this[index]


	def setUpperBound(self, index upper):
		""" Sets an upper bound for the subset ids that **can** be assigned.

		Parameters
		----------
		upper : index
			Highest assigned subset id + 1
		"""
		self._this.setUpperBound(upper)

	def upperBound(self):
		""" Return an upper bound for the subset ids that have been assigned.
	 	(This is the maximum id + 1.)

	 	Returns
	 	-------
	 	index
	 		The upper bound.
		"""
		return self._this.upperBound()

	def lowerBound(self):
		""" Get a lower bound for the subset ids that have been assigned.

		Returns
		-------
		index
			The lower bound.
		"""
		return self._this.lowerBound()

	def compact(self):
		""" Change subset IDs to be consecutive, starting at 0. """
		self._this.compact()

	def contains(self, index e):
		""" Check if partition assigns a valid subset to the element `e`.

		Parameters
		----------
		e : index
			The element.

		Returns
		-------
		bool
			True if the assigned subset is valid, False otherwise.
		"""
		return self._this.contains(e)

	def inSameSubset(self, index e1, index e2):
		""" Check if two elements `e1` and `e2` belong to the same subset.

		Parameters
		----------
		e1 : index
			An Element.
		e2 : index
			An Element.

		Returns
		-------
		bool
			True if `e1` and `e2` belong to same subset, False otherwise.
		"""
		return self._this.inSameSubset(e1, e2)

	def subsetSizes(self):
		""" Get a list of subset sizes. Indices do not necessarily correspond to subset ids.

	 	Returns
	 	-------
	 	vector
	 		A vector of subset sizes.
		"""
		return self._this.subsetSizes()

	def subsetSizeMap(self):
		""" Get a map from subset id to size of the subset.

		Returns
		-------
		dict
			A map from subset id to size of the subset.
		"""
		return self._this.subsetSizeMap()

	def getMembers(self, s):
		""" Get the members of the subset `s`.

		Parameters
		----------
		s : index
			The subset.

		Returns
		-------
		set
			A set containing the members of `s.
		"""
		return self._this.getMembers(s)

	def numberOfElements(self):
		"""
		Returns
		-------
		count
			Number of elements in the partition.
		"""
		return self._this.numberOfElements()

	def numberOfSubsets(self):
		""" Get the current number of sets in this partition.

		Returns
		-------
		count
			The current number of sets.
		"""
		return self._this.numberOfSubsets()

	def getVector(self):
		""" Get the actual vector representing the partition data structure.

		Returns
		-------
		vector
			Vector containing information about partitions.
		"""
		return self._this.getVector()

	def setName(self, string name):
		"""  Set a human-readable identifier `name` for the instance.

		Parameters
		----------
		name : string
			The name.
		"""
		self._this.setName(name)

	def getName(self):
		""" Get the human-readable identifier.

		Returns
		-------
		string
			The name of this partition.
		"""
		return self._this.getName()

	def getSubsetIds(self):
		""" Get the ids of nonempty subsets.

		Returns
		-------
		set
			A set of ids of nonempty subsets.
		"""
		return self._this.getSubsetIds()


cdef extern from "cpp/structures/Cover.h":
	cdef cppclass _Cover "NetworKit::Cover":
		_Cover() except +
		_Cover(_Partition p) except +
		set[index] subsetsOf(index e) except +
#		index extend() except +
		void remove(index e) except +
		void addToSubset(index s, index e) except +
		void moveToSubset(index s, index e) except +
		void toSingleton(index e) except +
		void allToSingletons() except +
		void mergeSubsets(index s, index t) except +
#		void setUpperBound(index upper) except +
		index upperBound() except +
		index lowerBound() except +
#		void compact() except +
		bool contains(index e) except +
		bool inSameSubset(index e1, index e2) except +
		vector[count] subsetSizes() except +
		map[index, count] subsetSizeMap() except +
		set[index] getMembers(const index s) except +
		count numberOfElements() except +
		count numberOfSubsets() except +
#		vector[index] getVector() except +
#		void setName(string name) except +
#		string getName() except +
		set[index] getSubsetIds() except +


cdef class Cover:
	""" Implements a cover of a set, i.e. an assignment of its elements to possibly overlapping subsets. """
	cdef _Cover _this

	def __cinit__(self, Partition p = None):
		if p is not None:
			self._this = move(_Cover(p._this))

	cdef setThis(self, _Cover& other):
		swap[_Cover](self._this, other)
		return self

	def subsetsOf(self, e):
		""" Get the ids of subsets in which the element `e` is contained.

		Parameters
		----------
		e : index
			An element

		Returns
		-------
		set
			A set of subset ids in which `e` 	is contained.
		"""
		return self._this.subsetsOf(e)

#	def extend(self):
#		self._this.extend()

	def addToSubset(self, s, e):
		""" Add the (previously unassigned) element `e` to the set `s`.

		Parameters
		----------
		s : index
			A subset
		e : index
			An element
		"""
		self._this.addToSubset(s, e)

	def moveToSubset(self, index s, index e):
		""" Move the element `e` to subset `s`, i.e. remove it from all other subsets and place it in the subset.

		Parameters
		----------
		s : index
			A subset
		e : index
			An element
		"""
		self._this.moveToSubset(s, e)

	def toSingleton(self, index e):
		""" Creates a singleton set containing the element `e` and returns the index of the new set.

		Parameters
		----------
		e : index
			An element

		Returns
		-------
		index
			The index of the new set.
		"""
		self._this.toSingleton(e)

	def allToSingletons(self):
		""" Assigns every element to a singleton set. Set id is equal to element id. """
		self._this.allToSingletons()

	def mergeSubsets(self, index s, index t):
		""" Assigns the elements from both sets to a new set.

		Parameters
		----------
		s : index
			A subset
		t : index
			A subset
		"""
		self._this.mergeSubsets(s, t)

#	def setUpperBound(self, index upper):
#		self._this.setUpperBound(upper)

	def upperBound(self):
		""" Get an upper bound for the subset ids that have been assigned.
	   	(This is the maximum id + 1.)

	   	Returns
	   	-------
	   	index
	   		An upper bound.
		"""
		return self._this.upperBound()

	def lowerBound(self):
		""" Get a lower bound for the subset ids that have been assigned.

		Returns
		-------
		index
			A lower bound.
		"""
		return self._this.lowerBound()

#	def compact(self):
#		self._this.compact()

	def contains(self, index e):
		"""  Check if cover assigns a valid subset to the element `e`.

		Parameters
		----------
		e : index
			An element.

		Returns
		-------
		bool
			True, if `e` is assigned to a valid subset, False otherwise.

		"""
		return self._this.contains(e)

	def inSameSubset(self, index e1, index e2):
		"""  Check if two elements `e1` and `e2` belong to the same subset.

	 	Parameters
	 	----------
	 	e1 : index
			An element.
		e2 : index
			An element.

		Returns
		-------
		bool
			True, if `e1` and `e2` belong to the same subset, False otherwise.
		"""
		return self._this.inSameSubset(e1, e2)

	def subsetSizes(self):
		""" Get a list of subset sizes.

		Returns
		-------
		list
			A list of subset sizes.

		Notes
		-----
		Indices do not necessarily correspond to subset ids.
		"""
		return self._this.subsetSizes()

	def subsetSizeMap(self):
		""" Get a map from subset id to size of the subset.

	 	Returns
	 	-------
	 	dict
	 		A map from subset id to size of the subset.
		"""
		return self._this.subsetSizeMap()

	def getMembers(self, s):
		""" Get the members of a specific subset `s`.

		Returns
		-------
		set
			The set of members of subset `s`.
		"""
		return self._this.getMembers(s)

	def numberOfElements(self):
		""" Get the current number of elements in this cover.

		Returns
		-------
		count
			The current number of elements.
		"""
		return self._this.numberOfElements()

	def numberOfSubsets(self):
		"""  Get the current number of sets in this cover.

		Returns
		-------
		count
			The number of sets in this cover.
		"""
		return self._this.numberOfSubsets()

#	def getVector(self):
#		return self._this.getVector()

#	def setName(self, string name):
#		self._this.setName(name)

#	def getName(self):
#		return self._this.getName()

	def getSubsetIds(self):
		""" Get the ids of nonempty subsets.

		Returns
		-------
		set
			A set of ids of nonempty subsets.
		"""
		return self._this.getSubsetIds()


# Module: community

# Fused type for methods that accept both a partition and a cover
ctypedef fused PartitionCover:
	Partition
	Cover

cdef extern from "cpp/community/ClusteringGenerator.h":
	cdef cppclass _ClusteringGenerator "NetworKit::ClusteringGenerator":
		_ClusteringGenerator() except +
		_Partition makeSingletonClustering(_Graph G) except +
		_Partition makeOneClustering(_Graph G) except +
		_Partition makeRandomClustering(_Graph G, count k) except +
		_Partition makeContinuousBalancedClustering(_Graph G, count k) except +
		_Partition makeNoncontinuousBalancedClustering(_Graph G, count k) except +

cdef class ClusteringGenerator:
	""" Generators for various clusterings """
	cdef _ClusteringGenerator _this
	def makeSingletonClustering(self, Graph G):
		"""  Generate a clustering where each node has its own cluster

		Parameters
		----------
		G: Graph
			The graph for which the clustering shall be generated

		Returns
		-------
		Partition
			The generated partition
		"""
		return Partition().setThis(self._this.makeSingletonClustering(G._this))
	def makeOneClustering(self, Graph G):
		"""  Generate a clustering with one cluster consisting of all nodes

		Parameters
		----------
		G: Graph
			The graph for which the clustering shall be generated

		Returns
		-------
		Partition
			The generated partition
		"""
		return Partition().setThis(self._this.makeOneClustering(G._this))
	def makeRandomClustering(self, Graph G, count k):
		"""  Generate a clustering with `k` clusters to which nodes are assigned randomly

		Parameters
		----------
		G: Graph
			The graph for which the clustering shall be generated
		k: count
			The number of clusters that shall be generated

		Returns
		-------
		Partition
			The generated partition
		"""
		return Partition().setThis(self._this.makeRandomClustering(G._this, k))
	def makeContinuousBalancedClustering(self, Graph G, count k):
		"""  Generate a clustering with `k` clusters to which nodes are assigned in continuous blocks

		Parameters
		----------
		G: Graph
			The graph for which the clustering shall be generated
		k: count
			The number of clusters that shall be generated

		Returns
		-------
		Partition
			The generated partition
		"""
		return Partition().setThis(self._this.makeContinuousBalancedClustering(G._this, k))
	def makeNoncontinuousBalancedClustering(self, Graph G, count k):
		"""  Generate a clustering with `k` clusters, the ith node is assigned to cluster i % k. This means that
		for k**2 nodes, this clustering is complementary to the continuous clustering in the sense that no pair
		of nodes that is in the same cluster in one of the clusterings is in the same cluster in the other clustering.

		Parameters
		----------
		G: Graph
			The graph for which the clustering shall be generated
		k: count
			The number of clusters that shall be generated

		Returns
		-------
		Partition
			The generated partition
		"""
		return Partition().setThis(self._this.makeNoncontinuousBalancedClustering(G._this, k))

cdef extern from "cpp/community/GraphClusteringTools.h" namespace "NetworKit::GraphClusteringTools":
	float getImbalance(_Partition zeta) except +
	_Graph communicationGraph(_Graph graph, _Partition zeta) except +
	count weightedDegreeWithCluster(_Graph graph, _Partition zeta, node u, index cid)
	bool isProperClustering(_Graph G, _Partition zeta)
	bool isSingletonClustering(_Graph G, _Partition zeta)
	bool isOneClustering(_Graph G, _Partition zeta)
	bool equalClusterings(_Partition zeta, _Partition eta, _Graph G)

cdef class GraphClusteringTools:
	@staticmethod
	def getImbalance(Partition zeta):
		return getImbalance(zeta._this)
	@staticmethod
	def communicationGraph(Graph graph, Partition zeta):
		return Graph().setThis(communicationGraph(graph._this, zeta._this))
	@staticmethod
	def weightedDegreeWithCluster(Graph graph, Partition zeta, node u, index cid):
		return weightedDegreeWithCluster(graph._this, zeta._this, u, cid)
	@staticmethod
	def isProperClustering(Graph G, Partition zeta):
		return isProperClustering(G._this, zeta._this)
	@staticmethod
	def isSingletonClustering(Graph G, Partition zeta):
		return isSingletonClustering(G._this, zeta._this)
	@staticmethod
	def isOneClustering(Graph G, Partition zeta):
		return isOneClustering(G._this, zeta._this)
	@staticmethod
	def equalClustering(Partition zeta, Partition eta, Graph G):
		return equalClusterings(zeta._this, eta._this, G._this)

cdef extern from "cpp/graph/GraphTools.h" namespace "NetworKit::GraphTools":
	_Graph getCompactedGraph(_Graph G, unordered_map[node,node]) nogil except +
	unordered_map[node,node] getContinuousNodeIds(_Graph G) nogil except +
	unordered_map[node,node] getRandomContinuousNodeIds(_Graph G) nogil except +

cdef class GraphTools:
	@staticmethod
	def getCompactedGraph(Graph graph, nodeIdMap):
		"""
			Computes a graph with the same structure but with continuous node ids.
		"""
		cdef unordered_map[node,node] cNodeIdMap
		for key in nodeIdMap:
			cNodeIdMap[key] = nodeIdMap[key]
		return Graph().setThis(getCompactedGraph(graph._this,cNodeIdMap))

	@staticmethod
	def getContinuousNodeIds(Graph graph):
		"""
			Computes a map of node ids to continuous node ids.
		"""
		cdef unordered_map[node,node] cResult
		with nogil:
			cResult = getContinuousNodeIds(graph._this)
		result = dict()
		for elem in cResult:
			result[elem.first] = elem.second
		return result

	@staticmethod
	def getRandomContinuousNodeIds(Graph graph):
		"""
			Computes a map of node ids to continuous, randomly permutated node ids.
		"""
		cdef unordered_map[node,node] cResult
		with nogil:
			cResult = getRandomContinuousNodeIds(graph._this)
		result = dict()
		for elem in cResult:
			result[elem.first] = elem.second
		return result


cdef extern from "cpp/community/PartitionIntersection.h":
	cdef cppclass _PartitionIntersection "NetworKit::PartitionIntersection":
		_PartitionIntersection() except +
		_Partition calculate(_Partition zeta, _Partition eta) except +

cdef class PartitionIntersection:
	""" Class for calculating the intersection of two partitions, i.e. the clustering with the fewest clusters
	such that each cluster is a subset of a cluster in both partitions.
	"""
	cdef _PartitionIntersection _this
	def calculate(self, Partition zeta, Partition eta):
		"""  Calculate the intersection of two partitions `zeta` and `eta`

		Parameters
		----------
		zeta: Partition
			The first partition
		eta: Partition
			The second partition

		Returns
		-------
		Partition
			The intersection of zeta and eta
		"""
		return Partition().setThis(self._this.calculate(zeta._this, eta._this))

cdef extern from "cpp/community/Coverage.h":
	cdef cppclass _Coverage "NetworKit::Coverage":
		_Coverage() except +
		double getQuality(_Partition _zeta, _Graph _G) except +

cdef class Coverage:
	""" Coverage is the fraction of intra-community edges """
	cdef _Coverage _this

	def getQuality(self, Partition zeta, Graph G):
		return self._this.getQuality(zeta._this, G._this)


cdef extern from "cpp/community/EdgeCut.h":
	cdef cppclass _EdgeCut "NetworKit::EdgeCut":
		_EdgeCut() except +
		double getQuality(_Partition _zeta, _Graph _G) except +

cdef class EdgeCut:
	""" Edge cut is the total weight of inter-community edges"""
	cdef _EdgeCut _this

	def getQuality(self, Partition zeta, Graph G):
		return self._this.getQuality(zeta._this, G._this)


cdef extern from "cpp/community/Modularity.h":
	cdef cppclass _Modularity "NetworKit::Modularity":
		_Modularity() except +
		double getQuality(_Partition _zeta, _Graph _G) nogil except +


cdef class Modularity:
	"""	Modularity is a quality index for community detection.
	It assigns a quality value in [-0.5, 1.0] to a partition of a graph which is higher for more modular networks and
	partitions which better capture the modular structure. See also http://en.wikipedia.org/wiki/Modularity_(networks).

 	Notes
	-----
	Modularity is defined as:

	.. math:: mod(\zeta) := \\frac{\sum_{C \in \zeta} \sum_{ e \in E(C) } \omega(e)}{\sum_{e \in E} \omega(e)} - \\frac{ \sum_{C \in \zeta}( \sum_{v \in C} \omega(v) )^2 }{4( \sum_{e \in E} \omega(e) )^2 }

	"""
	cdef _Modularity _this

	def getQuality(self, Partition zeta, Graph G):
		cdef double ret
		with nogil:
			ret = self._this.getQuality(zeta._this, G._this)
		return ret

cdef extern from "cpp/community/HubDominance.h":
	cdef cppclass _HubDominance "NetworKit::HubDominance":
		_HubDominance() except +
		double getQuality(_Partition _zeta, _Graph _G) except +
		double getQuality(_Cover _zeta, _Graph _G) except +

cdef class HubDominance:
	"""
	A quality measure that measures the dominance of hubs in clusters. The hub dominance of a single
	cluster is defined as the maximum cluster-internal degree of a node in that cluster divided by
	the maximum cluster-internal degree, i.e. the number of nodes in the cluster minus one. The
	value for all clusters is defined as the average of all clusters.

	Strictly speaking this is not a quality measure as this is rather dependent on the type of the
	considered graph, for more information see
	Lancichinetti A, Kivelä M, Saramäki J, Fortunato S (2010)
	Characterizing the Community Structure of Complex Networks
	PLoS ONE 5(8): e11976. doi: 10.1371/journal.pone.0011976
	http://www.plosone.org/article/info%3Adoi%2F10.1371%2Fjournal.pone.0011976
	"""

	cdef _HubDominance _this

	def getQuality(self, PartitionCover zeta, Graph G):
		"""
		Calculates the dominance of hubs in the given Partition or Cover of the given
		Graph.

		Parameters
		----------
		zeta : Partition or Cover
			The Partition or Cover for which the hub dominance shall be calculated
		G : Graph
			The Graph to which zeta belongs

		Returns
		-------
		double
			The average hub dominance in the given Partition or Cover
		"""
		return self._this.getQuality(zeta._this, G._this)


cdef extern from "cpp/community/CommunityDetectionAlgorithm.h":
	cdef cppclass _CommunityDetectionAlgorithm "NetworKit::CommunityDetectionAlgorithm":
		_CommunityDetectionAlgorithm() # Workaround for Cython < 0.22
		_CommunityDetectionAlgorithm(const _Graph &_G)
		void run() nogil except +
		_Partition getPartition() except +
		string toString() except +


cdef class CommunityDetector:
	""" Abstract base class for static community detection algorithms """
	cdef _CommunityDetectionAlgorithm *_this
	cdef Graph _G

	def __init__(self, *args, **namedargs):
		if type(self) == CommunityDetector:
			raise RuntimeError("Error, you may not use CommunityDetector directly, use a sub-class instead")

	def __cinit__(self, *args, **namedargs):
		self._this = NULL

	def __dealloc__(self):
		if self._this != NULL:
			del self._this
		self._this = NULL
		self._G = None # just to be sure the graph is deleted

	def run(self):
		"""
		Executes the community detection algorithm.

		Returns
		-------
		CommunityDetector:
			self
		"""
		if self._this == NULL:
			raise RuntimeError("Error, object not properly initialized")
		with nogil:
			self._this.run()
		return self

	def getPartition(self):
		"""  Returns a partition of the clustering.

		Returns
		-------
		Partition:
			A Partition of the clustering.
		"""
		if self._this == NULL:
			raise RuntimeError("Error, object not properly initialized")
		return Partition().setThis(self._this.getPartition())

	def toString(self):
		""" Get string representation.

		Returns
		-------
		string
			String representation of algorithm and parameters.
		"""
		if self._this == NULL:
			raise RuntimeError("Error, object not properly initialized")
		return self._this.toString().decode("utf-8")

cdef extern from "cpp/community/PLP.h":
	cdef cppclass _PLP "NetworKit::PLP"(_CommunityDetectionAlgorithm):
		_PLP(_Graph _G) except +
		_PLP(_Graph _G, count updateThreshold) except +
		_PLP(_Graph _G, _Partition baseClustering, count updateThreshold) except +
		_PLP(_Graph _G, _Partition baseClustering) except +
		count numberOfIterations() except +
		vector[count] getTiming() except +


cdef class PLP(CommunityDetector):
	""" Parallel label propagation for community detection:
	Moderate solution quality, very short time to solution.

	Notes
	-----
	As described in Ovelgoenne et al: An Ensemble Learning Strategy for Graph Clustering
 	Raghavan et al. proposed a label propagation algorithm for graph clustering.
 	This algorithm initializes every vertex of a graph with a unique label. Then, in iterative
 	sweeps over the set of vertices the vertex labels are updated. A vertex gets the label
 	that the maximum number of its neighbors have. The procedure is stopped when every vertex
 	has the label that at least half of its neighbors have.
	"""

	def __cinit__(self, Graph G not None, Partition baseClustering=None, updateThreshold=None):
		"""
		Constructor to the Parallel label propagation community detection algorithm.

		Parameters
		----------
		G : Graph
			The graph on which the algorithm has to run.
		baseClustering : Partition
			PLP needs a base clustering to start from; if none is given the algorithm will run on a singleton clustering.
		updateThreshold : integer
			number of nodes that have to be changed in each iteration so that a new iteration starts.
		"""
		self._G = G

		if updateThreshold is None and baseClustering is None:
			self._this = new _PLP(G._this)
		elif updateThreshold is None and baseClustering is not None:
			self._this = new _PLP(G._this, baseClustering._this)
		elif updateThreshold is not None and baseClustering is None:
			p = Partition(0)
			self._this = new _PLP(G._this, p._this, updateThreshold)
		else:
			self._this = new _PLP(G._this, baseClustering._this, updateThreshold)

	def numberOfIterations(self):
		""" Get number of iterations in last run.

		Returns
		-------
		count
			The number of iterations.
		"""
		return (<_PLP*>(self._this)).numberOfIterations()

	def getTiming(self):
		""" Get list of running times for each iteration.

		Returns
		-------
		count
			The list of running times in milliseconds.
		"""
		return (<_PLP*>(self._this)).getTiming()

cdef extern from "cpp/community/LPDegreeOrdered.h":
	cdef cppclass _LPDegreeOrdered "NetworKit::LPDegreeOrdered"(_CommunityDetectionAlgorithm):
		_LPDegreeOrdered(_Graph _G) except +
		count numberOfIterations()

cdef class LPDegreeOrdered(CommunityDetector):
	""" Label propagation-based community detection algorithm which processes nodes in increasing order of node degree.	"""

	def __cinit__(self, Graph G not None):
		self._G = G
		self._this = new _LPDegreeOrdered(G._this)

	def numberOfIterations(self):
		""" Get number of iterations in last run.

		Returns
		-------
		count
			Number of iterations.
		"""
		return (<_LPDegreeOrdered*>(self._this)).numberOfIterations()



cdef extern from "cpp/community/PLM.h":
	cdef cppclass _PLM "NetworKit::PLM"(_CommunityDetectionAlgorithm):
		_PLM(_Graph _G) except +
		_PLM(_Graph _G, bool refine, double gamma, string par, count maxIter, bool turbo, bool recurse) except +
		map[string, vector[count]] getTiming() except +

cdef extern from "cpp/community/PLM.h" namespace "NetworKit::PLM":
	pair[_Graph, vector[node]] PLM_coarsen "NetworKit::PLM::coarsen" (const _Graph& G, const _Partition& zeta) except +
	_Partition PLM_prolong "NetworKit::PLM::prolong"(const _Graph& Gcoarse, const _Partition& zetaCoarse, const _Graph& Gfine, vector[node] nodeToMetaNode) except +


cdef class PLM(CommunityDetector):
	""" Parallel Louvain Method - the Louvain method, optionally extended to
		a full multi-level algorithm with refinement

		Parameters
		----------
		G : Graph
			A graph.
		refine : bool, optional
			Add a second move phase to refine the communities.
		gamma : double
			Multi-resolution modularity parameter:
			1.0 -> standard modularity
	 		0.0 -> one community
	 		2m 	-> singleton communities
		par : string
			parallelization strategy
		maxIter : count
			maximum number of iterations for move phase
		turbo : bool, optional
			faster but uses O(n) additional memory per thread
		recurse: bool, optional
			use recursive coarsening, see http://journals.aps.org/pre/abstract/10.1103/PhysRevE.89.049902 for some explanations (default: true)
	"""

	def __cinit__(self, Graph G not None, refine=False, gamma=1.0, par="balanced", maxIter=32, turbo=False, recurse=True):
		self._G = G
		self._this = new _PLM(G._this, refine, gamma, stdstring(par), maxIter, turbo, recurse)

	def getTiming(self):
		"""  Get detailed time measurements.
		"""
		return (<_PLM*>(self._this)).getTiming()

	@staticmethod
	def coarsen(Graph G, Partition zeta, bool parallel = False):
		cdef pair[_Graph, vector[node]] result = move(PLM_coarsen(G._this, zeta._this))
		return (Graph().setThis(result.first), result.second)

	@staticmethod
	def prolong(Graph Gcoarse, Partition zetaCoarse, Graph Gfine, vector[node] nodeToMetaNode):
		return Partition().setThis(PLM_prolong(Gcoarse._this, zetaCoarse._this, Gfine._this, nodeToMetaNode))

cdef extern from "cpp/community/CutClustering.h":
	cdef cppclass _CutClustering "NetworKit::CutClustering"(_CommunityDetectionAlgorithm):
		_CutClustering(_Graph _G) except +
		_CutClustering(_Graph _G, edgeweight alpha) except +

cdef extern from "cpp/community/CutClustering.h" namespace "NetworKit::CutClustering":
	map[double, _Partition] CutClustering_getClusterHierarchy "NetworKit::CutClustering::getClusterHierarchy"(const _Graph& G) nogil except +


cdef class CutClustering(CommunityDetector):
	"""
	Cut clustering algorithm as defined in
	Flake, Gary William; Tarjan, Robert E.; Tsioutsiouliklis, Kostas. Graph Clustering and Minimum Cut Trees.
	Internet Mathematics 1 (2003), no. 4, 385--408.

	Parameters
	----------
	G : Graph
	alpha : double
		The parameter for the cut clustering algorithm
	"""
	def __cinit__(self, Graph G not None,  edgeweight alpha):
		self._G = G
		self._this = new _CutClustering(G._this, alpha)

	@staticmethod
	def getClusterHierarchy(Graph G not None):
		""" Get the complete hierarchy with all possible parameter values.

		Each reported parameter value is the lower bound for the range in which the corresponding clustering is calculated by the cut clustering algorithm.

		Warning: all reported parameter values are slightly too high in order to avoid wrong clusterings because of numerical inaccuracies.
		Furthermore the completeness of the hierarchy cannot be guaranteed because of these inaccuracies.
		This implementation hasn't been optimized for performance.

		Parameters
		----------
		G : Graph
			The graph.

		Returns
		-------
		dict
			A dictionary with the parameter values as keys and the corresponding Partition instances as values
		"""
		cdef map[double, _Partition] result
		# FIXME: this probably copies the whole hierarchy because of exception handling, using move might fix this
		with nogil:
			result = CutClustering_getClusterHierarchy(G._this)
		pyResult = {}
		# FIXME: this code copies the partitions a lot!
		for res in result:
			pyResult[res.first] = Partition().setThis(res.second)
		return pyResult

cdef class DissimilarityMeasure:
	""" Abstract base class for partition/community dissimilarity measures """
	# TODO: use conventional class design of parametrized constructor, run-method and getters
	pass


cdef extern from "cpp/community/NodeStructuralRandMeasure.h":
	cdef cppclass _NodeStructuralRandMeasure "NetworKit::NodeStructuralRandMeasure":
		_NodeStructuralRandMeasure() except +
		double getDissimilarity(_Graph G, _Partition first, _Partition second) nogil except +

cdef class NodeStructuralRandMeasure(DissimilarityMeasure):
	""" The node-structural Rand measure assigns a similarity value in [0,1]
		to two partitions of a graph, by considering all pairs of nodes.
	"""
	cdef _NodeStructuralRandMeasure _this

	def getDissimilarity(self, Graph G, Partition first, Partition second):
		cdef double ret
		with nogil:
			ret = self._this.getDissimilarity(G._this, first._this, second._this)
		return ret


cdef extern from "cpp/community/GraphStructuralRandMeasure.h":
	cdef cppclass _GraphStructuralRandMeasure "NetworKit::GraphStructuralRandMeasure":
		_GraphStructuralRandMeasure() except +
		double getDissimilarity(_Graph G, _Partition first, _Partition second) nogil except +

cdef class GraphStructuralRandMeasure(DissimilarityMeasure):
	""" The graph-structural Rand measure assigns a similarity value in [0,1]
		to two partitions of a graph, by considering connected pairs of nodes.
	"""
	cdef _GraphStructuralRandMeasure _this

	def getDissimilarity(self, Graph G, Partition first, Partition second):
		cdef double ret
		with nogil:
			ret = self._this.getDissimilarity(G._this, first._this, second._this)
		return ret


cdef extern from "cpp/community/JaccardMeasure.h":
	cdef cppclass _JaccardMeasure "NetworKit::JaccardMeasure":
		_JaccardMeasure() except +
		double getDissimilarity(_Graph G, _Partition first, _Partition second) nogil except +

cdef class JaccardMeasure(DissimilarityMeasure):
	""" TODO:
	"""
	cdef _JaccardMeasure _this

	def getDissimilarity(self, Graph G, Partition first, Partition second):
		cdef double ret
		with nogil:
			ret = self._this.getDissimilarity(G._this, first._this, second._this)
		return ret

cdef extern from "cpp/community/NMIDistance.h":
	cdef cppclass _NMIDistance "NetworKit::NMIDistance":
		_NMIDistance() except +
		double getDissimilarity(_Graph G, _Partition first, _Partition second) nogil except +

cdef class NMIDistance(DissimilarityMeasure):
	""" The NMI distance assigns a similarity value in [0,1] to two partitions
		of a graph.
	"""
	cdef _NMIDistance _this

	def getDissimilarity(self, Graph G, Partition first, Partition second):
		cdef double ret
		with nogil:
			ret = self._this.getDissimilarity(G._this, first._this, second._this)
		return ret

cdef extern from "cpp/community/AdjustedRandMeasure.h":
	cdef cppclass _AdjustedRandMeasure "NetworKit::AdjustedRandMeasure":
		double getDissimilarity(_Graph G, _Partition first, _Partition second) nogil except +

cdef class AdjustedRandMeasure(DissimilarityMeasure):
	"""
	The adjusted rand dissimilarity measure as proposed by Huber and Arabie in "Comparing partitions" (http://link.springer.com/article/10.1007/BF01908075)
	"""
	cdef _AdjustedRandMeasure _this

	def getDissimilarity(self, Graph G not None, Partition first not None, Partition second not None):
		"""
		Get the adjust rand dissimilarity. Runs in O(n log(n)).

		Note that the dissimilarity can be larger than 1 if the partitions are more different than expected in the random model.

		Parameters
		----------
		G : Graph
			The graph on which the partitions shall be compared
		zeta : Partition
			The first partiton
		eta : Partition
			The second partition

		Returns
		-------
		double
			The adjusted rand dissimilarity
		"""
		cdef double ret
		with nogil:
			ret = self._this.getDissimilarity(G._this, first._this, second._this)
		return ret


# Module: flows

cdef extern from "cpp/flow/EdmondsKarp.h":
	cdef cppclass _EdmondsKarp "NetworKit::EdmondsKarp":
		_EdmondsKarp(const _Graph &graph, node source, node sink) except +
		void run() nogil except +
		edgeweight getMaxFlow() const
		vector[node] getSourceSet() except +
		edgeweight getFlow(node u, node v) except +
		edgeweight getFlow(edgeid eid) const
		vector[edgeweight] getFlowVector() except +

cdef class EdmondsKarp:
	"""
	The EdmondsKarp class implements the maximum flow algorithm by Edmonds and Karp.

	Parameters
	----------
	graph : Graph
		The graph
	source : node
		The source node for the flow calculation
	sink : node
		The sink node for the flow calculation
	"""
	cdef _EdmondsKarp* _this
	cdef Graph _graph

	def __cinit__(self, Graph graph not None, node source, node sink):
		self._graph = graph # store reference of graph for memory management, so the graph is not deallocated before this object
		self._this = new _EdmondsKarp(graph._this, source, sink)

	def __dealloc__(self):
		del self._this

	def run(self):
		"""
		Computes the maximum flow, executes the EdmondsKarp algorithm
		"""
		with nogil:
			self._this.run()
		return self

	def getMaxFlow(self):
		"""
		Returns the value of the maximum flow from source to sink.

		Returns
		-------
		edgeweight
			The maximum flow value
		"""
		return self._this.getMaxFlow()

	def getSourceSet(self):
		"""
		Returns the set of the nodes on the source side of the flow/minimum cut.

		Returns
		-------
		list
			The set of nodes that form the (smallest) source side of the flow/minimum cut.
		"""
		return self._this.getSourceSet()

	def getFlow(self, node u, node v = none):
		"""
		Get the flow value between two nodes u and v or an edge identified by the edge id u.
		Warning: The variant with two edge ids is linear in the degree of u.

		Parameters
		----------
		u : node or edgeid
			The first node incident to the edge or the edge id
		v : node
			The second node incident to the edge (optional if edge id is specified)

		Returns
		-------
		edgeweight
			The flow on the specified edge
		"""
		if v == none: # Assume that node and edge ids are the same type
			return self._this.getFlow(u)
		else:
			return self._this.getFlow(u, v)

	def getFlowVector(self):
		"""
		Return a copy of the flow values of all edges.

		Returns
		-------
		list
			The flow values of all edges indexed by edge id
		"""
		return self._this.getFlowVector()

# Module: properties

# this is an example for using static methods
cdef extern from "cpp/properties/GraphProperties.h" namespace "NetworKit::GraphProperties":
	# static methods live in the class namespace, so declare them here
	pair[count, count] minMaxDegree(_Graph _G) except +
	pair[pair[count, count], pair[count, count]] minMaxDegreeDirected(_Graph _G) except +
	double averageDegree(_Graph _G) except +
	vector[count] degreeDistribution(_Graph _G) except +
	vector[count] degreeSequence(_Graph _G) except +
	vector[double] localClusteringCoefficients(_Graph _G) except +
	double averageLocalClusteringCoefficient(_Graph _G) except +
	vector[double] localClusteringCoefficientPerDegree(_Graph _G) except +
	double degreeAssortativity(_Graph G, bool) except +
	double degreeAssortativityDirected(_Graph G, bool, bool) except +

	cdef cppclass _GraphProperties "NetworKit::GraphProperties":
		pass

cdef class GraphProperties:
	""" Collects various functions for basic graph properties """

	# TODO: this class should become obsolete with the new profiling module

	@staticmethod
	def minMaxDegree(Graph G not None):
		return minMaxDegree(G._this)

	@staticmethod
	def minMaxDegreeDirected(Graph G not None):
		return minMaxDegreeDirected(G._this)

	@staticmethod
	def averageDegree(Graph G not None):
		return averageDegree(G._this)

	@staticmethod
	def degreeDistribution(Graph G not None):
		return degreeDistribution(G._this)

	@staticmethod
	def degreeSequence(Graph G not None):
		return degreeSequence(G._this)

	@staticmethod
	def averageLocalClusteringCoefficient(Graph G not None):
		""" The average local clustering coefficient for the graph `G`. The graph may
		not contain self-loops.

		Parameters
		----------
		G : Graph
			The graph.

		Notes
		-----

		.. math:: \\frac{1}{n} \cdot \sum_{v \in V} c_v

		"""
		return averageLocalClusteringCoefficient(G._this)

	@staticmethod
	def degreeAssortativity(Graph G, bool useWeights):
		""" Get degree assortativity of the undirected graph `G`.

		Parameters
		----------
		G : Graph
			The undirected graph
		useWeights : bool
			If True, the weights are considered for calculation.

		Returns
		-------
		double
			Degree assortativity of the graph `G`.

		Notes
		-----
		Degree assortativity based on description in Newman: Networks. An Introduction. Chapter 8.7.
		"""
		return degreeAssortativity(G._this, useWeights)

	@staticmethod
	def degreeAssortativityDirected(Graph G, bool alpha, bool beta):
		""" Get degree assortativity of the directed graph `G`.

		Parameters
		----------
		G : Graph
			The directed graph
		alpha : bool
			When iterating over edges (u,v), if alpha is True, the out degree of u will be considered.
		beta : bool
			When iterating over edges (u,v), if beta is True, the out degree of v will be considered.

		Returns
		-------
		double
			Degree assortativity of the graph `G`.

		Notes
		-----
		Degree assortativity for directed graphs based on http://www.pnas.org/content/107/24/10815.full
		"""
		return degreeAssortativityDirected(G._this, alpha, beta)




cdef extern from "cpp/properties/ConnectedComponents.h":
	cdef cppclass _ConnectedComponents "NetworKit::ConnectedComponents":
		_ConnectedComponents(_Graph G) except +
		void run() nogil except +
		count numberOfComponents() except +
		count componentOfNode(node query) except +
		_Partition getPartition() except +
		map[index, count] getComponentSizes() except +


cdef class ConnectedComponents:
	""" Determines the connected components and associated values for an undirected graph.

	ConnectedComponents(G)

	Create ConnectedComponents for Graph `G`.

	Parameters
	----------
	G : Graph
		The graph.
	"""
	cdef _ConnectedComponents* _this
	cdef Graph _G

	def __cinit__(self,  Graph G):
		self._G = G
		self._this = new _ConnectedComponents(G._this)

	def __dealloc__(self):
		del self._this

	def run(self):
		""" This method determines the connected components for the graph given in the constructor. """
		with nogil:
			self._this.run()
		return self

	def getPartition(self):
		""" Get a Partition that represents the components.

		Returns
		-------
		Partition
			A partition representing the found components.
		"""
		return Partition().setThis(self._this.getPartition())

	def numberOfComponents(self):
		""" Get the number of connected components.

		Returns
		-------
		count:
			The number of connected components.
		"""
		return self._this.numberOfComponents()

	def componentOfNode(self, v):
		"""  Get the the component in which node `v` is situated.

		v : node
			The node whose component is asked for.
		"""
		return self._this.componentOfNode(v)

	def getComponentSizes(self):
		return self._this.getComponentSizes()


cdef extern from "cpp/properties/ParallelConnectedComponents.h":
	cdef cppclass _ParallelConnectedComponents "NetworKit::ParallelConnectedComponents":
		_ParallelConnectedComponents(_Graph G, bool coarsening) except +
		void run() nogil except +
		count numberOfComponents() except +
		count componentOfNode(node query) except +
		_Partition getPartition() except +


cdef class ParallelConnectedComponents:
	""" Determines the connected components and associated values for
		an undirected graph.
	"""
	cdef _ParallelConnectedComponents* _this
	cdef Graph _G

	def __cinit__(self,  Graph G, coarsening=True	):
		self._G = G
		self._this = new _ParallelConnectedComponents(G._this, coarsening)

	def __dealloc__(self):
		del self._this

	def run(self):
		with nogil:
			self._this.run()
		return self

	def getPartition(self):
		return Partition().setThis(self._this.getPartition())

	def numberOfComponents(self):
		return self._this.numberOfComponents()

	def componentOfNode(self, v):
		return self._this.componentOfNode(v)


cdef extern from "cpp/properties/StronglyConnectedComponents.h":
	cdef cppclass _StronglyConnectedComponents "NetworKit::StronglyConnectedComponents":
		_StronglyConnectedComponents(_Graph G) except +
		void run() nogil except +
		count numberOfComponents() except +
		count componentOfNode(node query) except +
		_Partition getPartition() except +


cdef class StronglyConnectedComponents:
	""" Determines the connected components and associated values for
		a directed graph.
	"""
	cdef _StronglyConnectedComponents* _this
	cdef Graph _G

	def __cinit__(self,  Graph G):
		self._G = G
		self._this = new _StronglyConnectedComponents(G._this)

	def __dealloc__(self):
		del self._this

	def run(self):
		with nogil:
			self._this.run()
		return self

	def getPartition(self):
		return Partition().setThis(self._this.getPartition())

	def numberOfComponents(self):
		return self._this.numberOfComponents()

	def componentOfNode(self, v):
		return self._this.componentOfNode(v)



cdef extern from "cpp/properties/ClusteringCoefficient.h" namespace "NetworKit::ClusteringCoefficient":
		double avgLocal(_Graph G) nogil except +
		double sequentialAvgLocal(_Graph G) nogil except +
		double approxAvgLocal(_Graph G, count trials) nogil except +
		double exactGlobal(_Graph G) nogil except +
		double approxGlobal(_Graph G, count trials) nogil except +

cdef class ClusteringCoefficient:
	@staticmethod
	def avgLocal(Graph G):
		"""
		DEPRECATED: Use centrality.LocalClusteringCoefficient and take average.

		This calculates the average local clustering coefficient of graph `G`. The graph may not contain self-loops.

		Parameters
		----------
		G : Graph
			The graph.

		Notes
		-----

		.. math:: c(G) := \\frac{1}{n} \sum_{u \in V} c(u)

		where

		.. math:: c(u) := \\frac{2 \cdot |E(N(u))| }{\deg(u) \cdot ( \deg(u) - 1)}

		"""
		cdef double ret
		with nogil:
			ret = avgLocal(G._this)
		return ret

	@staticmethod
	def sequentialAvgLocal(Graph G):
		""" This calculates the average local clustering coefficient of graph `G` using inherently sequential triangle counting.
		Parameters
		----------
		G : Graph
			The graph.

		Notes
		-----

		.. math:: c(G) := \\frac{1}{n} \sum_{u \in V} c(u)

		where

		.. math:: c(u) := \\frac{2 \cdot |E(N(u))| }{\deg(u) \cdot ( \deg(u) - 1)}

		"""
		cdef double ret
		with nogil:
			ret = sequentialAvgLocal(G._this)
		return ret

	@staticmethod
	def approxAvgLocal(Graph G, count trials):
		cdef double ret
		with nogil:
			ret = approxAvgLocal(G._this, trials)
		return ret

	@staticmethod
	def exactGlobal(Graph G):
		""" This calculates the global clustering coefficient. """
		cdef double ret
		with nogil:
			ret = exactGlobal(G._this)
		return ret

	@staticmethod
	def approxGlobal(Graph G, count trials):
		cdef double ret
		with nogil:
			ret = approxGlobal(G._this, trials)
		return ret


cdef extern from "cpp/properties/Diameter.h" namespace "NetworKit::Diameter":
	pair[count, count] estimatedDiameterRange(_Graph G, double error, pair[node,node] *proof) nogil except +
	count exactDiameter(_Graph G) nogil except +
	edgeweight estimatedVertexDiameter(_Graph G, count) nogil except +
	edgeweight estimatedVertexDiameterPedantic(_Graph G) nogil except +

cdef class Diameter:
	"""
	TODO: docstring
	"""

	@staticmethod
	def estimatedDiameterRange(Graph G, double error=0.1):
		""" Estimates a range for the diameter of @a G. Based on the algorithm suggested in
		C. Magnien, M. Latapy, M. Habib: Fast Computation of Empirically Tight Bounds for
		the Diameter of Massive Graphs. Journal of Experimental Algorithmics, Volume 13, Feb 2009.

		Returns
		-------
		pair
			Pair of lower and upper bound for diameter.
		"""
		cdef pair[count, count] ret
		with nogil:
			ret = estimatedDiameterRange(G._this, error, NULL)
		return ret

	@staticmethod
	def estimatedDiameterRangeWithProof(Graph G, double error=0.1):
		""" Estimates a range for the diameter of @a G like estimatedDiameterRange but also
		returns a pair of nodes that has the reported lower bound as distance if the graph is non-trivial.

		Returns
		-------
		tuple
			Tuple of two tuples, the first is the result and contains lower and upper bound, the second contains the two nodes whose distance is the reported lower bound
		"""
		cdef pair[node, node] proof
		cdef pair[count, count] result
		with nogil:
			result = estimatedDiameterRange(G._this, error, &proof)
		return (result, proof)

	@staticmethod
	def exactDiameter(Graph G):
		""" Get the exact diameter of the graph `G`.

		Parameters
		----------
		G : Graph
			The graph.

		Returns
		-------
		edgeweight
			Exact diameter of the graph `G`.
		"""
		cdef edgeweight diam
		with nogil:
			diam = exactDiameter(G._this)
		return diam

	@staticmethod
	def estimatedVertexDiameter(Graph G, count samples):
		""" Get a 2-approximation of the node diameter (unweighted diameter) of `G`.

		Parameters
		----------
		G : Graph
			The graph.
		samples : count
			One sample is enough if the graph is connected. If there
			are multiple connected components, then the number of samples
			must be chosen so that the probability of sampling the component
			with the largest diameter ist high.

		Returns
		-------
		edgeweight
			A 2-approximation of the vertex diameter (unweighted diameter) of `G`.
		"""
		cdef edgeweight diam
		with nogil:
			if samples == 0:
				diam = estimatedVertexDiameterPedantic(G._this)
			else:
				diam = estimatedVertexDiameter(G._this, samples)
		return diam

cdef extern from "cpp/properties/Eccentricity.h" namespace "NetworKit::Eccentricity":
	pair[node, count] getValue(_Graph G, node v) except +

cdef class Eccentricity:
	"""
	TODO: docstring
	"""

	@staticmethod
	def getValue(Graph G, v):
		return getValue(G._this, v)




cdef extern from "cpp/properties/EffectiveDiameter.h" namespace "NetworKit::EffectiveDiameter":
	double effectiveDiameter (_Graph G, double ratio, count k, count r) nogil except +
	double effectiveDiameterExact(_Graph G, double ratio) nogil except +
	map[count, double] hopPlot(_Graph G, count maxDistance, count k, count r) except +

cdef class EffectiveDiameter:

	@staticmethod
	def effectiveDiameter(Graph G, double ratio=0.9, count k=64, count r=7):
		""" Estimates the number of edges on average needed to reach 90% of all other nodes with a variaton of the ANF algorithm presented in the paper A Fast and Scalable Tool for Data Mining
			in Massive Graphs by Palmer, Gibbons and Faloutsos
		Parameters
		----------
		G : Graph
			The graph.
		ratio : double
			The percentage of nodes that shall be within stepwith
		k : count
			number of parallel approximations, bigger k -> longer runtime, more precise result
		r : count
			number of additional bits, important in tiny graphs
		Returns
		-------
		double
			the estimated effective diameter
		"""
		cdef double diam
		with nogil:
			diam = effectiveDiameter(G._this, ratio, k, r)
		return diam

	@staticmethod
	def effectiveDiameterExact(Graph G, double ratio=0.9):
		""" Calculates the number of edges on average needed to reach 90% of all other nodes
		Parameters
		----------
		G : Graph
			The graph.
		ratio : double
			The percentage of nodes that shall be within stepwith
		Returns
		-------
		double
			the effective diameter
		"""
		cdef double diam
		with nogil:
			diam = effectiveDiameterExact(G._this, ratio)
		return diam

	@staticmethod
	def hopPlot(Graph G, maxDistance=0, k=64, r=7):
		""" Calculates the number of connected nodes for each distance between 0 and the diameter of the graph
		Parameters
		----------
		G : Graph
			The graph.
		maxDistance : double
			maximum distance between considered nodes
			set to 0 or negative to get the hop-plot for the entire graph so that each node can reach each other node
		k : count
			number of parallel approximations, bigger k -> longer runtime, more precise result
		r : count
			number of additional bits, important in tiny graphs
		Returns
		-------
		map
			number of connected nodes for each distance
		"""
		return hopPlot(G._this, maxDistance, k, r)


# Module: centrality

cdef extern from "cpp/centrality/Centrality.h":
	cdef cppclass _Centrality "NetworKit::Centrality":
		_Centrality(_Graph, bool, bool) except +
		void run() nogil except +
		vector[double] scores() except +
		vector[pair[node, double]] ranking() except +
		double score(node) except +
		double maximum() except +


cdef class Centrality:
	""" Abstract base class for centrality measures"""

	cdef _Centrality* _this
	cdef Graph _G

	def __init__(self, *args, **kwargs):
		if type(self) == Centrality:
			raise RuntimeError("Error, you may not use Centrality directly, use a sub-class instead")

	def __cinit__(self, *args, **kwargs):
		self._this = NULL

	def __dealloc__(self):
		if self._this != NULL:
			del self._this
		self._this = NULL
		self._G = None # just to be sure the graph is deleted

	def run(self):
		"""
		Executes the centrality algorithm.

		Returns
		-------
		Centrality:
			self
		"""
		if self._this == NULL:
			raise RuntimeError("Error, object not properly initialized")
		with nogil:
			self._this.run()
		return self

	def scores(self):
		if self._this == NULL:
			raise RuntimeError("Error, object not properly initialized")
		return self._this.scores()

	def score(self, v):
		if self._this == NULL:
			raise RuntimeError("Error, object not properly initialized")
		return self._this.score(v)

	def ranking(self):
		if self._this == NULL:
			raise RuntimeError("Error, object not properly initialized")
		return self._this.ranking()

	def maximum(self):
		if self._this == NULL:
			raise RuntimeError("Error, object not properly initialized")
		return self._this.maximum()


cdef extern from "cpp/centrality/DegreeCentrality.h":
	cdef cppclass _DegreeCentrality "NetworKit::DegreeCentrality" (_Centrality):
		_DegreeCentrality(_Graph, bool normalized) except +

cdef class DegreeCentrality(Centrality):
	""" Node centrality index which ranks nodes by their degree.
 	Optional normalization by maximum degree.

 	DegreeCentrality(G, normalized=False)

 	Constructs the DegreeCentrality class for the given Graph `G`. If the scores should be normalized,
 	then set `normalized` to True.

 	Parameters
 	----------
 	G : Graph
 		The graph.
 	normalized : bool, optional
 		Normalize centrality values in the interval [0,1].
	"""

	def __cinit__(self, Graph G, bool normalized=False):
		self._G = G
		self._this = new _DegreeCentrality(G._this, normalized)



cdef extern from "cpp/centrality/Betweenness.h":
	cdef cppclass _Betweenness "NetworKit::Betweenness" (_Centrality):
		_Betweenness(_Graph, bool, bool) except +
		vector[double] edgeScores() except +

cdef class Betweenness(Centrality):
	"""
		Betweenness(G, normalized=False, computeEdgeCentrality=False)

		Constructs the Betweenness class for the given Graph `G`. If the betweenness scores should be normalized,
  		then set `normalized` to True.

	 	Parameters
	 	----------
	 	G : Graph
	 		The graph.
	 	normalized : bool, optional
	 		Set this parameter to True if scores should be normalized in the interval [0,1].
		computeEdgeCentrality: bool, optional
			Set this to true if edge betweenness scores should be computed as well.
	"""

	def __cinit__(self, Graph G, normalized=False, computeEdgeCentrality=False):
		self._G = G
		self._this = new _Betweenness(G._this, normalized, computeEdgeCentrality)


	def edgeScores(self):
		""" Get a vector containing the betweenness score for each edge in the graph.

		Returns
		-------
		vector
			The betweenness scores calculated by run().
		"""
		return (<_Betweenness*>(self._this)).edgeScores()


cdef extern from "cpp/centrality/Closeness.h":
	cdef cppclass _Closeness "NetworKit::Closeness" (_Centrality):
		_Closeness(_Graph, bool) except +

cdef class Closeness(Centrality):
	"""
		Closeness(G, normalized=False)

		Constructs the Closeness class for the given Graph `G`. If the Closeness scores should be normalized,
  		then set `normalized` to True.

	 	Parameters
	 	----------
	 	G : Graph
	 		The graph.
	 	normalized : bool, optional
	 		Set this parameter to True if scores should be normalized in the interval [0,1]. Normalization only for unweighted networks.
	"""

	def __cinit__(self, Graph G, normalized=False):
		self._G = G
		self._this = new _Closeness(G._this, normalized)


cdef extern from "cpp/centrality/KPathCentrality.h":
	cdef cppclass _KPathCentrality "NetworKit::KPathCentrality" (_Centrality):
		_KPathCentrality(_Graph, double, count) except +

cdef class KPathCentrality(Centrality):
	"""
		KPathCentrality(G, alpha=0.2, k=0)

		Constructs the K-Path Centrality class for the given Graph `G`.

	 	Parameters
	 	----------
	 	G : Graph
	 		The graph.
	 	alpha : double, in interval [-0.5, 0.5]
			tradeoff between runtime and precision
			-0.5: maximum precision, maximum runtime
	 		 0.5: lowest precision, lowest runtime
	"""

	def __cinit__(self, Graph G, alpha=0.2, k=0):
		self._G = G
		self._this = new _KPathCentrality(G._this, alpha, k)


cdef extern from "cpp/centrality/KatzCentrality.h":
	cdef cppclass _KatzCentrality "NetworKit::KatzCentrality" (_Centrality):
		_KatzCentrality(_Graph, double, count) except +

cdef class KatzCentrality(Centrality):
	"""
		KatzCentrality(G, alpha=5e-4, beta=0.1, tol=1e-8)

		Constructs a KatzCentrality object for the given Graph `G`

	 	Parameters
	 	----------
	 	G : Graph
	 		The graph.
	 	alpha : double
			Damping of the matrix vector product result
		beta : double
			Constant value added to the centrality of each vertex
		tol : double
			The tolerance for convergence.
	"""

	def __cinit__(self, Graph G, alpha=0.2, k=0):
		self._G = G
		self._this = new _KatzCentrality(G._this, alpha, k)




cdef extern from "cpp/centrality/ApproxBetweenness.h":
	cdef cppclass _ApproxBetweenness "NetworKit::ApproxBetweenness" (_Centrality):
		_ApproxBetweenness(_Graph, double, double, count) except +
		count numberOfSamples() except +

cdef class ApproxBetweenness(Centrality):
	""" Approximation of betweenness centrality according to algorithm described in
 	Matteo Riondato and Evgenios M. Kornaropoulos: Fast Approximation of Betweenness Centrality through Sampling

 	ApproxBetweenness(G, epsilon=0.01, delta=0.1)

 	The algorithm approximates the betweenness of all vertices so that the scores are
	within an additive error epsilon with probability at least (1- delta).
	The values are normalized by default.

	Parameters
	----------
	G : Graph
		the graph
	epsilon : double, optional
		maximum additive error
	delta : double, optional
		probability that the values are within the error guarantee
	"""

	def __cinit__(self, Graph G, epsilon=0.01, delta=0.1, diameterSamples=0):
		self._G = G
		self._this = new _ApproxBetweenness(G._this, epsilon, delta, diameterSamples)

	def numberOfSamples(self):
		return (<_ApproxBetweenness*>(self._this)).numberOfSamples()



cdef extern from "cpp/centrality/ApproxBetweenness2.h":
	cdef cppclass _ApproxBetweenness2 "NetworKit::ApproxBetweenness2" (_Centrality):
		_ApproxBetweenness2(_Graph, count, bool) except +


cdef class ApproxBetweenness2(Centrality):
	""" Approximation of betweenness centrality according to algorithm described in
	Sanders, Geisberger, Schultes: Better Approximation of Betweenness Centrality

	ApproxBetweenness2(G, nSamples, normalized=False)

	The algorithm approximates the betweenness of all nodes, using weighting
	of the contributions to avoid biased estimation.

	Parameters
	----------
	G : Graph
		input graph
	nSamples : count
		user defined number of samples
	normalized : bool, optional
		normalize centrality values in interval [0,1]
	"""

	def __cinit__(self, Graph G, nSamples, normalized=False):
		self._G = G
		self._this = new _ApproxBetweenness2(G._this, nSamples, normalized)



cdef extern from "cpp/centrality/ApproxCloseness.h":
	cdef cppclass _ApproxCloseness "NetworKit::ApproxCloseness" (_Centrality):
		_ApproxCloseness(_Graph, count, bool) except +


cdef class ApproxCloseness(Centrality):
	""" Approximation of closeness centrality according to algorithm described in
  Eppstein, Wang: Fast Approximation of Centrality.

	ApproxCloseness(G, nSamples, normalized=False)

	The algorithm approximates the closeness of all nodes, by taking samples
  uniformly at random and solving the SSSP problem for each. More samples
  improves the accuracy of the approximation.

	Parameters
	----------
	G : Graph
		input graph (undirected)
	nSamples : count
		user defined number of samples
	normalized : bool, optional
		normalize centrality values in interval [0,1]
	"""

	def __cinit__(self, Graph G, nSamples, normalized=False):
		self._G = G
		self._this = new _ApproxCloseness(G._this, nSamples, normalized)


cdef extern from "cpp/centrality/PageRank.h":
	cdef cppclass _PageRank "NetworKit::PageRank" (_Centrality):
		_PageRank(_Graph, double damp, double tol) except +

cdef class PageRank(Centrality):
	"""	Compute PageRank as node centrality measure.

	PageRank(G, damp=0.85, tol=1e-9)

	Parameters
	----------
	G : Graph
		Graph to be processed.
	damp : double
		Damping factor of the PageRank algorithm.
	tol : double, optional
		Error tolerance for PageRank iteration.
	"""

	def __cinit__(self, Graph G, double damp=0.85, double tol=1e-9):
		self._G = G
		self._this = new _PageRank(G._this, damp, tol)



cdef extern from "cpp/centrality/EigenvectorCentrality.h":
	cdef cppclass _EigenvectorCentrality "NetworKit::EigenvectorCentrality" (_Centrality):
		_EigenvectorCentrality(_Graph, double tol) except +

cdef class EigenvectorCentrality(Centrality):
	"""	Computes the leading eigenvector of the graph's adjacency matrix (normalized in 2-norm).
	Interpreted as eigenvector centrality score.

	EigenvectorCentrality(G, tol=1e-9)

	Constructs the EigenvectorCentrality class for the given Graph `G`. `tol` defines the tolerance for convergence.

	Parameters
	----------
	G : Graph
		The graph.
	tol : double, optional
		The tolerance for convergence.
	"""

	def __cinit__(self, Graph G, double tol=1e-9):
		self._G = G
		self._this = new _EigenvectorCentrality(G._this, tol)


cdef extern from "cpp/centrality/CoreDecomposition.h":
	cdef cppclass _CoreDecomposition "NetworKit::CoreDecomposition" (_Centrality):
		_CoreDecomposition(_Graph) except +
		_Cover cores() except +
		_Partition shells() except +
		index maxCoreNumber() except +

cdef class CoreDecomposition(Centrality):
	""" Computes k-core decomposition of a graph.

	CoreDecomposition(G)

	Create CoreDecomposition class for graph `G`. The graph may not contain self-loops.

	Parameters
	----------
	G : Graph
		The graph.
	"""

	def __cinit__(self, Graph G):
		self._G = G
		self._this = new _CoreDecomposition(G._this)

	def maxCoreNumber(self):
		""" Get maximum core number.

		Returns
		-------
		index
			The maximum core number.
		"""
		return (<_CoreDecomposition*>(self._this)).maxCoreNumber()

	def cores(self):
		""" Get the k-cores as sets of nodes, indexed by k.

		Returns
		-------
		vector
			The k-cores as sets of nodes, indexed by k.
		"""
		return Cover().setThis((<_CoreDecomposition*>(self._this)).cores())

	def shells(self):
		""" Get the k-shells as a partition object.

		Returns
		-------
		Partition
			The k-shells
		"""
		return Partition().setThis((<_CoreDecomposition*>(self._this)).shells())

cdef extern from "cpp/centrality/LocalClusteringCoefficient.h":
	cdef cppclass _LocalClusteringCoefficient "NetworKit::LocalClusteringCoefficient" (_Centrality):
		_LocalClusteringCoefficient(_Graph) except +

cdef class LocalClusteringCoefficient(Centrality):
	"""
		LocalClusteringCoefficient(G, normalized=False, computeEdgeCentrality=False)

		Constructs the LocalClusteringCoefficient class for the given Graph `G`. If the local clustering coefficient values should be normalized,
  		then set `normalized` to True. The graph may not contain self-loops.

	 	Parameters
	 	----------
	 	G : Graph
	 		The graph.
	"""

	def __cinit__(self, Graph G):
		self._G = G
		self._this = new _LocalClusteringCoefficient(G._this)


cdef extern from "cpp/centrality/DynApproxBetweenness.h":
	cdef cppclass _DynApproxBetweenness "NetworKit::DynApproxBetweenness":
		_DynApproxBetweenness(_Graph, double, double, bool) except +
		void run() nogil except +
		void update(vector[_GraphEvent]) except +
		vector[double] scores() except +
		vector[pair[node, double]] ranking() except +
		double score(node) except +
		count getNumberOfSamples() except +

cdef class DynApproxBetweenness:
	""" New dynamic algorithm for the approximation of betweenness centrality with
	a guaranteed error

	DynApproxBetweenness(G, epsiolon=0.01, delta=0.1, [storePredecessors])

	The algorithm approximates the betweenness of all vertices so that the scores are
	within an additive error epsilon with probability at least (1- delta).
	The values are normalized by default.

	Parameters
	----------
	G : Graph
		the graph
	epsilon : double, optional
		maximum additive error
	delta : double, optional
		probability that the values are within the error guarantee
	storePredecessors : bool
		store lists of predecessors?
	"""
	cdef _DynApproxBetweenness* _this
	cdef Graph _G

	def __cinit__(self, Graph G, epsilon=0.01, delta=0.1, storePredecessors = True):
		self._G = G
		self._this = new _DynApproxBetweenness(G._this, epsilon, delta, storePredecessors)

	# this is necessary so that the C++ object gets properly garbage collected
	def __dealloc__(self):
		del self._this

	def run(self):
		with nogil:
			self._this.run()
		return self

	def update(self, batch):
		""" Updates the betweenness centralities after the batch `batch` of edge insertions.

		Parameters
		----------
		batch : list of GraphEvent.
		"""
		cdef vector[_GraphEvent] _batch
		for ev in batch:
			_batch.push_back(_GraphEvent(ev.type, ev.u, ev.v, ev.w))
		self._this.update(_batch)

	def scores(self):
		""" Get a vector containing the betweenness score for each node in the graph.

		Returns
		-------
		vector
			The betweenness scores calculated by run().
		"""
		return self._this.scores()

	def score(self, v):
		""" Get the betweenness score of node `v` calculated by run().

		Parameters
		----------
		v : node
			A node.

		Returns
		-------
		double
			The betweenness score of node `v.
		"""
		return self._this.score(v)

	def ranking(self):
		""" Get a vector of pairs sorted into descending order. Each pair contains a node and the corresponding score
		calculated by run().

		Returns
		-------
		vector
			A vector of pairs.
		"""
		return self._this.ranking()

	def getNumberOfSamples(self):
		"""
		Get number of path samples used in last calculation.
		"""

		return self._this.getNumberOfSamples()

# Module: dynamic

cdef extern from "cpp/dynamics/GraphEvent.h":
	enum _GraphEventType "NetworKit::GraphEvent::Type":
		NODE_ADDITION,
		NODE_REMOVAL,
		EDGE_ADDITION,
		EDGE_REMOVAL,
		EDGE_WEIGHT_UPDATE,
		TIME_STEP

cdef extern from "cpp/dynamics/GraphEvent.h":
	cdef cppclass _GraphEvent "NetworKit::GraphEvent":
		node u, v
		edgeweight w
		_GraphEventType type
		_GraphEvent() except +
		_GraphEvent(_GraphEventType type, node u, node v, edgeweight w) except +
		string toString() except +

cdef class GraphEvent:
	cdef _GraphEvent _this

	NODE_ADDITION = 0
	NODE_REMOVAL = 1
	EDGE_ADDITION = 2
	EDGE_REMOVAL = 3
	EDGE_WEIGHT_UPDATE = 4
	TIME_STEP = 5

	property type:
		def __get__(self):
			return self._this.type
		def __set__(self, t):
			self._this.type = t

	property u:
		def __get__(self):
			return self._this.u
		def __set__(self, u):
			self._this.u = u

	property v:
		def __get__(self):
			return self._this.v
		def __set__(self, v):
			self._this.v = v

	property w:
		def __get__(self):
			return self._this.w
		def __set__(self, w):
			self._this.w = w

	def __cinit__(self, _GraphEventType type, node u, node v, edgeweight w):
		self._this = _GraphEvent(type, u, v, w)

	def toString(self):
		return self._this.toString().decode("utf-8")

	def __repr__(self):
		return self.toString()


cdef extern from "cpp/dynamics/DGSStreamParser.h":
	cdef cppclass _DGSStreamParser "NetworKit::DGSStreamParser":
		_DGSStreamParser(string path, bool mapped, node baseIndex) except +
		vector[_GraphEvent] getStream() except +

cdef class DGSStreamParser:
	cdef _DGSStreamParser* _this

	def __cinit__(self, path, mapped=True, baseIndex=0):
		self._this = new _DGSStreamParser(stdstring(path), mapped, baseIndex)

	def __dealloc__(self):
		del self._this

	def getStream(self):
		return [GraphEvent(ev.type, ev.u, ev.v, ev.w) for ev in self._this.getStream()]


cdef extern from "cpp/dynamics/DGSWriter.h":
	cdef cppclass _DGSWriter "NetworKit::DGSWriter":
		void write(vector[_GraphEvent] stream, string path) except +


cdef class DGSWriter:
	cdef _DGSWriter* _this

	def __cinit__(self):
		self._this = new _DGSWriter()

	def __dealloc__(self):
		del self._this

	def write(self, stream, path):
		cdef vector[_GraphEvent] _stream
		for ev in stream:
			_stream.push_back(_GraphEvent(ev.type, ev.u, ev.v, ev.w))
		self._this.write(_stream, stdstring(path))


# cdef extern from "cpp/dcd2/DynamicCommunityDetection.h":
# 	cdef cppclass _DynamicCommunityDetection "NetworKit::DynamicCommunityDetection":
# 		_DynamicCommunityDetection(string inputPath, string algoName, string updateStrategy, count interval, count restart, vector[string] recordSettings) except +
# 		void run() except +
# 		vector[double] getTimeline(string key) except +
# 		vector[pair[count, count]] getGraphSizeTimeline() except +
# 		vector[pair[_Graph, _Partition]] getResultTimeline() except +

# cdef class DynamicCommunityDetection:
# 	cdef _DynamicCommunityDetection* _this

# 	def __cinit__(self, inputPath, algoName, updateStrategy, interval, restart, recordSettings):
# 		self._this = new _DynamicCommunityDetection(stdstring(inputPath), stdstring(algoName), stdstring(updateStrategy), interval, restart, [stdstring(key) for key in recordSettings])

# 	def run(self):
# 		self._this.run()

# 	def getTimeline(self, key):
# 		return self._this.getTimeline(stdstring(key))

# 	def getGraphSizeTimeline(self):
# 		return self._this.getGraphSizeTimeline()

# 	def getResultTimeline(self):
# 		timeline = []
# 		for pair in self._this.getResultTimeline():
# 			_G = pair.first
# 			_zeta = pair.second
# 			timeline.append((Graph().setThis(_G), Partition().setThis(_zeta)))
# 		return timeline



cdef extern from "cpp/generators/DynamicPathGenerator.h":
	cdef cppclass _DynamicPathGenerator "NetworKit::DynamicPathGenerator":
		_DynamicPathGenerator() except +
		vector[_GraphEvent] generate(count nSteps) except +


cdef class DynamicPathGenerator:
	""" Example dynamic graph generator: Generates a dynamically growing path. """
	cdef _DynamicPathGenerator* _this

	def __cinit__(self):
		self._this = new _DynamicPathGenerator()

	def __dealloc__(self):
		del self._this

	def generate(self, nSteps):
		return [GraphEvent(ev.type, ev.u, ev.v, ev.w) for ev in self._this.generate(nSteps)]


cdef extern from "cpp/generators/DynamicDorogovtsevMendesGenerator.h":
	cdef cppclass _DynamicDorogovtsevMendesGenerator "NetworKit::DynamicDorogovtsevMendesGenerator":
		_DynamicDorogovtsevMendesGenerator() except +
		vector[_GraphEvent] generate(count nSteps) except +


cdef class DynamicDorogovtsevMendesGenerator:
	""" Generates a graph according to the Dorogovtsev-Mendes model.

 	DynamicDorogovtsevMendesGenerator()

 	Constructs the generator class.
	"""
	cdef _DynamicDorogovtsevMendesGenerator* _this

	def __cinit__(self):
		self._this = new _DynamicDorogovtsevMendesGenerator()

	def __dealloc__(self):
		del self._this

	def generate(self, nSteps):
		""" Generate event stream.

		Parameters
		----------
		nSteps : count
			Number of time steps in the event stream.
		"""
		return [GraphEvent(ev.type, ev.u, ev.v, ev.w) for ev in self._this.generate(nSteps)]



cdef extern from "cpp/generators/DynamicPubWebGenerator.h":
	cdef cppclass _DynamicPubWebGenerator "NetworKit::DynamicPubWebGenerator":
		_DynamicPubWebGenerator(count numNodes, count numberOfDenseAreas,
			float neighborhoodRadius, count maxNumberOfNeighbors) except +
		vector[_GraphEvent] generate(count nSteps) except +
		_Graph getGraph() except +


cdef class DynamicPubWebGenerator:
	cdef _DynamicPubWebGenerator* _this

	def __cinit__(self, numNodes, numberOfDenseAreas, neighborhoodRadius, maxNumberOfNeighbors):
		self._this = new _DynamicPubWebGenerator(numNodes, numberOfDenseAreas, neighborhoodRadius, maxNumberOfNeighbors)

	def __dealloc__(self):
		del self._this

	def generate(self, nSteps):
		""" Generate event stream.

		Parameters
		----------
		nSteps : count
			Number of time steps in the event stream.
		"""
		return [GraphEvent(ev.type, ev.u, ev.v, ev.w) for ev in self._this.generate(nSteps)]

	def getGraph(self):
		return Graph().setThis(self._this.getGraph())





cdef extern from "cpp/generators/DynamicForestFireGenerator.h":
	cdef cppclass _DynamicForestFireGenerator "NetworKit::DynamicForestFireGenerator":
		_DynamicForestFireGenerator(double p, bool directed, double r) except +
		vector[_GraphEvent] generate(count nSteps) except +
		_Graph getGraph() except +


cdef class DynamicForestFireGenerator:
	""" Generates a graph according to the forest fire model.
	 The forest fire generative model produces dynamic graphs with the following properties:
     heavy tailed degree distribution
     communities
     densification power law
     shrinking diameter

    see Leskovec, Kleinberg, Faloutsos: Graphs over Tim: Densification Laws,
    Shringking Diameters and Possible Explanations

 	DynamicForestFireGenerator(double p, bool directed, double r = 1.0)

 	Constructs the generator class.

 	Parameters
 	----------
 	p : forward burning probability.
 	directed : decides whether the resulting graph should be directed
 	r : optional, backward burning probability
	"""
	cdef _DynamicForestFireGenerator* _this

	def __cinit__(self, p, directed, r = 1.0):
		self._this = new _DynamicForestFireGenerator(p, directed, r)

	def __dealloc__(self):
		del self._this

	def generate(self, nSteps):
		""" Generate event stream.

		Parameters
		----------
		nSteps : count
			Number of time steps in the event stream.
		"""
		return [GraphEvent(ev.type, ev.u, ev.v, ev.w) for ev in self._this.generate(nSteps)]




cdef extern from "cpp/dynamics/GraphUpdater.h":
	cdef cppclass _GraphUpdater "NetworKit::GraphUpdater":
		_GraphUpdater(_Graph G) except +
		void update(vector[_GraphEvent] stream) nogil except +
		vector[pair[count, count]] getSizeTimeline() except +

cdef class GraphUpdater:
	""" Updates a graph according to a stream of graph events.

	Parameters
	----------
	G : Graph
	 	initial graph
	"""
	cdef _GraphUpdater* _this
	cdef Graph _G

	def __cinit__(self, Graph G):
		self._G = G
		self._this = new _GraphUpdater(G._this)

	def __dealloc__(self):
		del self._this

	def update(self, stream):
		cdef vector[_GraphEvent] _stream
		for ev in stream:
			_stream.push_back(_GraphEvent(ev.type, ev.u, ev.v, ev.w))
		with nogil:
			self._this.update(_stream)


# Module: coarsening

cdef extern from "cpp/coarsening/ParallelPartitionCoarsening.h":
	cdef cppclass _ParallelPartitionCoarsening "NetworKit::ParallelPartitionCoarsening":
		_ParallelPartitionCoarsening() except +
		pair[_Graph, vector[node]] run(_Graph, _Partition) except +


cdef class ParallelPartitionCoarsening:
	cdef _ParallelPartitionCoarsening* _this

	def __cinit__(self):
		self._this = new _ParallelPartitionCoarsening()

	def __dealloc__(self):
		del self._this

	def run(self, Graph G not None, Partition zeta not None):
		result = self._this.run(G._this, zeta._this)
		return (Graph(0).setThis(result.first), result.second)

# Module: scd

cdef extern from "cpp/scd/PageRankNibble.h":
	cdef cppclass _PageRankNibble "NetworKit::PageRankNibble":
		_PageRankNibble(_Graph G, double alpha, double epsilon) except +
		map[node, set[node]] run(set[unsigned int] seeds) except +

cdef class PageRankNibble:
	"""
	Produces a cut around a given seed node using the PageRank-Nibble algorithm.
	see Andersen, Chung, Lang: Local Graph Partitioning using PageRank Vectors

	Parameters:
	-----------
	G : graph in which the cut is to be produced, must be unweighted.
	alpha : Loop probability of random walk; smaller values tend to produce larger communities.
	epsilon: Tolerance threshold for approximation of PageRank vectors
	"""
	cdef _PageRankNibble *_this
	cdef Graph _G

	def __cinit__(self, Graph G, double alpha, double epsilon):
		self._G = G
		self._this = new _PageRankNibble(G._this, alpha, epsilon)

	def run(self, set[unsigned int] seeds):
		"""
		Produces a cut around a given seed node.

		Parameters:
		-----------
		seeds : the seed node ids.
		"""
		return self._this.run(seeds)

cdef extern from "cpp/scd/GCE.h":
	cdef cppclass _GCE "NetworKit::GCE":
		_GCE(_Graph G, string quality) except +
		map[node, set[node]] run(set[unsigned int] seeds) except +

cdef class GCE:
	"""
	Produces a cut around a given seed node using the GCE algorithm.

	Parameters:
	-----------
	G : graph in which the cut is to be produced, must be unweighted.
	"""
	cdef _GCE *_this
	cdef Graph _G

	def __cinit__(self, Graph G, quality):
		self._G = G
		self._this = new _GCE(G._this, stdstring(quality))

	def run(self, set[unsigned int] seeds):
		"""
		Produces a cut around a given seed node.

		Parameters:
		-----------
		seeds : the seed node ids.
		"""
		return self._this.run(seeds)

# Module: clique

cdef extern from "cpp/clique/MaxClique.h":
	cdef cppclass _MaxClique "NetworKit::MaxClique":
		_MaxClique(_Graph G, count lb) except +
		void run() nogil except +
		count getMaxCliqueSize() except +

cdef class MaxClique:
	"""
	Exact algorithm for computing the size of the largest clique in a graph.
	Worst-case running time is exponential, but in practice the algorithm is fairly fast.
	Reference: Pattabiraman et al., http://arxiv.org/pdf/1411.7460.pdf

	Parameters:
	-----------
	G : graph in which the cut is to be produced, must be unweighted.
	lb : the lower bound of the size of the maximum clique.
	"""
	cdef _MaxClique* _this
	cdef Graph _G

	def __cinit__(self, Graph G not None, lb=0):
		self._G = G
		self._this = new _MaxClique(G._this, lb)


	def __dealloc__(self):
		del self._this

	def run(self):
		"""
		Actual maximum clique algorithm. Determines largest clique each vertex
	 	is contained in and returns size of largest. Pruning steps keep running time
	 	acceptable in practice.
	 	"""
		cdef count size
		with nogil:
			self._this.run()

	def getMaxCliqueSize(self):
		"""
		Returns the size of the biggest clique
		"""
		return self._this.getMaxCliqueSize()

# Module: linkprediction

cdef extern from "cpp/linkprediction/LinkPredictor.h":
	cdef cppclass _LinkPredictor "NetworKit::LinkPredictor":
		_LinkPredictor(const _Graph& G) except +
		double run(node u, node v) except +
		vector[pair[pair[node, node], double]] runAll() except +
		vector[pair[pair[node, node], double]] runOn(vector[pair[node, node]] nodePairs) except +
		void setGraph(const _Graph& newGraph) except +

cdef class LinkPredictor:
	""" Abstract base class for link predictors.

	Parameters
	----------
	G : Graph, optional
		The graph to work on. Defaults to None.
	"""
	cdef _LinkPredictor* _this

	def __cinit__(self, *args):
		# The construction is handled by the subclasses
		return

	def __dealloc__(self):
		if self._this is not NULL:
			del self._this
			self._this = NULL

	def setGraph(self, Graph newGraph):
		""" Sets the graph to work on.

		Parameters
		----------
		newGraph : Graph
			The graph to work on.
   	"""
		self._this.setGraph(newGraph._this)

	def run(self, node u, node v):
		""" Returns a score indicating the likelihood of a future link between the given nodes.

		Prior to calling this method a graph should be provided through the constructor or
		by calling setGraph. Note that only undirected graphs are accepted.
		There is also no lower or upper bound for scores and the actual range of values depends
		on the specific link predictor implementation. In case u == v a 0 is returned.
		If suitable this method might make use of parallelization to enhance performance.

		Parameters
		----------
		u : node
			First node in graph.
		v : node
			Second node in graph.

		Returns
		-------
		A prediction-score indicating the likelihood of a future link between the given nodes.
		"""
		return self._this.run(u, v)

	def runAll(self):
		""" Runs the link predictor on all currently unconnected node-pairs.

		Possible self-loops are also excluded. The method makes use of parallelisation.

		Returns
		-------
		A vector of pairs containing all currently unconnected node-pairs as the first elements
		and the corresponding scores as the second elements. The vector is sorted ascendingly by node-pair.
		"""
		return move(self._this.runAll())

	def runOn(self, vector[pair[node, node]] nodePairs):
		""" Executes the run-method on aĺl given node-pairs and returns a vector of predictions.

		The result is a vector of pairs where the first element is the node-pair and it's second
		element the corresponding score generated by the run-method. The method makes use of
		parallelisation.

		Parameters
		----------
		nodePairs : vector[pair[node, node]]
			Node-pairs to run the predictor on.

		Returns
		-------
		A vector of pairs containing the given node-pair as the first element and it's corresponding score
		as the second element. The vector is sorted ascendingly by node-pair.
		"""
		return move(self._this.runOn(nodePairs))

cdef extern from "cpp/linkprediction/KatzIndex.h":
	cdef cppclass _KatzIndex "NetworKit::KatzIndex"(_LinkPredictor):
		_KatzIndex(count maxPathLength, double dampingValue) except +
		_KatzIndex(const _Graph& G, count maxPathLength, double dampingValue) except +

cdef class KatzIndex(LinkPredictor):
	""" Implementation of the Katz index.

	Katz index assigns a pair of nodes a similarity score
	that is based on the sum of the weighted number of paths of length l
	where l is smaller than a given limit.

	Parameters
	----------
	G : Graph, optional
		The graph to operate on. Defaults to None.
	maxPathLength : count, optional
		Maximal length of the paths to consider. Defaults to 5.
	dampingValue : double, optional
		Used to exponentially damp every addend of the sum. Should be in (0, 1]. Defaults to 0.005.
	"""

	def __cinit__(self, Graph G = None, count maxPathLength = 5, double dampingValue = 0.005):
		if G is None:
			self._this = new _KatzIndex(maxPathLength, dampingValue)
		else:
			self._this = new _KatzIndex(G._this, maxPathLength, dampingValue)

	def __dealloc__(self):
		if self._this is not NULL:
			del self._this
			self._this = NULL

	def run(self, node u, node v):
		""" Returns the similarity score for the given node-pair based on the Katz index specified during construction.

		The algorithm considers all paths starting at the node with the smaller degree except the algorithm
		started at the other node at the last call.

		Parameters
		----------
		u : node
			First node in graph.
		v : node
			Second node in graph.

		Returns
		-------
		The similarity score of the given node-pair calculated by the specified Katz index.
		"""
		return self._this.run(u, v)

cdef extern from "cpp/linkprediction/CommonNeighborsIndex.h":
	cdef cppclass _CommonNeighborsIndex "NetworKit::CommonNeighborsIndex"(_LinkPredictor):
		_CommonNeighborsIndex() except +
		_CommonNeighborsIndex(const _Graph& G) except +

cdef class CommonNeighborsIndex(LinkPredictor):
	""" The CommonNeighborsIndex calculates the number of common neighbors of a node-pair in a given graph.

	Parameters
	----------
	G : Graph, optional
		The graph to work on. Defaults to None.
	"""

	def __cinit__(self, Graph G = None):
		if G is None:
			self._this = new _CommonNeighborsIndex()
		else:
			self._this = new _CommonNeighborsIndex(G._this)

	def __dealloc__(self):
		if self._this is not NULL:
			del self._this
			self._this = NULL

	def run(self, node u, node v):
		""" Returns the number of common neighbors of the given nodes u and v.

		Parameters
		----------
		u : node
			First node in graph.
		v : node
			Second node in graph.

		Returns
		-------
		The number of common neighbors of u and v.
		"""
		return self._this.run(u, v)

cdef extern from "cpp/linkprediction/PreferentialAttachmentIndex.h":
	cdef cppclass _PreferentialAttachmentIndex "NetworKit::PreferentialAttachmentIndex"(_LinkPredictor):
		_PreferentialAttachmentIndex() except +
		_PreferentialAttachmentIndex(const _Graph& G) except +

cdef class PreferentialAttachmentIndex(LinkPredictor):
	""" Implementation of the Preferential Attachment Index.

	The run-method simply calculates the product of the number of nodes in the neighborhoods
	regarding the given nodes.

	Parameters
	----------
	G : Graph, optional
		The graph to work on. Defaults to None.
	"""

	def __cinit__(self, Graph G = None):
		if G is None:
			self._this = new _PreferentialAttachmentIndex()
		else:
			self._this = new _PreferentialAttachmentIndex(G._this)

	def __dealloc__(self):
		if self._this is not NULL:
			del self._this
			self._this = NULL

	def run(self, node u, node v):
		""" Returns the product of the cardinalities of the neighborhoods regarding u and v.

		Parameters
		----------
		u : node
			First node in graph.
		v : node
			Second node in graph.

		Returns
		-------
		The product of the cardinalities of the neighborhoods regarding u and v
		"""
		return self._this.run(u, v)

cdef extern from "cpp/linkprediction/JaccardIndex.h":
	cdef cppclass _JaccardIndex "NetworKit::JaccardIndex"(_LinkPredictor):
		_JaccardIndex() except +
		_JaccardIndex(const _Graph& G) except +

cdef class JaccardIndex(LinkPredictor):
	""" Implementation of the Jaccard index which normalizes the Common Neighbors Index.

	This is done through dividing the number of common neighbors by the number of nodes
	in the neighboorhood-union.

	Parameters
	----------
	G : Graph, optional
		The graph to work on. Defaults to None.
	"""
	def __cinit__(self, Graph G = None):
		if G is None:
			self._this = new _JaccardIndex()
		else:
			self._this = new _JaccardIndex(G._this)

	def __dealloc__(self):
		if self._this is not NULL:
			del self._this
			self._this = NULL

	def run(self, node u, node v):
		""" Returns the Jaccard index for the given node-pair (u, v).

		Parameters
		----------
		u : node
			First node in graph.
		v : node
			Second node in graph.

		Returns
		-------
		The Jaccard index for the given node-pair (u, v).
		"""
		return self._this.run(u, v)

cdef extern from "cpp/linkprediction/AdamicAdarIndex.h":
	cdef cppclass _AdamicAdarIndex "NetworKit::AdamicAdarIndex"(_LinkPredictor):
		_AdamicAdarIndex() except +
		_AdamicAdarIndex(const _Graph& G) except +

cdef class AdamicAdarIndex(LinkPredictor):
	""" Implementation of the Adamic/Adar Index.

	The index sums up the reciprocals of the logarithm of the degree of all
	common neighbors of u and v.

	Parameters
	----------
	G : Graph, optional
		The graph to work on. Defaults to None.
	"""

	def __cinit__(self, Graph G = None):
		if G is None:
			self._this = new _AdamicAdarIndex()
		else:
			self._this = new _AdamicAdarIndex(G._this)

	def __dealloc__(self):
		if self._this is not NULL:
			del self._this
			self._this = NULL

	def run(self, node u, node v):
		""" Returns the Adamic/Adar Index of the given node-pair (u, v).

		Parameters
		----------
		u : node
			First node in graph.
		v : node
			Second node in graph.

		Returns
		-------
		The Adamic/Adar Index of the given node-pair (u, v).
		"""
		return self._this.run(u, v)

cdef extern from "cpp/linkprediction/UDegreeIndex.h":
	cdef cppclass _UDegreeIndex "NetworKit::UDegreeIndex"(_LinkPredictor):
		_UDegreeIndex() except +
		_UDegreeIndex(const _Graph& G) except +

cdef class UDegreeIndex(LinkPredictor):
	""" Index that simply returns the degree of the first given node.

	Parameters
	----------
	G : Graph, optional
		The graph to work on. Defaults to None.
	"""

	def __cinit__(self, Graph G = None):
		if G is None:
			self._this = new _UDegreeIndex()
		else:
			self._this = new _UDegreeIndex(G._this)

	def __dealloc__(self):
		if self._this is not NULL:
			del self._this
			self._this = NULL

	def run(self, node u, node v):
		""" Returns the degree of the first node provided, namely u.

		Parameters
		----------
		u : node
			First node in graph.
		v : node
			Second node in graph.

		Returns
		-------
		The degree of the first node provided, namely u.
		"""
		return self._this.run(u, v)

cdef extern from "cpp/linkprediction/VDegreeIndex.h":
	cdef cppclass _VDegreeIndex "NetworKit::VDegreeIndex"(_LinkPredictor):
		_VDegreeIndex() except +
		_VDegreeIndex(const _Graph& G) except +

cdef class VDegreeIndex(LinkPredictor):
	""" Index that simply returns the degree of the second given node.

	Parameters
	----------
	G : Graph, optional
		The graph to work on. Defaults to None.
	"""

	def __cinit__(self, Graph G = None):
		if G is None:
			self._this = new _VDegreeIndex()
		else:
			self._this = new _VDegreeIndex(G._this)

	def __dealloc__(self):
		if self._this is not NULL:
			del self._this
			self._this = NULL

	def run(self, node u, node v):
		""" Returns the degree of the second node provided, namely v.

		Parameters
		----------
		u : node
			First node in graph.
		v : node
			Second node in graph.

		Returns
		-------
		The degree of the second node provided, namely v.
		"""
		return self._this.run(u, v)

cdef extern from "cpp/linkprediction/AlgebraicDistanceIndex.h":
	cdef cppclass _AlgebraicDistanceIndex "NetworKit::AlgebraicDistanceIndex"(_LinkPredictor):
		_AlgebraicDistanceIndex(count numberSystems, count numberIterations, double omega, index norm) except +
		_AlgebraicDistanceIndex(const _Graph& G, count numberSystems, count numberIterations, double omega, index norm) except +
		void preprocess() except +
<<<<<<< HEAD
		double distance(node u, node v) except +
		vector[vector[double]] getLoadsOnNodes() except +
		vector[double] getEdgeAttribute() except +
=======
		double run(node u, node v) except +
>>>>>>> f126f6a0

cdef class AlgebraicDistanceIndex(LinkPredictor):
	""" Algebraic distance assigns a distance value to pairs of nodes according to their structural closeness in the graph.

	Parameters
	----------
	G : Graph
		The graph to work on. Can be set to None and default is None.
	numberSystems : count
		Number of vectors/systems used for algebraic iteration.
	numberIterations : count
		Number of iterations in each system.
	omega : double, optional
		Overrelaxation parameter, default: 0.5.
	norm : index, optional
		The norm factor of the extended algebraic distance. Maximum norm is realized by setting the norm to 0. Default: 2.
	"""

	def __cinit__(self, Graph G, count numberSystems, count numberIterations, double omega = 0.5, index norm = 2):
		if G is None:
			self._this = new _AlgebraicDistanceIndex(numberSystems, numberIterations, omega, norm)
		else:
			self._this = new _AlgebraicDistanceIndex(G._this, numberSystems, numberIterations, omega, norm)

	def __dealloc__(self):
		if self._this is not NULL:
			del self._this
			self._this = NULL

	def preprocess(self):
		""" Executes necessary initializations.

		Starting with random initialization, compute for all numberSystems
		"diffusion" systems the situation after numberIterations iterations
		of overrelaxation with overrelaxation parameter omega.

		REQ: Needs to be called before algdist delivers meaningful results!
		"""
		(<_AlgebraicDistanceIndex *>self._this).preprocess()

	def run(self, node u, node v):
		""" Returns the extended algebraic distance between node u and node v in the norm specified in the constructor.

		Parameters
		----------
		u : node
			The first node.
		v : node
			The second node.

		Returns
		-------
		Extended algebraic distance between the two nodes.
		"""
		return self._this.run(u, v)

cdef extern from "cpp/linkprediction/NeighborhoodDistanceIndex.h":
	cdef cppclass _NeighborhoodDistanceIndex "NetworKit::NeighborhoodDistanceIndex"(_LinkPredictor):
		_NeighborhoodDistanceIndex() except +
		_NeighborhoodDistanceIndex(const _Graph& G) except +
		double run(node u, node v) except +

cdef class NeighborhoodDistanceIndex(LinkPredictor):
	""" Assigns a distance value to pairs of nodes according to the overlap of their neighborhoods.

	Parameters
	----------
	G : Graph, optional
		The graph to work on. Defaults to None.
	"""
	def __cinit__(self, Graph G = None):
		if G is None:
			self._this = new _NeighborhoodDistanceIndex()
		else:
			self._this = new _NeighborhoodDistanceIndex(G._this)

	def __dealloc__(self):
		if self._this is not NULL:
			del self._this
			self._this = NULL

	def run(self, node u, node v):
		""" Returns the Neighborhood Distance index for the given node-pair (u, v).

		Parameters
		----------
		u : node
			First node in graph.
		v : node
			Second node in graph.

		Returns
		-------
		The Neighborhood Distance index for the given node-pair (u, v).
		"""
		return self._this.run(u, v)

<<<<<<< HEAD
	def getAttribute(self):
		"""
		Returns an edge attribute, i.e. a vector, that contains the algebraic distances
		of all connected pairs of nodes.
		"""
		return self._this.getEdgeAttribute()

# Module: dynamic
=======
cdef extern from "cpp/linkprediction/TotalNeighborsIndex.h":
	cdef cppclass _TotalNeighborsIndex "NetworKit::TotalNeighborsIndex"(_LinkPredictor):
		_TotalNeighborsIndex() except +
		_TotalNeighborsIndex(const _Graph& G) except +
>>>>>>> f126f6a0

cdef class TotalNeighborsIndex(LinkPredictor):
	""" Implementation of the Total Neighbors Index.

	This index is also known as Total Friends Index and returns
	the number of nodes in the neighborhood-union of u and v.

	Parameters
	----------
	G : Graph, optional
		The graph to work on. Defaults to None.
	"""

	def __cinit__(self, Graph G = None):
		if G is None:
			self._this = new _TotalNeighborsIndex()
		else:
			self._this = new _TotalNeighborsIndex(G._this)

	def __dealloc__(self):
		if self._this is not NULL:
			del self._this
			self._this = NULL

	def run(self, node u, node v):
		""" Returns the number of total union-neighbors for the given node-pair (u, v).

		Parameters
		----------
		u : node
			First node in graph.
		v : node
			Second node in graph.

		Returns
		-------
		The number of total union-neighbors for the given node-pair (u, v).
		"""
		return self._this.run(u, v)

cdef extern from "cpp/linkprediction/NeighborsMeasureIndex.h":
	cdef cppclass _NeighborsMeasureIndex "NetworKit::NeighborsMeasureIndex"(_LinkPredictor):
		_NeighborsMeasureIndex() except +
		_NeighborsMeasureIndex(const _Graph& G) except +

cdef class NeighborsMeasureIndex(LinkPredictor):
	""" Implementation of the Neighbors Measure Index.

	This index is also known as Friends Measure and simply returns
	the number of connections between neighbors of the given nodes u and v.

	Parameters
	----------
	G : Graph, optional
		The graph to work on. Defaults to None.
	"""

	def __cinit__(self, Graph G = None):
		if G is None:
			self._this = new _NeighborsMeasureIndex()
		else:
			self._this = new _NeighborsMeasureIndex(G._this)

	def __dealloc__(self):
		if self._this is not NULL:
			del self._this
			self._this = NULL

	def run(self, node u, node v):
		""" Returns the number of connections between neighbors of u and v.

		Parameters
		----------
		u : node
			First node in graph.
		v : node
			Second node in graph.

		Returns
		-------
		The number of connections between neighbors of u and v.
		"""
		return self._this.run(u, v)

cdef extern from "cpp/linkprediction/SameCommunityIndex.h":
	cdef cppclass _SameCommunityIndex "NetworKit::SameCommunityIndex"(_LinkPredictor):
		_SameCommunityIndex() except +
		_SameCommunityIndex(const _Graph& G) except +

cdef class SameCommunityIndex(LinkPredictor):
	""" Index to determine whether two nodes are in the same community.

	Parameters
	----------
	G : Graph, optional
		The graph to work on. Defaults to None.
	"""

	def __cinit__(self, Graph G = None):
		if G is None:
			self._this = new _SameCommunityIndex()
		else:
			self._this = new _SameCommunityIndex(G._this)

	def __dealloc__(self):
		if self._this is not NULL:
			del self._this
			self._this = NULL

	def run(self, node u, node v):
		""" Returns 1 if the given nodes u and v are in the same community, 0 otherwise.

		Parameters
		----------
		u : node
			First node in graph.
		v : node
			Second node in graph.

		Returns
		-------
		1 if the given nodes u and v are in the same community, 0 otherwise.
		"""
		return self._this.run(u, v)

cdef extern from "cpp/linkprediction/AdjustedRandIndex.h":
	cdef cppclass _AdjustedRandIndex "NetworKit::AdjustedRandIndex"(_LinkPredictor):
		_AdjustedRandIndex() except +
		_AdjustedRandIndex(const _Graph& G) except +

cdef class AdjustedRandIndex(LinkPredictor):
	""" AdjustedRandIndex proposed by Hoffman et al. with natural threshold of 0.

	Parameters
	----------
	G : Graph, optional
		The graph to work on. Defaults to None.
	"""

	def __cinit__(self, Graph G = None):
		if G is None:
			self._this = new _AdjustedRandIndex()
		else:
			self._this = new _AdjustedRandIndex(G._this)

	def __dealloc__(self):
		if self._this is not NULL:
			del self._this
			self._this = NULL

	def run(self, node u, node v):
		""" Returns the Adjusted Rand Index of the given node-pair (u, v).

		Parameters
		----------
		u : node
			First node in graph.
		v : node
			Second node in graph.

		Returns
		-------
		The Adjusted Rand Index of the given node-pair (u, v).
		"""
		return self._this.run(u, v)

cdef extern from "cpp/linkprediction/ResourceAllocationIndex.h":
	cdef cppclass _ResourceAllocationIndex "NetworKit::ResourceAllocationIndex"(_LinkPredictor):
		_ResourceAllocationIndex() except +
		_ResourceAllocationIndex(const _Graph& G) except +

cdef class ResourceAllocationIndex(LinkPredictor):
	""" Implementation of the ResourceAllocationIndex.

	The index is similar to Adamic/Adar and sums up the reciprocals of
	the degree of all common neighbors of u and v.

	Parameters
	----------
	G : Graph, optional
		The graph to work on. Defaults to None.
	"""

	def __cinit__(self, Graph G = None):
		if G is None:
			self._this = new _ResourceAllocationIndex()
		else:
			self._this = new _ResourceAllocationIndex(G._this)

	def __dealloc__(self):
		if self._this is not NULL:
			del self._this
			self._this = NULL

	def run(self, node u, node v):
		""" Returns the Resource Allocation Index of the given node-pair (u, v).

		Parameters
		----------
		u : node
			First node in graph.
		v : node
			Second node in graph.

		Returns
		-------
		The Resource Allocation Index of the given node-pair (u, v).
		"""
		return self._this.run(u, v)

cdef extern from "cpp/linkprediction/RandomLinkSampler.h" namespace "NetworKit::RandomLinkSampler":
	_Graph byPercentage(_Graph G, double percentage) except +
	_Graph byCount(_Graph G, count numLinks) except +

cdef class RandomLinkSampler:
	""" Provides methods to randomly sample a number of edges from a given graph. """

	@staticmethod
	def byPercentage(Graph G, double percentage):
		""" Returns a graph that contains percentage percent of links form the given graph G.

		The links are randomly selected from G until the given percentage is reached.

		Parameters
		----------
		G : Graph
			The graph to construct the training graph from.
		percentage : double
			Percentage of links regarding the number of links in the given graph that should
			be in the returned graph.

		Returns
		-------
		A graph that contains the given percentage of links from G.
		"""
		return Graph().setThis(byPercentage(G._this, percentage))

	@staticmethod
	def byCount(Graph G, count numLinks):
		""" Returns a graph that contains numLinks links from the given graph G.

		The links are randomly selected from G until the given count is reached.

		Parameters
		----------
		G : Graph
			The graph to construct the training graph from.
		numLinks : count
			Number of links the returned graph should consist of.

		Returns
		-------
		A graph that contains the given number of links from G.
		"""
		return Graph().setThis(byCount(G._this, numLinks))

cdef extern from "cpp/linkprediction/EvaluationMetric.h":
	cdef cppclass _EvaluationMetric "NetworKit::EvaluationMetric":
		_EvaluationMetric() except +
		_EvaluationMetric(const _Graph& testGraph) except +
		void setTestGraph(const _Graph& newTestGraph) except +
		pair[vector[double], vector[double]] getCurve(vector[pair[pair[node, node], double]] predictions, count numThresholds) except +
		double getAreaUnderCurve() except +
		double getAreaUnderCurve(pair[vector[double], vector[double]] curve) except +

cdef class EvaluationMetric:
	""" Abstract base class for evaluation curves.

	The evualation curves are generated based on the predictions calculated
	by the link predictor and a testGraph to compare against.

	Parameters
	----------
	testGraph : Graph
		Graph containing the links to use for evaluation. Can be set to None and default is None.
	"""
	cdef _EvaluationMetric *_this

	def __cinit__(self, *args):
		# The construction is handled by the subclasses
		return

	def __dealloc__(self):
		if self._this is not NULL:
			del self._this
			self._this = NULL

	def setTestGraph(self, Graph newTestGraph):
		""" Sets a new graph to use as ground truth for evaluation.

		Note that this won't reset the most recently calculated curve and as a consequence
		getAreaUnderCurve() will still behave as expected by returning the AUC of the most recent curve.

		Parameters
		----------
		newTestGraph : Graph
			New graph to use as ground truth.
		"""
		self._this.setTestGraph(newTestGraph._this)

	def getCurve(self, vector[pair[pair[node, node], double]] predictions, count numThresholds = 1000):
		""" Returns a pair of X- and Y-vectors describing the evaluation curve generated from the given predictions.

		The latest y-value will be used as a tie-breaker in case there are multiple y-values for one x-value.
		Note that the given number of thresholds (@a numThresholds) is an upper bound for the number of
		points returned. This is due to the fact that multiple y-values can map to one x-value in which case
		the tie-breaking behaviour described above will intervene.

		Parameters
		----------
		predictions : vector[pair[pair[node, node], double]]
			Predictions to evaluate.
		numThresholds : count, optional
			The number of thresholds to use the metric on. Defaults to 1000.

		Returns
		-------
		A pair of vectors where the first vectors contains all x-values and the second one contains the
		corresponding y-value.
		"""
		return self._this.getCurve(predictions, numThresholds)

	def getAreaUnderCurve(self, pair[vector[double], vector[double]] curve = pair[vector[double], vector[double]]()):
		""" Returns the area under the most recently calculated or optionally the given curve by using the trapezoidal rule.

		Note that if there is no curve specified or the vectors of the given curves are empty than
		the area under the most recently calculated curve will be returned.

		Parameters
		----------
		curve : pair[vector[double], vector[double]]
			Curve whose AUC to determine. Default: Pair of empty vectors.

		Returns
		-------
		The area under the given curve.
		"""
		if len(curve.first) == 0:
			return self._this.getAreaUnderCurve()
		return self._this.getAreaUnderCurve(curve)

cdef extern from "cpp/linkprediction/ROCMetric.h":
	cdef cppclass _ROCMetric "NetworKit::ROCMetric"(_EvaluationMetric):
		_ROCMetric() except +
		_ROCMetric(const _Graph& testGraph) except +
		pair[vector[double], vector[double]] getCurve(vector[pair[pair[node, node], double]] predictions, count numThresholds) except +

cdef class ROCMetric(EvaluationMetric):
	""" Provides points that define the Receiver Operating Characteristic curve for a given set of predictions.

	Based on the generated points the area under the curve can be calculated with the trapzoidal rule.

	Parameters
	----------
	testGraph : Graph, optional
		Graph containing the links to use for evaluation. Defaults to None.
	"""

	def __cinit__(self, Graph testGraph = None):
		if testGraph is None:
			self._this = new _ROCMetric()
		else:
			self._this = new _ROCMetric(testGraph._this)

	def __dealloc__(self):
		if self._this is not NULL:
			del self._this
			self._this = NULL

	def getCurve(self, vector[pair[pair[node, node], double]] predictions, count numThresholds = 1000):
		""" Generate the points of the Receiver Operating Characteristic curve regarding the previously set predictions.

		Note that in the case of multiple y-values mapping to the same x-value the highest (=latest) y-value gets picked.

		Parameters
		----------
		predictions : vector[pair[pair[node, node], double]]
			Predictions to evaluate.
		numThresholds : count, optional
			The number of thresholds to use the metric on. Defaults to 1000.

		Returns
		-------
		A pair of vectors where the first vector contains the false positive rates and the second vector the
		corresponding true positive rates.
		"""
		return self._this.getCurve(predictions, numThresholds)

cdef extern from "cpp/linkprediction/PrecisionRecallMetric.h":
	cdef cppclass _PrecisionRecallMetric "NetworKit::PrecisionRecallMetric"(_EvaluationMetric):
		_PrecisionRecallMetric() except +
		_PrecisionRecallMetric(const _Graph& testGraph) except +
		pair[vector[double], vector[double]] getCurve(vector[pair[pair[node, node], double]] predictions, count numThresholds) except +

cdef class PrecisionRecallMetric(EvaluationMetric):
	""" Provides points that define the Precision-Recall curve for a given set of predictions.

	Based on the generated points the area under the curve can be calculated with the trapzoidal rule.

	Parameters
	----------
	testGraph : Graph, optional
		Graph containing the links to use for evaluation. Defaults to None.
	"""

	def __cinit__(self, Graph testGraph = None):
		if testGraph is None:
			self._this = new _PrecisionRecallMetric()
		else:
			self._this = new _PrecisionRecallMetric(testGraph._this)

	def __dealloc__(self):
		if self._this is not NULL:
			del self._this
			self._this = NULL

	def getCurve(self, vector[pair[pair[node, node], double]] predictions, count numThresholds = 1000):
		""" Generates the points for the Precision-Recall curve with respect to the given predictions.

		The curve assigns every recall-value a corresponding precision as the y-value.
		In case of a tie regarding multiple y-values for a x-value the smallest (= latest) y-value will be used.

		Parameters
		----------
		predictions : vector[pair[pair[node, node], double]]
			Predictions to evaluate.
		numThresholds : count, optional
			The number of thresholds to use the metric on. Defaults to 1000.

		Returns
		-------
		A pair of vectors where the first vector contains all recall-values and the second vector
		the corresponding precision-values.
		"""
		return self._this.getCurve(predictions, numThresholds)

cdef extern from "cpp/linkprediction/MissingLinksFinder.h":
	cdef cppclass _MissingLinksFinder "NetworKit::MissingLinksFinder":
		_MissingLinksFinder(const _Graph& G) except +
		vector[pair[node, node]] findAtDistance(count k) except +
		vector[pair[node, node]] findFromNode(node u, count k) except +

cdef class MissingLinksFinder:
	""" Allows the user to find missing links in the given graph.

	The absent links to find are narrowed down by providing a distance
	that the nodes of the missing links should have.
	For example in case of distance 2 only node-pairs that would close
	a triangle in the given graph get returned.

	Parameters
	----------
	G : Graph
		The graph to find missing links in.
	"""
	cdef _MissingLinksFinder* _this

	def __cinit__(self, Graph G):
		self._this = new _MissingLinksFinder(G._this)

	def __dealloc__(self):
		del self._this

	def findAtDistance(self, count k):
		""" Returns all missing links in the graph that have distance k.

		Note that a distance of k actually means that there are k different links
		on the path of the two nodes that are connected through that path.

		Parameters
		----------
		k : count
			Distance of the absent links.

		Returns
		-------
		An ascendingly sorted vector of node-pairs where there is a missing link of distance k
		between the two nodes.
		"""
		return move(self._this.findAtDistance(k))

	def findFromNode(self, node u, count k):
		""" Returns all missing links in the graph that have distance k and are connected to u.

		Note that a distance of k actually means that there are k different links
		on the path of the two nodes that are connected through that path.

		Parameters
		----------
		u : node
			Node to find missing links from.
		k : count
			Distance of the absent links.

		Returns
		-------
		A vector of node-pairs where there is a missing link of distance k
		between the given node u and another node in the graph.
		"""
		return move(self._this.findFromNode(u, k))

cdef extern from "cpp/linkprediction/NeighborhoodUtility.h" namespace "NetworKit::NeighborhoodUtility":
	vector[node] getNeighborsUnion(const _Graph& G, node u, node v) except +
	vector[node] getCommonNeighbors(const _Graph& G, node u, node v) except +

cdef class NeighborhoodUtility:
	""" Provides basic operations on neighborhoods in a given graph. """

	@staticmethod
	def getNeighborsUnion(Graph G, node u, node v):
		""" Returns the union of the neighboorhoods of u and v.

		Parameters
		----------
		G : Graph
			Graph to obtain neighbors-union from.
		u : node
			First node.
		v : node
			Second node.

		Returns
		-------
		A vector containing all the nodes in the neighboorhood-union of u and v.
		"""
		return getNeighborsUnion(G._this, u, v)

	@staticmethod
	def getCommonNeighbors(Graph G, node u, node v):
		""" Returns a vector containing the node-ids of all common neighbors of u and v.

		Parameters
		----------
		G : Graph
			Graph to obtain common neighbors from.
		u : node
			First node.
		v : node
			Second node.

		Returns
		-------
		A vector containing the node-ids of all common neighbors of u and v.
		"""
		return getCommonNeighbors(G._this, u, v)

cdef extern from "cpp/linkprediction/LinkThresholder.h" namespace "NetworKit::LinkThresholder":
	vector[pair[node, node]] byScore(vector[pair[pair[node, node], double]] predictions, double minScore)
	vector[pair[node, node]] byCount(vector[pair[pair[node, node], double]] predictions, count numLinks)
	vector[pair[node, node]] byPercentage(vector[pair[pair[node, node], double]] predictions, double percentageLinks)

cdef class LinkThresholder:
	""" Filters given predictions based on some criterion and returns a vector of node-pairs that fulfill the given criterion.

	This can be used to determine which node-pairs should actually be interpreted
	as future links and which shouldn't.
	"""

	@staticmethod
	def byScore(vector[pair[pair[node, node], double]] predictions, double minScore):
		""" Returns the node-pairs whose scores are at least equal to the given minScore.

		Parameters
		----------
		predictions : vector[pair[pair[node, node], double]].
			Predictions to filter.
		minScore : double
			Minimal score that the returned node-pairs should have.

		Returns
		-------
		A vector of node-pairs whose scores are at least equal to the given minScore.
		"""
		return byScore(predictions, minScore)

	@staticmethod
	def byCount(vector[pair[pair[node, node], double]] predictions, count numLinks):
		""" Returns the first numLinks highest scored node-pairs.

		Parameters
		----------
		predictions : vector[pair[pair[node, node], double]].
			Predictions to filter.
		numLinks : count
			Number of top-scored node-pairs to return.

		Returns
		-------
		The first numLinks highest scored node-pairs.
		"""
		return byCount(predictions, numLinks)

<<<<<<< HEAD
# Module: clique
=======
	@staticmethod
	def byPercentage(vector[pair[pair[node, node], double]] predictions, double percentageLinks):
		""" Returns the first percentageLinks percent of the highest scores node-pairs.

		Parameters
		----------
		predictions : vector[pair[pair[node, node], double]].
			Predictions to filter.
		percentageLinks : double
			Percentage of highest scored node-pairs to return.
>>>>>>> f126f6a0

		Returns
		-------
		The first percentageLinks percent of the highest scores node-pairs.
		"""
		return byPercentage(predictions, percentageLinks)

cdef extern from "cpp/linkprediction/PredictionsSorter.h" namespace "NetworKit::PredictionsSorter":
	void sortByScore (vector[pair[pair[node, node], double]]& predictions) except +
	void sortByNodePair (vector[pair[pair[node, node], double]]& predictions) except +

cdef class PredictionsSorter:
	""" Allows the sorting of predictions by score or node-pair. """

	@staticmethod
	def sortByScore(list predictions):
		""" Sorts the given predictions descendingly by score.

		In case there is a tie the node-pairs are used as a tie-breaker by sorting them
		ascendingly on the first node and on a tie ascendingly by the second node.

		Parameters
		----------
		predictions : vector[pair[pair[node, node], double]]
			The predictions to sort.
		"""
		cdef vector[pair[pair[node, node], double]] predCopy = predictions
		sortByScore(predCopy)
		predictions[:] = predCopy

	@staticmethod
	def sortByNodePair(list predictions):
		""" Sorts the predictions ascendingly by node-pair.

<<<<<<< HEAD
	 	Returns:
	 	--------
	 	The size of the largest clique.
	 	"""
		return self._this.run(lb)

# Module: edgeattributes

cdef extern from "cpp/edgeattributes/ChibaNishizekiTriangleCounter.h":
	cdef cppclass _ChibaNishizekiTriangleCounter "NetworKit::ChibaNishizekiTriangleCounter":
		_ChibaNishizekiTriangleCounter(const _Graph& G) except +
		void run() except +
		vector[count] getAttribute() except +

cdef class ChibaNishizekiTriangleCounter:
	"""
	Calculates for each edge the number of triangles it is embedded in.

	Parameters
	----------
	G : Graph
		The graph to count triangles on.
	"""

	cdef _ChibaNishizekiTriangleCounter* _this
	cdef Graph _G

	def __cinit__(self, Graph G):
		"""
		G : Graph
			The graph to count triangles on.
		"""
		self._G = G
		self._this = new _ChibaNishizekiTriangleCounter(G._this)

	def __dealloc__(self):
		del self._this

	def getAttribute(self):
		"""
		Returns
		----------
		vector[count]
			the number of triangles edges are embedded in.

		"""
		return self._this.getAttribute()

cdef extern from "cpp/edgeattributes/ChibaNishizekiQuadrangleCounter.h":
	cdef cppclass _ChibaNishizekiQuadrangleCounter "NetworKit::ChibaNishizekiQuadrangleCounter":
		_ChibaNishizekiQuadrangleCounter(const _Graph& G) except +
		vector[count] getAttribute() except +

cdef class ChibaNishizekiQuadrangleCounter:
	"""
	Calculates for each edge the number of quadrangles (circles of length 4) it is embedded in.

	Parameters
	----------
	G : Graph
		The graph to count quadrangles on.
	"""
	cdef _ChibaNishizekiQuadrangleCounter* _this
	cdef Graph _G

	def __cinit__(self, Graph G):
		"""
		Parameters
		----------
		G : Graph
			The graph to count quadrangles on.
		"""
		self._G = G
		self._this = new _ChibaNishizekiQuadrangleCounter(G._this)

	def __dealloc__(self):
		del self._this

	def getAttribute(self):
		"""
		Returns
		----------
		vector
			the number of quadrangles edges are embedded in.
		"""
		return self._this.getAttribute()

cdef extern from "cpp/edgeattributes/TriangleCounter.h":
	cdef cppclass _TriangleCounter "NetworKit::TriangleCounter":
		_TriangleCounter(const _Graph& G) except +
		#void run() except +
		vector[count] getAttribute() except +

cdef class TriangleCounter:
	"""
	Triangle counting.

	Parameters
	----------
	G : Graph
		The graph to count triangles on.
	"""

	cdef _TriangleCounter* _this
	cdef Graph _G

	def __cinit__(self, Graph G):
		"""
		Parameters
		----------
		G : Graph
			The graph to count triangles on.
		"""
		self._G = G
		self._this = new _TriangleCounter(G._this)

	def __dealloc__(self):
		del self._this

	def getAttribute(self):
		"""
		Returns
		----------
		vector[count]
			the number of triangles edges are embedded in.
		"""
		return self._this.getAttribute()

cdef extern from "cpp/edgeattributes/EdgeAttributeLinearizer.h":
	cdef cppclass _EdgeAttributeLinearizer "NetworKit::EdgeAttributeLinearizer":
		_EdgeAttributeLinearizer(const _Graph& G, const vector[double]& attribute, bool inverse) except +
		vector[double] getAttribute() except +

cdef class EdgeAttributeLinearizer:
	"""
	Linearizes an attribute such that values are evenly distributed between 0 and 1.

	Parameters
	----------
	G : Graph
		The input graph.
	a : vector[double]
		Edge attribute that shall be linearized.
	"""
	cdef _EdgeAttributeLinearizer* _this
	cdef Graph _G
	cdef vector[double] _attribute

	def __cinit__(self, Graph G, vector[double] attribute, inverse = False):
		self._G = G
		self._attribute = attribute
		self._this = new _EdgeAttributeLinearizer(G._this, attribute, inverse)

	def __dealloc__(self):
		del self._this

	def getAttribute(self):
		"""
		Gets the edge attribute that can be used for global filtering.

		Returns
		-------
		vector[double]
			The edge attribute that contains the linearized attribute.
		"""
		return self._this.getAttribute()


cdef extern from "cpp/edgeattributes/EdgeAttributeNormalizer.h":
	cdef cppclass _EdgeAttributeNormalizer "NetworKit::EdgeAttributeNormalizer<double>":
		_EdgeAttributeNormalizer(const _Graph&, const vector[double]&, bool inverse, double lower, double upper) except +
		void run() except +
		vector[double] getAttribute() except +

cdef class EdgeAttributeNormalizer:
	"""
	Normalize an edge attribute such that it is in a certain range.

	Parameters
	----------
	G : Graph
		The graph the edge attribute is defined on.
	attribute : vector[double]
		The edge attribute to normalize.
	inverse
		Set to True in order to inverse the resulting attribute.
	lower
		Lower bound of the target range.
	upper
		Upper bound of the target range.
	"""
	cdef _EdgeAttributeNormalizer *_this
	cdef Graph _G
	cdef vector[double] _inAttribute

	def __cinit__(self, Graph G not None, vector[double] attribute, bool inverse = False, double lower = 0.0, double upper = 1.0):
		self._inAttribute = move(attribute)
		self._G = G
		self._this = new _EdgeAttributeNormalizer(G._this, self._inAttribute, inverse, lower, upper)

	def __dealloc__(self):
		del self._this

	def run(self):
		self._this.run()
		return self

	def getAttribute(self):
		"""
		Returns
		-------
		vector
			The normalized edge attribute.
		"""
		return self._this.getAttribute()

cdef extern from "cpp/edgeattributes/EdgeAttributeBlender.h":
	cdef cppclass _EdgeAttributeBlender "NetworKit::EdgeAttributeBlender":
		_EdgeAttributeBlender(const _Graph&, const vector[double]&, const vector[double]&, const vector[bool]&) except +
		void run()
		vector[double] getAttribute() except +

cdef class EdgeAttributeBlender:
	"""
	Blends two attribute vectors, the value is chosen depending on the supplied boolean vector

	Parameters
	----------
	G : Graph
		The graph for which the attribute shall be blended
	attribute0 : vector[double]
		The first attribute (chosen for selection[eid] == false)
	attribute1 : vector[double]
		The second attribute (chosen for selection[eid] == true)
	selection : vector[bool]
		The selection vector
	"""
	cdef _EdgeAttributeBlender *_this
	cdef Graph _G
	cdef vector[double] _attribute0
	cdef vector[double] _attribute1
	cdef vector[bool] _selection

	def __cinit__(self, Graph G not None, vector[double] attribute0, vector[double] attribute1, vector[bool] selection):
		self._G = G
		self._attribute0 = move(attribute0)
		self._attribute1 = move(attribute1)
		self._selection = move(selection)

		self._this = new _EdgeAttributeBlender(G._this, self._attribute0, self._attribute1, self._selection)

	def __dealloc__(self):
		del self._this

	def run(self):
		self._this.run()
		return self

	def getAttribute(self):
		return self._this.getAttribute()


cdef extern from "cpp/edgeattributes/GeometricMeanAttributizer.h":
	cdef cppclass _GeometricMeanAttributizer "NetworKit::GeometricMeanAttributizer":
		_GeometricMeanAttributizer(const _Graph& G, const vector[double]& a) except +
		vector[double] getAttribute() except +

cdef class GeometricMeanAttributizer:
	"""
	Normalizes the given edge attribute by the geometric average of the sum of the attributes of the incident edges of the incident nodes.

	Parameters
	----------
	G : Graph
		The input graph.
	a : vector[double]
		Edge attribute that shall be normalized.
	"""
	cdef _GeometricMeanAttributizer* _this
	cdef Graph _G
	cdef vector[double] _attribute

	def __cinit__(self, Graph G, vector[double] attribute):
		self._G = G
		self._attribute = attribute
		self._this = new _GeometricMeanAttributizer(G._this, self._attribute)

	def __dealloc__(self):
		del self._this

	def getAttribute(self):
		"""
		Returns
		-------
		vector[double]
			The edge attribute that contains the normalized attribute.
		"""
		return self._this.getAttribute()

cdef extern from "cpp/edgeattributes/EdgeAttributeAsWeight.h":
	cdef cppclass _EdgeAttributeAsWeight "NetworKit::EdgeAttributeAsWeight":
		_EdgeAttributeAsWeight(const _Graph& G, const vector[double]& attribute, bool squared, edgeweight offset, edgeweight factor) except +
		_Graph calculate() except +

cdef class EdgeAttributeAsWeight:
	"""
	Assigns an edge attribute as edge weight of a graph.

	Parameters
	----------
	G : Graph
		The graph to assign edge weights to.
	attribute : vector[double]
		The input edge attribute.
	squared : bool
		Edge weights will be squared if set to True.
	offset : edgeweight
		This offset will be added to each edge weight.
	factor : edgeweight
		Each edge weight will be multiplied by this factor.
	"""

	cdef _EdgeAttributeAsWeight* _this
	cdef Graph _G
	cdef vector[double] _attribute

	def __cinit__(self, Graph G, vector[double] attribute, bool squared, edgeweight offset, edgeweight factor):
		self._G = G
		self._attribute = attribute
		self._this = new _EdgeAttributeAsWeight(G._this, self._attribute, squared, offset, factor)

	def __dealloc__(self):
		del self._this

	def getWeightedGraph(self):
		"""
		Returns
		-------
		Graph
			The weighted result graph.
		"""
		return Graph(0).setThis(self._this.calculate())

# Module: distmeasures
cdef extern from "cpp/distmeasures/AdamicAdarDistance.h":
	cdef cppclass _AdamicAdarDistance "NetworKit::AdamicAdarDistance":
		_AdamicAdarDistance(const _Graph& G) except +
		void preprocess() except +
		double distance(node u, node v) except +
		vector[double] getEdgeAttribute() except +

cdef class AdamicAdarDistance:
	"""
	Calculate the adamic adar similarity.

	Parameters
	----------
	G : Graph
		The input graph.
	"""
	cdef _AdamicAdarDistance* _this
	cdef Graph _G

	def __cinit__(self, Graph G):
		self._G = G
		self._this = new _AdamicAdarDistance(G._this)

	def __dealloc__(self):
		del self._this

	def preprocess(self):
		self._this.preprocess()

	def getAttribute(self):
		"""
		Returns
		-------
		vector[double]
			The edge attribute that contains the adamic adar similarity.

		"""
		#### TODO: convert distance to similarity!?! ####
		return self._this.getEdgeAttribute()

# Module: sparsification

cdef extern from "cpp/sparsification/ChungLuAttributizer.h":
	cdef cppclass _ChungLuAttributizer "NetworKit::ChungLuAttributizer":
		_ChungLuAttributizer(const _Graph& G) except +
		vector[double] getAttribute() except +

cdef class ChungLuAttributizer:
	"""
	Chung-Lu based attributizer.

	Parameters
	----------
	G : Graph
		The input graph.
	"""

	cdef _ChungLuAttributizer* _this
	cdef Graph _G

	def __cinit__(self, Graph G):
		self._G = G
		self._this = new _ChungLuAttributizer(G._this)

	def __dealloc__(self):
		del self._this

	def getAttribute(self):
		return self._this.getAttribute()

cdef extern from "cpp/sparsification/SimmelianJaccardAttributizer.h":
	cdef cppclass _SimmelianJaccardAttributizer "NetworKit::SimmelianJaccardAttributizer":
		_SimmelianJaccardAttributizer(const _Graph& G, const vector[count]& triangles) except +
		vector[double] getAttribute() except +

cdef class SimmelianJaccardAttributizer:
	"""
	An implementation of the non-parametric variant of Simmelian Backbones. Calculates
	for each edge the minimum parameter value such that the edge is still contained in
	the sparsified graph.

	Parameters
	----------
	G : Graph
		The graph to apply the Simmelian Backbone algorithm to.
	triangles : vector[count]
		Previously calculated edge triangle counts on G.
	"""

	cdef _SimmelianJaccardAttributizer* _this
	cdef Graph _G
	cdef vector[count] _triangles

	def __cinit__(self, Graph G, vector[count] triangles):
		self._G = G
		self._triangles = triangles
		self._this = new _SimmelianJaccardAttributizer(G._this, self._triangles)

	def __dealloc__(self):
		del self._this

	def getAttribute(self):
		return self._this.getAttribute()

cdef extern from "cpp/sparsification/SimmelianOverlapAttributizer.h":
	cdef cppclass _SimmelianOverlapAttributizer "NetworKit::SimmelianOverlapAttributizer":
		_SimmelianOverlapAttributizer(const _Graph& G, const vector[count]& triangles, count maxRank) except +
		vector[double] getAttribute() except +

cdef class SimmelianOverlapAttributizer:
	"""
	An implementation of the parametric variant of Simmelian Backbones. Calculates
	for each edge the minimum parameter value such that the edge is still contained in
	the sparsified graph.

	Parameters
	----------
	G : Graph
		The graph to apply the Simmelian Backbone algorithm to.
	triangles : vector[count]
		Previously calculated edge triangle counts on G.
	"""

	cdef _SimmelianOverlapAttributizer* _this
	cdef Graph _G
	cdef vector[count] _triangles

	def __cinit__(self, Graph G, vector[count] triangles, count maxRank):
		self._G = G
		self._triangles = triangles
		self._this = new _SimmelianOverlapAttributizer(G._this, self._triangles, maxRank)

	def __dealloc__(self):
		del self._this

	def getAttribute(self):
		return self._this.getAttribute()


cdef extern from "cpp/edgeattributes/PrefixJaccardCoefficient.h":
	cdef cppclass _PrefixJaccardCoefficient "NetworKit::PrefixJaccardCoefficient<double>":
		_PrefixJaccardCoefficient(const _Graph& G, const vector[double]& a) except +
		void run() except +
		vector[double] getAttribute() except +

cdef class PrefixJaccardCoefficient:
	cdef _PrefixJaccardCoefficient *_this
	cdef Graph _G
	cdef vector[double] _attribute

	def __cinit__(self, Graph G, vector[double] attribute):
		self._G = G
		self._attribute = attribute
		self._this = new _PrefixJaccardCoefficient(G._this, self._attribute)

	def __dealloc__(self):
		del self._this

	def run(self):
		self._this.run()
		return self

	def getAttribute(self):
		return self._this.getAttribute()

cdef extern from "cpp/sparsification/MultiscaleAttributizer.h":
	cdef cppclass _MultiscaleAttributizer "NetworKit::MultiscaleAttributizer":
		_MultiscaleAttributizer(const _Graph& G, const vector[double]& a) except +
		vector[double] getAttribute() except +

cdef class MultiscaleAttributizer:
	"""
	An implementation of the Multiscale Backbone. Calculates for each edge the minimum
	parameter value such that the edge is still contained in the sparsified graph.

	Parameters
	----------
	G : Graph
		The graph to apply the Multiscale algorithm to.
	attribute : vector[double]
		The edge attribute the Multiscale algorithm is to be applied to.
	"""

	cdef _MultiscaleAttributizer* _this
	cdef Graph _G
	cdef vector[double] _attribute

	def __cinit__(self, Graph G, vector[double] attribute):
		self._G = G
		self._attribute = attribute
		self._this = new _MultiscaleAttributizer(G._this, self._attribute)

	def __dealloc__(self):
		del self._this

	def getAttribute(self):
		return self._this.getAttribute()

cdef extern from "cpp/sparsification/RandomAttributizer.h":
	cdef cppclass _RandomAttributizer "NetworKit::RandomAttributizer":
		_RandomAttributizer(const _Graph& G) except +
		vector[double] getAttribute() except +

cdef class RandomAttributizer:
	"""
	[todo]

	Parameters
	----------
	G : Graph
		The graph to calculate the Random Edge attribute for.
	"""

	cdef _RandomAttributizer* _this
	cdef Graph _G

	def __cinit__(self, Graph G):
		self._G = G
		self._this = new _RandomAttributizer(G._this)

	def __dealloc__(self):
		del self._this

	def getAttribute(self):
		return self._this.getAttribute()

cdef extern from "cpp/sparsification/LocalSimilarityAttributizer.h":
	cdef cppclass _LocalSimilarityAttributizer "NetworKit::LocalSimilarityAttributizer":
		_LocalSimilarityAttributizer(const _Graph& G, const vector[count]& triangles) except +
		vector[double] getAttribute() except +

cdef class LocalSimilarityAttributizer:
	"""
	An implementation of the Local Simlarity sparsification approach.
	This attributizer calculates for each edge the maximum parameter value
	such that the edge is still contained in the sparsified graph.

	Parameters
	----------
	G : Graph
		The graph to apply the Local Similarity algorithm to.
	triangles : vector[count]
		Previously calculated edge triangle counts.
	"""

	cdef _LocalSimilarityAttributizer* _this

	cdef Graph _G
	cdef vector[count] _triangles

	def __cinit__(self, Graph G, vector[count] triangles):
		self._G = G
		self._triangles = triangles
		self._this = new _LocalSimilarityAttributizer(G._this, self._triangles)

	def __dealloc__(self):
		del self._this

	def getAttribute(self):
		return self._this.getAttribute()

cdef extern from "cpp/sparsification/ForestFireAttributizer.h":
	cdef cppclass _ForestFireAttributizer "NetworKit::ForestFireAttributizer":
		_ForestFireAttributizer(const _Graph& G, double pf, double tebr) except +
		#void run() except +
		vector[double] getAttribute() except +

cdef class ForestFireAttributizer:
	"""
	A variant of the Forest Fire sparsification approach that is based on random walks.
	This attributizer calculates for each edge the minimum parameter value
	such that the edge is still contained in the sparsified graph.

	Parameters
	----------
	G : Graph
		The graph to apply the Forest Fire algorithm to.
	pf : double
		The probability for neighbor nodes to get burned aswell.
	tebr : double
		The Forest Fire will burn until tebr * numberOfEdges edges have been burnt.
	"""

	cdef _ForestFireAttributizer* _this
	cdef Graph _G

	def __cinit__(self, Graph G, double pf, double tebr):
		self._G = G
		self._this = new _ForestFireAttributizer(G._this, pf, tebr)

	def __dealloc__(self):
		del self._this

	def getAttribute(self):
		return self._this.getAttribute()

cdef extern from "cpp/sparsification/LocalDegreeAttributizer.h":
	cdef cppclass _LocalDegreeAttributizer "NetworKit::LocalDegreeAttributizer":
		_LocalDegreeAttributizer(const _Graph& G) except +
		vector[double] getAttribute() except +

cdef class LocalDegreeAttributizer:
	"""
	The LocalDegree sparsification approach is based on the idea of hub nodes.
	This attributizer calculates for each edge the maximum parameter value
	such that the edge is still contained in the sparsified graph.

	Parameters
	----------
	G : Graph
		The graph to apply the Local Degree  algorithm to.
	"""

	cdef _LocalDegreeAttributizer* _this
	cdef Graph _G

	def __cinit__(self, Graph G):
		self._G = G
		self._this = new _LocalDegreeAttributizer(G._this)

	def __dealloc__(self):
		del self._this

	def getAttribute(self):
		return self._this.getAttribute()

cdef extern from "cpp/distmeasures/JaccardDistance.h":
	cdef cppclass _JaccardDistance "NetworKit::JaccardDistance":
		_JaccardDistance(const _Graph& G, const vector[count]& triangles) except +
		void preprocess() except +
		vector[double] getEdgeAttribute() except +

cdef class JaccardDistance:
	"""
	The Jaccard distance measure assigns to each edge the jaccard coefficient
	of the neighborhoods of the two adjacent nodes.

	Parameters
	----------
	G : Graph
		The graph to calculate Jaccard distances for.
	triangles : vector[count]
		Previously calculated edge triangle counts.
	"""

	cdef _JaccardDistance* _this
	cdef Graph _G
	cdef vector[count] triangles

	def __cinit__(self, Graph G, vector[count] triangles):
		self._G = G
		self._triangles = triangles
		self._this = new _JaccardDistance(G._this, self._triangles)

	def __dealloc__(self):
		del self._this

	def getAttribute(self):
		return self._this.getEdgeAttribute()

cdef class JaccardSimilarityAttributizer:
	"""
	The Jaccard similarity measure assigns to each edge (1 - the jaccard coefficient
	of the neighborhoods of the two adjacent nodes).

	Parameters
	----------
	G : Graph
		The graph to calculate Jaccard similarities for.
	triangles : vector[count]
		Previously calculated edge triangle counts.
	"""

	cdef _JaccardDistance* _this
	cdef Graph _G
	cdef vector[count] _triangles

	def __cinit__(self, Graph G, vector[count] triangles):
		self._G = G
		self._triangles = triangles
		self._this = new _JaccardDistance(G._this, self._triangles)

	def __dealloc__(self):
		del self._this

	def getAttribute(self):
		#convert distance to similarity
		self._this.preprocess()
		return [1 - x for x in self._this.getEdgeAttribute()]

cdef extern from "cpp/sparsification/RandomEdgeAttributizer.h":
	cdef cppclass _RandomEdgeAttributizer "NetworKit::RandomEdgeAttributizer":
		_RandomEdgeAttributizer(const _Graph& G) except +
		vector[double] getAttribute() except +

cdef class RandomEdgeAttributizer:
	"""
	Random Edge sampling. This attributizer returns edge attributes where
	each value is selected uniformly at random from [0,1].

	Parameters
	----------
	G : Graph
		The graph to calculate the Random Edge attribute for.
	"""

	cdef _RandomEdgeAttributizer* _this
	cdef Graph _G

	def __cinit__(self, Graph G):
		self._G = G
		self._this = new _RandomEdgeAttributizer(G._this)

	def __dealloc__(self):
		del self._this

	def getAttribute(self):
		return self._this.getAttribute()

ctypedef fused DoubleInt:
	int
	double

cdef extern from "cpp/sparsification/LocalFilterAttributizer.h":
	cdef cppclass _LocalFilterAttributizerDouble "NetworKit::LocalFilterAttributizer<double>":
		_LocalFilterAttributizerDouble(const _Graph& G, const vector[double]& a, bool logarithmic,  bool bothRequired) except +
		inline vector[double] getAttribute() except +

	cdef cppclass _LocalFilterAttributizerInt "NetworKit::LocalFilterAttributizer<int>":
		_LocalFilterAttributizerInt(const _Graph& G, const vector[double]& a, bool logarithmic,  bothRequired) except +
		inline vector[double] getAttribute() except +

cdef class LocalFilterAttributizer:
	"""
	TODO
	"""
	cdef _LocalFilterAttributizerDouble* _thisDouble
	#cdef _LocalFilterAttributizerInt _thisInt

	cdef Graph _G
	cdef vector[double] _a

	def __init__(self, Graph G, vector[double] a, bool logarithmic = True, bool bothRequired = False):
		self._G = G
		self._a = a
		self._thisDouble = new _LocalFilterAttributizerDouble(G._this, a, logarithmic, bothRequired)

	def __dealloc__(self):
		del self._thisDouble

	def getAttribute(self):
		#if DoubleInt is int:
		#	return self._thisInt.getAttribute(G._this, a)
		#else:
		return self._thisDouble.getAttribute()

cdef extern from "cpp/sparsification/ChanceCorrectedTriangleAttributizer.h":
	cdef cppclass _ChanceCorrectedTriangleAttributizer "NetworKit::ChanceCorrectedTriangleAttributizer":
		_ChanceCorrectedTriangleAttributizer(const _Graph& G, const vector[count]& triangles) except +
		vector[double] getAttribute() except +

cdef class ChanceCorrectedTriangleAttributizer:
	"""
	Divide the number of triangles per edge by the expected number of triangles given a random edge distribution.

	Parameters
	----------
	G : Graph
		The input graph.
	triangles : vector[count]
		Triangle count.
	"""
	cdef _ChanceCorrectedTriangleAttributizer* _this
	cdef Graph _G
	cdef vector[count] _triangles

	def __cinit__(self, Graph G, vector[count] triangles):
		self._G = G
		self._triangles = triangles
		self._this = new _ChanceCorrectedTriangleAttributizer(G._this, self._triangles)

	def __dealloc__(self):
		del self._this

	def getAttribute(self):
		"""
		Gets the edge attribute that can be used for global filtering.

		Returns
		-------
		vector[double]
			The edge attribute that contains the adamic adar similarity.

		"""
		return self._this.getAttribute()

cdef extern from "cpp/sparsification/SCANStructuralSimilarityAttributizer.h":
	cdef cppclass _SCANStructuralSimilarityAttributizer "NetworKit::SCANStructuralSimilarityAttributizer":
		_SCANStructuralSimilarityAttributizer(_Graph G, const vector[count]& triangles) except +
		vector[double] getAttribute() except +

cdef class SCANStructuralSimilarityAttributizer:
	cdef _SCANStructuralSimilarityAttributizer* _this
	cdef Graph _G
	cdef vector[count] _triangles

	def __cinit__(self, Graph G, vector[count] triangles):
		self._G = G
		self._triangles = triangles
		self._this = new _SCANStructuralSimilarityAttributizer(G._this, self._triangles)

	def __dealloc__(self):
		del self._this

	def getAttribute(self):
		"""
		Gets the edge attribute that can be used for global filtering.

		Returns
		-------
		vector[double]
			The edge attribute

		"""
		return self._this.getAttribute()


cdef extern from "cpp/sparsification/NodeNormalizedTriangleAttributizer.h":
	cdef cppclass _NodeNormalizedTriangleAttributizer "NetworKit::NodeNormalizedTriangleAttributizer":
		_NodeNormalizedTriangleAttributizer(_Graph G, const vector[count]& triangles) except +
		vector[double] getAttribute() except +

cdef class NodeNormalizedTriangleAttributizer:
	"""
	Divide the number of triangles per edge by the average number of triangles of the incident nodes.

	Parameters
	----------
	G : Graph
		The input graph.
	triangles : vector[count]
		Triangle count.
	"""
	cdef _NodeNormalizedTriangleAttributizer* _this
	cdef Graph _G
	cdef vector[count] _triangles

	def __cinit__(self, Graph G, vector[count] triangles):
		self._G = G
		self._triangles = triangles
		self._this = new _NodeNormalizedTriangleAttributizer(G._this, self._triangles)

	def __dealloc__(self):
		del self._this

	def getAttribute(self):
		"""
		Gets the edge attribute that can be used for global filtering.

		Returns
		-------
		vector[double]
			The edge attribute that contains triangle count normalized by average number of triangles of the incident nodes.

		"""
		return self._this.getAttribute()

cdef extern from "cpp/sparsification/GlobalThresholdFilter.h":
	cdef cppclass _GlobalThresholdFilter "NetworKit::GlobalThresholdFilter":
		_GlobalThresholdFilter(const _Graph& G, const vector[double]& a, double alpha, bool above) except +
		_Graph calculate() except +

cdef class GlobalThresholdFilter:
	"""
	Calculates a sparsified graph by filtering globally using a constant threshold value
	and a given edge attribute.

	Parameters
	----------
	G : Graph
		The graph to sparsify.
	attribute : vector[double]
		The edge attribute to consider for filtering.
	e : double
		Threshold value.
	above : bool
		If set to True (False), all edges with an attribute value equal to or above (below)
		will be kept in the sparsified graph.
	"""
	cdef _GlobalThresholdFilter* _this
	cdef Graph _G
	cdef vector[double] _attribute

	def __cinit__(self, Graph G not None, vector[double] attribute, double e, bool above):
		self._G = G
		self._attribute = attribute
		self._this = new _GlobalThresholdFilter(G._this, self._attribute, e, above)

	def __dealloc__(self):
		del self._this

	def calculate(self):
		return Graph().setThis(self._this.calculate())
=======
		This means for example (0, 0) < (0, 1) and (1, 1) < (1, 0).

		Parameters
		----------
		predictions : vector[pair[pair[node, node], double]]
			The predictions to sort.
		"""
		cdef vector[pair[pair[node, node], double]] predCopy = predictions
		sortByNodePair(predCopy)
		predictions[:] = predCopy
>>>>>>> f126f6a0
<|MERGE_RESOLUTION|>--- conflicted
+++ resolved
@@ -35,22 +35,15 @@
 
 cdef extern from "<algorithm>" namespace "std":
 	void swap[T](T &a,  T &b)
-<<<<<<< HEAD
-	_Graph move( _Graph t ) # specialized declaration as general declaration disables template argument deduction and doesn't work
-	_Partition move( _Partition t)
-	_Cover move(_Cover t)
+	_Graph move( _Graph t ) nogil # specialized declaration as general declaration disables template argument deduction and doesn't work
+	_Partition move( _Partition t) nogil
+	_Cover move(_Cover t) nogil
 	vector[double] move(vector[double])
 	vector[bool] move(vector[bool])
 	vector[count] move(vector[count])
-	pair[_Graph, vector[node]] move(pair[_Graph, vector[node]])
-=======
-	_Graph move( _Graph t ) nogil # specialized declaration as general declaration disables template argument deduction and doesn't work
-	_Partition move( _Partition t) nogil
-	_Cover move(_Cover t) nogil
 	pair[_Graph, vector[node]] move(pair[_Graph, vector[node]]) nogil
 	vector[pair[pair[node, node], double]] move(vector[pair[pair[node, node], double]]) nogil
 	vector[pair[node, node]] move(vector[pair[node, node]]) nogil
->>>>>>> f126f6a0
 
 cdef extern from "cython_helper.h":
 	void throw_runtime_error(string message)
@@ -5277,7 +5270,6 @@
 		seeds : the seed node ids.
 		"""
 		return self._this.run(seeds)
-
 # Module: clique
 
 cdef extern from "cpp/clique/MaxClique.h":
@@ -5727,13 +5719,7 @@
 		_AlgebraicDistanceIndex(count numberSystems, count numberIterations, double omega, index norm) except +
 		_AlgebraicDistanceIndex(const _Graph& G, count numberSystems, count numberIterations, double omega, index norm) except +
 		void preprocess() except +
-<<<<<<< HEAD
-		double distance(node u, node v) except +
-		vector[vector[double]] getLoadsOnNodes() except +
-		vector[double] getEdgeAttribute() except +
-=======
 		double run(node u, node v) except +
->>>>>>> f126f6a0
 
 cdef class AlgebraicDistanceIndex(LinkPredictor):
 	""" Algebraic distance assigns a distance value to pairs of nodes according to their structural closeness in the graph.
@@ -5831,21 +5817,10 @@
 		"""
 		return self._this.run(u, v)
 
-<<<<<<< HEAD
-	def getAttribute(self):
-		"""
-		Returns an edge attribute, i.e. a vector, that contains the algebraic distances
-		of all connected pairs of nodes.
-		"""
-		return self._this.getEdgeAttribute()
-
-# Module: dynamic
-=======
 cdef extern from "cpp/linkprediction/TotalNeighborsIndex.h":
 	cdef cppclass _TotalNeighborsIndex "NetworKit::TotalNeighborsIndex"(_LinkPredictor):
 		_TotalNeighborsIndex() except +
 		_TotalNeighborsIndex(const _Graph& G) except +
->>>>>>> f126f6a0
 
 cdef class TotalNeighborsIndex(LinkPredictor):
 	""" Implementation of the Total Neighbors Index.
@@ -6438,9 +6413,6 @@
 		"""
 		return byCount(predictions, numLinks)
 
-<<<<<<< HEAD
-# Module: clique
-=======
 	@staticmethod
 	def byPercentage(vector[pair[pair[node, node], double]] predictions, double percentageLinks):
 		""" Returns the first percentageLinks percent of the highest scores node-pairs.
@@ -6451,7 +6423,6 @@
 			Predictions to filter.
 		percentageLinks : double
 			Percentage of highest scored node-pairs to return.
->>>>>>> f126f6a0
 
 		Returns
 		-------
@@ -6486,12 +6457,16 @@
 	def sortByNodePair(list predictions):
 		""" Sorts the predictions ascendingly by node-pair.
 
-<<<<<<< HEAD
-	 	Returns:
-	 	--------
-	 	The size of the largest clique.
-	 	"""
-		return self._this.run(lb)
+		This means for example (0, 0) < (0, 1) and (1, 1) < (1, 0).
+
+		Parameters
+		----------
+		predictions : vector[pair[pair[node, node], double]]
+			The predictions to sort.
+		"""
+		cdef vector[pair[pair[node, node], double]] predCopy = predictions
+		sortByNodePair(predCopy)
+		predictions[:] = predCopy
 
 # Module: edgeattributes
 
@@ -7433,16 +7408,4 @@
 		del self._this
 
 	def calculate(self):
-		return Graph().setThis(self._this.calculate())
-=======
-		This means for example (0, 0) < (0, 1) and (1, 1) < (1, 0).
-
-		Parameters
-		----------
-		predictions : vector[pair[pair[node, node], double]]
-			The predictions to sort.
-		"""
-		cdef vector[pair[pair[node, node], double]] predCopy = predictions
-		sortByNodePair(predCopy)
-		predictions[:] = predCopy
->>>>>>> f126f6a0
+		return Graph().setThis(self._this.calculate())