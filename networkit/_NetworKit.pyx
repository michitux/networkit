
# cython: language_level=3

#includes
# needed for collections.Iterable
import collections
import math
import os


try:
	import pandas
except:
	print(""" WARNING: module 'pandas' not found, some functionality will be restricted """)


# C++ operators
from cython.operator import dereference, preincrement

# type imports
from libc.stdint cimport uint64_t
from libc.stdint cimport int64_t

# the C++ standard library
from libcpp cimport bool
from libcpp.vector cimport vector
from libcpp.utility cimport pair
from libcpp.map cimport map
from libcpp.set cimport set
from libcpp.stack cimport stack
from libcpp.string cimport string
from libcpp.unordered_set cimport unordered_set
from libcpp.unordered_map cimport unordered_map
from libcpp.algorithm cimport sort as stdsort

# NetworKit typedefs
ctypedef uint64_t count
ctypedef uint64_t index
ctypedef uint64_t edgeid
ctypedef index node
ctypedef index cluster
ctypedef double edgeweight

cdef extern from "cpp/Globals.h" namespace "NetworKit":
	index _none "NetworKit::none"

none = _none

cdef extern from "<algorithm>" namespace "std":
	void swap[T](T &a,  T &b)
	_Graph move( _Graph t ) nogil # specialized declaration as general declaration disables template argument deduction and doesn't work
	_Partition move( _Partition t) nogil
	_Cover move(_Cover t) nogil
	_Matching move(_Matching) nogil
	vector[double] move(vector[double])
	vector[bool] move(vector[bool])
	vector[count] move(vector[count])
	pair[_Graph, vector[node]] move(pair[_Graph, vector[node]]) nogil
	vector[pair[pair[node, node], double]] move(vector[pair[pair[node, node], double]]) nogil
	vector[pair[node, node]] move(vector[pair[node, node]]) nogil

cdef extern from "cpp/auxiliary/Parallel.h" namespace "Aux::Parallel":
	void sort[Iter](Iter begin, Iter end) nogil
	void sort[Iter, Comp](Iter begin, Iter end, Comp compare) nogil

cdef extern from "cython_helper.h":
	void throw_runtime_error(string message)

# Cython helper functions

def stdstring(pystring):
	""" convert a Python string to a bytes object which is automatically coerced to std::string"""
	pybytes = pystring.encode("utf-8")
	return pybytes

def pystring(stdstring):
	""" convert a std::string (= python byte string) to a normal Python string"""
	return stdstring.decode("utf-8")


cdef extern from "cpp/base/Algorithm.h":
	cdef cppclass _Algorithm "NetworKit::Algorithm":
		_Algorithm()
		void run() nogil except +
		bool hasFinished() except +
		string toString() except +
		bool isParallel() except +

cdef class Algorithm:
	""" Abstract base class for algorithms """
	cdef _Algorithm *_this

	def __init__(self, *args, **namedargs):
		if type(self) == Algorithm:
			raise RuntimeError("Error, you may not use Algorithm directly, use a sub-class instead")

	def __cinit__(self, *args, **namedargs):
		self._this = NULL

	def __dealloc__(self):
		if self._this != NULL:
			del self._this
		self._this = NULL

	def run(self):
		"""
		Executes the algorithm.

		Returns
		-------
		Algorithm:
			self
		"""
		if self._this == NULL:
			raise RuntimeError("Error, object not properly initialized")
		with nogil:
			self._this.run()
		return self

	def hasFinished(self):
		"""
		States whether an algorithm has already run.

		Returns
		-------
		Algorithm:
			self
		"""
		if self._this == NULL:
			raise RuntimeError("Error, object not properly initialized")
		return self._this.hasFinished()

	def toString(self):
		""" Get string representation.

		Returns
		-------
		string
			String representation of algorithm and parameters.
		"""
		if self._this == NULL:
			raise RuntimeError("Error, object not properly initialized")
		return self._this.toString().decode("utf-8")


	def isParallel(self):
		"""
		Returns
		-------
		bool
			True if algorithm can run multi-threaded
		"""
		if self._this == NULL:
			raise RuntimeError("Error, object not properly initialized")
		return self._this.isParallel()


# Function definitions

cdef extern from "cpp/auxiliary/Log.h" namespace "Aux":
	#void _configureLogging "Aux::configureLogging" (string loglevel)
	string _getLogLevel "Aux::Log::getLogLevel" () except +
	void _setLogLevel "Aux::Log::setLogLevel" (string loglevel) except +
	void _setPrintLocation "Aux::Log::Settings::setPrintLocation" (bool) except +

def getLogLevel():
	""" Get the current log level"""
	return pystring(_getLogLevel());

def setLogLevel(loglevel):
	""" Set the current loglevel"""
	_setLogLevel(stdstring(loglevel))

def setPrintLocation(flag):
	""" Switch locations in log statements on or off"""
	_setPrintLocation(flag)

cdef extern from "cpp/auxiliary/Parallelism.h" namespace "Aux":
	void _setNumberOfThreads "Aux::setNumberOfThreads" (int)
	int _getCurrentNumberOfThreads "Aux::getCurrentNumberOfThreads" ()
	int _getMaxNumberOfThreads "Aux::getMaxNumberOfThreads" ()
	void _enableNestedParallelism "Aux::enableNestedParallelism" ()

def setNumberOfThreads(nThreads):
	""" Set the number of OpenMP threads """
	_setNumberOfThreads(nThreads)

def getCurrentNumberOfThreads():
	""" Get the number of currently running threads"""
	return _getCurrentNumberOfThreads()

def getMaxNumberOfThreads():
	""" Get the maximum number of available threads"""
	return _getMaxNumberOfThreads()

def enableNestedParallelism():
	""" Enable nested parallelism for OpenMP"""
	_enableNestedParallelism()

cdef extern from "cpp/auxiliary/Random.h" namespace "Aux::Random":
	void _setSeed "Aux::Random::setSeed" (uint64_t, bool)

def setSeed(uint64_t seed, bool useThreadId):
	""" Set the random seed that is used in NetworKit.

	Note that there is a separate random number generator per thread.

	Parameters
	----------
	seed : uint64_t
		The seed
	useThreadId : bool
		If the thread id shall be added to the seed
	"""
	_setSeed(seed, useThreadId)

# Class definitions

## Module: engineering

# TODO: timer

## Module: graph

# DEPRECATED
# TODO: replace with std::pair<double>
cdef extern from "cpp/viz/Point.h" namespace "NetworKit":
	cdef cppclass Point[T]:
		Point()
		Point(T x, T y)
		T& operator[](const index i) except +
		T& at(const index i) except +

cdef extern from "cpp/graph/Graph.h":
	cdef cppclass _Graph "NetworKit::Graph":
		_Graph() except +
		_Graph(count, bool, bool) except +
		_Graph(const _Graph& other) except +
		_Graph(const _Graph& other, bool weighted, bool directed) except +
		void indexEdges(bool) except +
		bool hasEdgeIds() except +
		edgeid edgeId(node, node) except +
		count numberOfNodes() except +
		count numberOfEdges() except +
		pair[count, count] size() except +
		double density() except +
		index upperNodeIdBound() except +
		index upperEdgeIdBound() except +
		count degree(node u) except +
		count degreeIn(node u) except +
		count degreeOut(node u) except +
		bool isIsolated(node u) except +
		_Graph copyNodes() except +
		node addNode() except +
		void removeNode(node u) except +
		bool hasNode(node u) except +
		void restoreNode(v) except +
		void append(_Graph) except +
		void merge(_Graph) except +
		void addEdge(node u, node v, edgeweight w) except +
		void setWeight(node u, node v, edgeweight w) except +
		void increaseWeight(node u, node v, edgeweight w) except +
		void removeEdge(node u, node v) except +
		void removeSelfLoops() except +
		void swapEdge(node s1, node t1, node s2, node t2) except +
		void compactEdges() except +
		void sortEdges() except +
		bool hasEdge(node u, node v) except +
		edgeweight weight(node u, node v) except +
		vector[node] nodes() except +
		vector[pair[node, node]] edges() except +
		vector[node] neighbors(node u) except +
		void forEdges[Callback](Callback c) except +
		void forNodes[Callback](Callback c) except +
		void forNodePairs[Callback](Callback c) except +
		void forNodesInRandomOrder[Callback](Callback c) except +
		void forEdgesOf[Callback](node u, Callback c) except +
		void forInEdgesOf[Callback](node u, Callback c) except +
		bool isWeighted() except +
		bool isDirected() except +
		string toString() except +
		string getName() except +
		void setName(string name) except +
		edgeweight totalEdgeWeight() except +
		node randomNode() except +
		node randomNeighbor(node) except +
		pair[node, node] randomEdge() except +
		Point[float] getCoordinate(node v) except +
		void setCoordinate(node v, Point[float] value) except +
		void initCoordinates() except +
		count numberOfSelfLoops() except +
		_Graph toUndirected() except +
		_Graph toUnweighted() except +
		_Graph transpose() except +
		void BFSfromNode "BFSfrom"[Callback] (node r, Callback c) except +
		void BFSfrom[Callback](vector[node] startNodes, Callback c) except +
		void BFSEdgesFrom[Callback](node r, Callback c) except +
		void DFSfrom[Callback](node r, Callback c) except +
		void DFSEdgesFrom[Callback](node r, Callback c) except +
		bool checkConsistency() except +
		_Graph subgraphFromNodes(unordered_set[node] nodes)  except +

cdef cppclass EdgeCallBackWrapper:
	void* callback
	__init__(object callback):
		this.callback = <void*>callback
	void cython_call_operator(node u, node v, edgeweight w, edgeid eid):
		cdef bool error = False
		cdef string message
		try:
			(<object>callback)(u, v, w, eid)
		except Exception as e:
			error = True
			message = stdstring("An Exception occurred, aborting execution of iterator: {0}".format(e))
		if (error):
			throw_runtime_error(message)

cdef cppclass NodeCallbackWrapper:
	void* callback
	__init__(object callback):
		this.callback = <void*>callback
	void cython_call_operator(node u):
		cdef bool error = False
		cdef string message
		try:
			(<object>callback)(u)
		except Exception as e:
			error = True
			message = stdstring("An Exception occurred, aborting execution of iterator: {0}".format(e))
		if (error):
			throw_runtime_error(message)

cdef cppclass NodeDistCallbackWrapper:
	void* callback
	__init__(object callback):
		this.callback = <void*>callback
	void cython_call_operator(node u, count dist):
		cdef bool error = False
		cdef string message
		try:
			(<object>callback)(u, dist)
		except Exception as e:
			error = True
			message = stdstring("An Exception occurred, aborting execution of iterator: {0}".format(e))
		if (error):
			throw_runtime_error(message)

cdef cppclass NodePairCallbackWrapper:
	void* callback
	__init__(object callback):
		this.callback = <void*>callback
	void cython_call_operator(node u, node v):
		cdef bool error = False
		cdef string message
		try:
			(<object>callback)(u, v)
		except Exception as e:
			error = True
			message = stdstring("An Exception occurred, aborting execution of iterator: {0}".format(e))
		if (error):
			throw_runtime_error(message)

cdef class Graph:
	""" An undirected graph (with optional weights) and parallel iterator methods.

		Graph(n=0, weighted=False, directed=False)

		Create a graph of `n` nodes. The graph has assignable edge weights if `weighted` is set to True.
	 	If `weighted` is set to False each edge has edge weight 1.0 and any other weight assignment will
	 	be ignored.

	    Parameters
	    ----------
	    n : count, optional
	    	Number of nodes.
	    weighted : bool, optional
	    	If set to True, the graph can have edge weights other than 1.0.
	    directed : bool, optional
	    	If set to True, the graph will be directed.
	"""
	cdef _Graph _this

	def __cinit__(self, n=0, bool weighted=False, bool directed=False):
		if isinstance(n, Graph):
			self._this = move(_Graph((<Graph>n)._this, weighted, directed))
		else:
			self._this = move(_Graph(<count>n, weighted, directed))

	cdef setThis(self, _Graph& other):
		swap[_Graph](self._this, other)
		return self

	def __copy__(self):
		"""
		Generates a copy of the graph
		"""
		return Graph().setThis(_Graph(self._this))

	def __deepcopy__(self, memo):
		"""
		Generates a (deep) copy of the graph
		"""
		return Graph().setThis(_Graph(self._this))

	def __str__(self):
		return "NetworKit.Graph(name={0}, n={1}, m={2})".format(self.getName(), self.numberOfNodes(), self.numberOfEdges())


	def copyNodes(self):
		"""
		Copies all nodes to a new graph

		Returns
		-------
		Graph
			Graph with the same nodes (without edges)
		"""
		return Graph().setThis(self._this.copyNodes())

	def indexEdges(self, bool force = False):
		"""
		Assign integer ids to edges.

		Parameters
		----------
		force : bool
			Force re-indexing of edges.

		"""
		self._this.indexEdges(force)

	def hasEdgeIds(self):
		"""
		Returns true if edges have been indexed

		Returns
		-------
		bool
			if edges have been indexed
		"""
		return self._this.hasEdgeIds()

	def edgeId(self, node u, node v):
		"""
		Returns
		-------
		edgeid
			id of the edge
		"""
		return self._this.edgeId(u, v)

	def numberOfNodes(self):
		"""
		Get the number of nodes in the graph.

	 	Returns
	 	-------
	 	count
	 		The number of nodes.
		"""
		return self._this.numberOfNodes()

	def numberOfEdges(self):
		"""
		Get the number of edges in the graph.

	 	Returns
	 	-------
	 	count
	 		The number of edges.
		"""
		return self._this.numberOfEdges()

	def size(self):
		"""
		Get the size of the graph.

	 	Returns
	 	-------
	 	tuple
	 		a pair (n, m) where n is the number of nodes and m is the number of edges
		"""
		return self._this.size()


	def density(self):
		"""
		Get the density of the graph.

	 	Returns
	 	-------
	 	double
		"""
		return self._this.density()

	def upperNodeIdBound(self):
		"""
		Get an upper bound for the node ids in the graph

		Returns
		-------
		count
			An upper bound for the node ids in the graph
		"""
		return self._this.upperNodeIdBound()

	def upperEdgeIdBound(self):
		"""
		Get an upper bound for the edge ids in the graph

		Returns
		-------
		count
			An upper bound for the edge ids in the graph
		"""
		return self._this.upperEdgeIdBound()

	def degree(self, u):
		"""
		Get the number of neighbors of `v`.

		Parameters
		----------
		v : node
			Node.

		Returns
		-------
		count
			The number of neighbors.
		"""
		return self._this.degree(u)

	def degreeIn(self, u):
		return self._this.degreeIn(u)

	def degreeOut(self, u):
		return self._this.degreeOut(u)

	def isIsolated(self, u):
		"""
		If the node `u` is isolated

		Parameters
		----------
		u : node
			Node.

		Returns
		-------
		bool
			If the node is isolated
		"""
		return self._this.isIsolated(u)

	def addNode(self):
		""" Add a new node to the graph and return it.

		Returns
		-------
		node
			The new node.
	 	"""
		return self._this.addNode()

	def removeNode(self, u):
		""" Remove the isolated node `u` from the graph.

	 	Parameters
	 	----------
	 	u : node
	 		Node.

	 	Notes
	 	-----
	 	Although it would be convenient to remove all incident edges at the same time, this causes complications for
	 	dynamic applications. Therefore, removeNode is an atomic event. All incident edges need to be removed first
	 	and an exception is thrown otherwise.
		"""
		self._this.removeNode(u)

	def hasNode(self, u):
		""" Checks if the Graph has the node `u`, i.e. if `u` hasn't been deleted and is in the range of valid ids.

		Parameters
		----------
		u : node
			Node

		Returns
		-------
		bool
			If the Graph has the node `u`
		"""
		return self._this.hasNode(u)

	def append(self, Graph G):
		""" Appends another graph to this graph as a new subgraph. Performs node id remapping.

		Parameters
		----------
		G : Graph
		"""
		self._this.append(G._this)
		return self

	def merge(self, Graph G):
		""" Modifies this graph to be the union of it and another graph.
			Nodes with the same ids are identified with each other.

		Parameters
		----------
		G : Graph
		"""
		self._this.merge(G._this)
		return self

	def addEdge(self, u, v, w=1.0):
		""" Insert an undirected edge between the nodes `u` and `v`. If the graph is weighted you can optionally
	 	set a weight for this edge. The default weight is 1.0.

	 	Parameters
	 	----------
	 	u : node
	 		Endpoint of edge.
 		v : node
 			Endpoint of edge.
		w : edgeweight, optional
			Edge weight.
		"""
		self._this.addEdge(u, v, w)
		return self

	def setWeight(self, u, v, w):
		""" Set the weight of an edge. If the edge does not exist, it will be inserted.

		Parameters
		----------
		u : node
			Endpoint of edge.
		v : node
			Endpoint of edge.
		w : edgeweight
			Edge weight.
		"""
		self._this.setWeight(u, v, w)
		return self

	def increaseWeight(self, u, v, w):
		""" Increase the weight of an edge. If the edge does not exist, it will be inserted.

		Parameters
		----------
		u : node
			Endpoint of edge.
		v : node
			Endpoint of edge.
		w : edgeweight
			Edge weight.
		"""
		self._this.increaseWeight(u, v, w)
		return self

	def removeEdge(self, u, v):
		""" Removes the undirected edge {`u`,`v`}.

		Parameters
		----------
		u : node
			Endpoint of edge.
		v : node
			Endpoint of edge.
		"""
		self._this.removeEdge(u, v)
		return self

	def removeSelfLoops(self):
		""" Removes all self-loops from the graph.
		"""
		self._this.removeSelfLoops()

	def swapEdge(self, node s1, node t1, node s2, node t2):
		"""
		Changes the edge (s1, t1) into (s1, t2) and the edge (s2, t2) into (s2, t1).

		If there are edge weights or edge ids, they are preserved. Note that no check is performed if the swap is actually possible, i.e. does not generate duplicate edges.

		Parameters
		----------
		s1 : node
			Source node of the first edge
		t1 : node
			Target node of the first edge
		s2 : node
			Source node of the second edge
		t2 : node
			Target node of the second edge
		"""
		self._this.swapEdge(s1, t1, s2, t2)
		return self

	def compactEdges(self):
		"""
		Compact the edge storage, this should be called after executing many edge deletions.
		"""
		self._this.compactEdges()

	def sortEdges(self):
		"""
		Sorts the adjacency arrays by node id. While the running time is linear this
		temporarily duplicates the memory.
		"""
		self._this.sortEdges()

	def hasEdge(self, u, v):
		""" Checks if undirected edge {`u`,`v`} exists in the graph.

		Parameters
		----------
		u : node
			Endpoint of edge.
		v : node
			Endpoint of edge.

		Returns
		-------
		bool
			True if the edge exists, False otherwise.
		"""
		return self._this.hasEdge(u, v)

	def weight(self, u, v):
		""" Get edge weight of edge {`u` , `v`}. Returns 0 if edge does not exist.

		Parameters
		----------
		u : node
			Endpoint of edge.
		v : node
			Endpoint of edge.

		Returns
		-------
		edgeweight
			Edge weight of edge {`u` , `v`} or 0 if edge does not exist.
		"""
		return self._this.weight(u, v)

	def nodes(self):
		""" Get list of all nodes.

	 	Returns
	 	-------
	 	list
	 		List of all nodes.
		"""
		return self._this.nodes()

	def edges(self):
		""" Get list of edges as node pairs.

	 	Returns
	 	-------
	 	list
	 		List of edges as node pairs.
		"""
		return self._this.edges()

	def neighbors(self, u):
		""" Get list of neighbors of `u`.

	 	Parameters
	 	----------
	 	u : node
	 		Node.

	 	Returns
	 	-------
	 	list
	 		List of neighbors of `u.
		"""
		return self._this.neighbors(u)

	def forNodes(self, object callback):
		""" Experimental node iterator interface

		Parameters
		----------
		callback : object
			Any callable object that takes the parameter node
		"""
		cdef NodeCallbackWrapper* wrapper
		try:
			wrapper = new NodeCallbackWrapper(callback)
			self._this.forNodes[NodeCallbackWrapper](dereference(wrapper))
		finally:
			del wrapper

	def forNodesInRandomOrder(self, object callback):
		""" Experimental node iterator interface

		Parameters
		----------
		callback : object
			Any callable object that takes the parameter node
		"""
		cdef NodeCallbackWrapper* wrapper
		try:
			wrapper = new NodeCallbackWrapper(callback)
			self._this.forNodesInRandomOrder[NodeCallbackWrapper](dereference(wrapper))
		finally:
			del wrapper

	def forNodePairs(self, object callback):
		""" Experimental node pair iterator interface

		Parameters
		----------
		callback : object
			Any callable object that takes the parameters (node, node)
		"""
		cdef NodePairCallbackWrapper* wrapper
		try:
			wrapper = new NodePairCallbackWrapper(callback)
			self._this.forNodePairs[NodePairCallbackWrapper](dereference(wrapper))
		finally:
			del wrapper

	def forEdges(self, object callback):
		""" Experimental edge iterator interface

		Parameters
		----------
		callback : object
			Any callable object that takes the parameter (node, node, edgeweight, edgeid)
		"""
		cdef EdgeCallBackWrapper* wrapper
		try:
			wrapper = new EdgeCallBackWrapper(callback)
			self._this.forEdges[EdgeCallBackWrapper](dereference(wrapper))
		finally:
			del wrapper

	def forEdgesOf(self, node u, object callback):
		""" Experimental incident (outgoing) edge iterator interface

		Parameters
		----------
		u : node
			The node of which incident edges shall be passed to the callback
		callback : object
			Any callable object that takes the parameter (node, node, edgeweight, edgeid)
		"""
		cdef EdgeCallBackWrapper* wrapper
		try:
			wrapper = new EdgeCallBackWrapper(callback)
			self._this.forEdgesOf[EdgeCallBackWrapper](u, dereference(wrapper))
		finally:
			del wrapper

	def forInEdgesOf(self, node u, object callback):
		""" Experimental incident incoming edge iterator interface

		Parameters
		----------
		u : node
			The node of which incident edges shall be passed to the callback
		callback : object
			Any callable object that takes the parameter (node, node, edgeweight, edgeid)
		"""
		cdef EdgeCallBackWrapper* wrapper
		try:
			wrapper = new EdgeCallBackWrapper(callback)
			self._this.forInEdgesOf[EdgeCallBackWrapper](u, dereference(wrapper))
		finally:
			del wrapper

	def toUndirected(self):
		"""
		Return an undirected version of this graph.

	 	Returns
	 	-------
			undirected graph.
		"""
		return Graph().setThis(self._this.toUndirected())


	def toUnweighted(self):
		"""
		Return an unweighted version of this graph.

	 	Returns
	 	-------
			graph.
		"""
		return Graph().setThis(self._this.toUnweighted())

	def transpose(self):
		"""
		Return the transpose of this (directed) graph.

		Returns
		-------
			directed graph.
		"""
		return Graph().setThis(self._this.transpose())

	def isWeighted(self):
		"""
		Returns
		-------
		bool
			True if this graph supports edge weights other than 1.0.
		"""
		return self._this.isWeighted()

	def isDirected(self):
		return self._this.isDirected()

	def toString(self):
		""" Get a string representation of the graph.

		Returns
		-------
		string
			A string representation of the graph.
		"""
		return self._this.toString()

	def getName(self):
		""" Get the name of the graph.

		Returns
		-------
		string
			The name of the graph.
		"""
		return pystring(self._this.getName())

	def setName(self, name):
		""" Set name of graph to `name`.

		Parameters
		----------
		name : string
			The name.
		"""
		self._this.setName(stdstring(name))

	def totalEdgeWeight(self):
		""" Get the sum of all edge weights.

		Returns
		-------
		edgeweight
			The sum of all edge weights.
		"""
		return self._this.totalEdgeWeight()

	def randomNode(self):
		""" Get a random node of the graph.

		Returns
		-------
		node
			A random node.
		"""
		return self._this.randomNode()

	def randomNeighbor(self, u):
		""" Get a random neighbor of `v` and `none` if degree is zero.

		Parameters
		----------
		v : node
			Node.

		Returns
		-------
		node
			A random neighbor of `v.
		"""
		return self._this.randomNeighbor(u)

	def randomEdge(self):
		""" Get a random edge of the graph.

		Returns
		-------
		pair
			Random random edge.

		Notes
		-----
		Fast, but not uniformly random.
		"""
		return self._this.randomEdge()

	def getCoordinate(self, v):
		"""
		DEPRECATED: Coordinates should be handled outside the Graph class
		 like general node attributes.

		Get the coordinates of node v.
		Parameters
		----------
		v : node
			Node.

		Returns
		-------
		pair[float, float]
			x and y coordinates of v.
		"""

		return (self._this.getCoordinate(v)[0], self._this.getCoordinate(v)[1])

	def setCoordinate(self, v, value):
		"""
		DEPRECATED: Coordinates should be handled outside the Graph class
		 like general node attributes.

		Set the coordinates of node v.
		Parameters
		----------
		v : node
			Node.
		value : pair[float, float]
			x and y coordinates of v.
		"""
		cdef Point[float] p = Point[float](value[0], value[1])
		self._this.setCoordinate(v, p)

	def initCoordinates(self):
		"""
		DEPRECATED: Coordinates should be handled outside the Graph class
		 like general node attributes.
		"""
		self._this.initCoordinates()

	def numberOfSelfLoops(self):
		""" Get number of self-loops, i.e. edges {v, v}.
		Returns
		-------
		count
			number of self-loops.
		"""
		return self._this.numberOfSelfLoops()

	def BFSfrom(self, start, object callback):
		""" Experimental BFS search interface

		Parameters
		----------
		start: node or list[node]
			One or more start nodes from which the BFS shall be started
		callback : object
			Any callable object that takes the parameter (node, count) (the second parameter is the depth)
		"""
		cdef NodeDistCallbackWrapper *wrapper
		try:
			wrapper = new NodeDistCallbackWrapper(callback)
			try:
				self._this.BFSfromNode[NodeDistCallbackWrapper](<node?>start, dereference(wrapper))
			except TypeError:
				self._this.BFSfrom[NodeDistCallbackWrapper](<vector[node]?>start, dereference(wrapper))
		finally:
			del wrapper

	def BFSEdgesFrom(self, node start, object callback):
		""" Experimental BFS search interface that passes edges that are part of the BFS tree to the callback

		Parameters
		----------
		start: node
			The start node from which the BFS shall be started
		callback : object
			Any callable object that takes the parameter (node, node)
		"""
		cdef EdgeCallBackWrapper *wrapper
		try:
			wrapper = new EdgeCallBackWrapper(callback)
			self._this.BFSEdgesFrom[EdgeCallBackWrapper](start, dereference(wrapper))
		finally:
			del wrapper

	def DFSfrom(self, node start, object callback):
		""" Experimental DFS search interface

		Parameters
		----------
		start: node
			The start node from which the DFS shall be started
		callback : object
			Any callable object that takes the parameter node
		"""
		cdef NodeCallbackWrapper *wrapper
		try:
			wrapper = new NodeCallbackWrapper(callback)
			self._this.DFSfrom[NodeCallbackWrapper](start, dereference(wrapper))
		finally:
			del wrapper

	def DFSEdgesFrom(self, node start, object callback):
		""" Experimental DFS search interface that passes edges that are part of the DFS tree to the callback

		Parameters
		----------
		start: node
			The start node from which the DFS shall be started
		callback : object
			Any callable object that takes the parameter (node, node)
		"""
		cdef NodePairCallbackWrapper *wrapper
		try:
			wrapper = new NodePairCallbackWrapper(callback)
			self._this.DFSEdgesFrom(start, dereference(wrapper))
		finally:
			del wrapper

	def checkConsistency(self):
		"""
		Check for invalid graph states, such as multi-edges.
		"""
		return self._this.checkConsistency()


	def subgraphFromNodes(self, nodes):
		""" Create a subgraph induced by the set `nodes`.

		Parameters
		----------
		nodes : list
			A subset of nodes of `G` which induce the subgraph.

		Returns
		-------
		Graph
			The subgraph induced by `nodes`.

		Notes
		-----
		The returned graph G' is isomorphic (structurally identical) to the subgraph in G,
		but node indices are not preserved.
		"""
		cdef unordered_set[node] nnodes
		for node in nodes:
			nnodes.insert(node);
		return Graph().setThis(self._this.subgraphFromNodes(nnodes))

# TODO: expose all methods

cdef extern from "cpp/graph/SSSP.h":
	cdef cppclass _SSSP "NetworKit::SSSP"(_Algorithm):
		_SSSP(_Graph G, node source, bool storePaths, bool storeStack, node target) except +
		void run() nogil except +
		vector[edgeweight] getDistances(bool moveOut) except +
		edgeweight distance(node t) except +
		vector[node] getPredecessors(node t) except +
		vector[node] getPath(node t, bool forward) except +
		set[vector[node]] getPaths(node t, bool forward) except +
		vector[node] getStack(bool moveOut) except +
		double _numberOfPaths(node t) except +

cdef class SSSP(Algorithm):
	""" Base class for single source shortest path algorithms. """

	cdef Graph _G

	def __init__(self, *args, **namedargs):
		if type(self) == SSSP:
			raise RuntimeError("Error, you may not use SSSP directly, use a sub-class instead")

	def __dealloc__(self):
		self._G = None # just to be sure the graph is deleted

	def getDistances(self, moveOut=True):
		"""
		Returns a vector of weighted distances from the source node, i.e. the
 	 	length of the shortest path from the source node to any other node.

 	 	Returns
 	 	-------
 	 	vector
 	 		The weighted distances from the source node to any other node in the graph.
		"""
		return (<_SSSP*>(self._this)).getDistances(moveOut)

	def distance(self, t):
		return (<_SSSP*>(self._this)).distance(t)

	def getPredecessors(self, t):
		return (<_SSSP*>(self._this)).getPredecessors(t)

	def getPath(self, t, forward=True):
		""" Returns a shortest path from source to `t` and an empty path if source and `t` are not connected.

		Parameters
		----------
		t : node
			Target node.

		Returns
		-------
		vector
			A shortest path from source to `t or an empty path.
		"""
		return (<_SSSP*>(self._this)).getPath(t, forward)

	def getPaths(self, t, forward=True):
		cdef set[vector[node]] paths = (<_SSSP*>(self._this)).getPaths(t, forward)
		result = []
		for elem in paths:
			result.append(list(elem))
		return result

	def getStack(self, moveOut=True):
		return (<_SSSP*>(self._this)).getStack(moveOut)

	def numberOfPaths(self, t):
		return (<_SSSP*>(self._this))._numberOfPaths(t)

cdef extern from "cpp/graph/DynSSSP.h":
	cdef cppclass _DynSSSP "NetworKit::DynSSSP"(_SSSP):
		_DynSSSP(_Graph G, node source, bool storePaths, bool storeStack, node target) except +
		void update(vector[_GraphEvent] batch) except +
		bool modified() except +
		void setTargetNode(node t) except +

cdef class DynSSSP(SSSP):
	""" Base class for single source shortest path algorithms in dynamic graphs. """
	def __init__(self, *args, **namedargs):
		if type(self) == SSSP:
			raise RuntimeError("Error, you may not use DynSSSP directly, use a sub-class instead")

	""" Updates shortest paths with the batch `batch` of edge insertions.

		Parameters
		----------
		batch : list of GraphEvent.
		"""
	def update(self, batch):
		cdef vector[_GraphEvent] _batch
		for ev in batch:
			_batch.push_back(_GraphEvent(ev.type, ev.u, ev.v, ev.w))
		(<_DynSSSP*>(self._this)).update(_batch)

	def modified(self):
		return (<_DynSSSP*>(self._this)).modified()

	def setTargetNode(self, t):
		(<_DynSSSP*>(self._this)).setTargetNode(t)


cdef extern from "cpp/graph/BFS.h":
	cdef cppclass _BFS "NetworKit::BFS"(_SSSP):
		_BFS(_Graph G, node source, bool storePaths, bool storeStack, node target) except +

cdef class BFS(SSSP):
	""" Simple breadth-first search on a Graph from a given source

	BFS(G, source, [storePaths], [storeStack], target)

	Create BFS for `G` and source node `source`.

	Parameters
	----------
	G : Graph
		The graph.
	source : node
		The source node of the breadth-first search.
	storePaths : bool
		store paths and number of paths?
	target: node
		terminate search when the target has been reached
	"""

	def __cinit__(self, Graph G, source, storePaths=True, storeStack=False, target=none):
		self._G = G
		self._this = new _BFS(G._this, source, storePaths, storeStack, target)

cdef extern from "cpp/graph/DynBFS.h":
	cdef cppclass _DynBFS "NetworKit::DynBFS"(_DynSSSP):
		_DynBFS(_Graph G, node source) except +

cdef class DynBFS(DynSSSP):
	""" Dynamic version of BFS.

	DynBFS(G, source)

	Create DynBFS for `G` and source node `source`.

	Parameters
	----------
	G : Graph
		The graph.
	source : node
		The source node of the breadth-first search.
	storeStack : bool
		maintain a stack of nodes in order of decreasing distance?
	"""
	def __cinit__(self, Graph G, source):
		self._G = G
		self._this = new _DynBFS(G._this, source)


cdef extern from "cpp/graph/Dijkstra.h":
	cdef cppclass _Dijkstra "NetworKit::Dijkstra"(_SSSP):
		_Dijkstra(_Graph G, node source, bool storePaths, bool storeStack, node target) except +

cdef class Dijkstra(SSSP):
	""" Dijkstra's SSSP algorithm.
	Returns list of weighted distances from node source, i.e. the length of the shortest path from source to
	any other node.

    Dijkstra(G, source, [storePaths], [storeStack], target)

    Creates Dijkstra for `G` and source node `source`.

    Parameters
	----------
	G : Graph
		The graph.
	source : node
		The source node.
	storePaths : bool
		store paths and number of paths?
	storeStack : bool
		maintain a stack of nodes in order of decreasing distance?
	target : node
		target node. Search ends when target node is reached. t is set to None by default.
    """
	def __cinit__(self, Graph G, source, storePaths=True, storeStack=False, node target=none):
		self._G = G
		self._this = new _Dijkstra(G._this, source, storePaths, storeStack, target)

cdef extern from "cpp/graph/DynDijkstra.h":
	cdef cppclass _DynDijkstra "NetworKit::DynDijkstra"(_DynSSSP):
		_DynDijkstra(_Graph G, node source) except +

cdef class DynDijkstra(DynSSSP):
	""" Dynamic version of Dijkstra.

	DynDijkstra(G, source)

	Create DynDijkstra for `G` and source node `source`.

	Parameters
	----------
	G : Graph
		The graph.
	source : node
		The source node of the breadth-first search.

	"""
	def __cinit__(self, Graph G, source):
		self._G = G
		self._this = new _DynDijkstra(G._this, source)


cdef extern from "cpp/graph/APSP.h":
	cdef cppclass _APSP "NetworKit::APSP"(_Algorithm):
		_APSP(_Graph G) except +
		vector[vector[edgeweight]] getDistances() except +
		edgeweight getDistance(node u, node v) except +

cdef class APSP(Algorithm):
	""" An implementation of Dijkstra's SSSP algorithm for the All-Pairs Shortest-Paths problem.
	Returns a list of lists of weighted distances from node source, i.e. the length of the shortest path from source to
	any other node.

    APSP(G)

    Creates Dijkstra for `G` and source node `source`.

    Parameters
	----------
	G : Graph
		The graph.
    """
	cdef Graph _G

	def __cinit__(self, Graph G):
		self._G = G
		self._this = new _APSP(G._this)

	def __dealloc__(self):
		self._G = None

	def getDistances(self):
		""" Returns a vector of vectors of weighted distances from the source node, i.e. the
 	 	length of the shortest path from the source node to any other node.

 	 	Returns
 	 	-------
 	 	vector of vectors
 	 		The weighted distances from the nodes to any other node in the graph.
		"""
		return (<_APSP*>(self._this)).getDistances()

	def getDistance(self, node u, node v):
		""" Returns the length of the shortest path from source 'u' to target `v`.

		Parameters
		----------
		u : node
			Source node.
		v : node
			Target node.

		Returns
		-------
		int or float
			The distance from 'u' to 'v'.
		"""
		return (<_APSP*>(self._this)).getDistance(u, v)



cdef extern from "cpp/graph/SpanningForest.h":
	cdef cppclass _SpanningForest "NetworKit::SpanningForest":
		_SpanningForest(_Graph) except +
		_Graph generate() except +

cdef class SpanningForest:
	""" Generates a spanning forest for a given graph

		Parameters
		----------
		G : Graph
			The graph.
		nodes : list
			A subset of nodes of `G` which induce the subgraph.
	"""
	cdef _SpanningForest* _this
	cdef Graph _G

	def __cinit__(self, Graph G not None):
		self._G = G
		self._this = new _SpanningForest(G._this)


	def __dealloc__(self):
		del self._this

	def generate(self):
		return Graph().setThis(self._this.generate());

cdef extern from "cpp/graph/UnionMaximumSpanningForest.h":
	cdef cppclass _UnionMaximumSpanningForest "NetworKit::UnionMaximumSpanningForest"(_Algorithm):
		_UnionMaximumSpanningForest(_Graph) except +
		_UnionMaximumSpanningForest(_Graph, vector[double]) except +
		_Graph getUMSF(bool move) except +
		vector[bool] getAttribute(bool move) except +
		bool inUMSF(edgeid eid) except +
		bool inUMSF(node u, node v) except +

cdef class UnionMaximumSpanningForest(Algorithm):
	"""
	Union maximum-weight spanning forest algorithm, computes the union of all maximum-weight spanning forests using Kruskal's algorithm.

	Parameters
	----------
	G : Graph
		The input graph.
	attribute : list
		If given, this edge attribute is used instead of the edge weights.
	"""
	cdef Graph _G

	def __cinit__(self, Graph G not None, vector[double] attribute = vector[double]()):
		self._G = G

		if attribute.empty():
			self._this = new _UnionMaximumSpanningForest(G._this)
		else:
			self._this = new _UnionMaximumSpanningForest(G._this, attribute)

	def getUMSF(self, bool move = False):
		"""
		Gets the union of all maximum-weight spanning forests as graph.

		Parameters
		----------
		move : boolean
			If the graph shall be moved out of the algorithm instance.

		Returns
		-------
		Graph
			The calculated union of all maximum-weight spanning forests.
		"""
		return Graph().setThis((<_UnionMaximumSpanningForest*>(self._this)).getUMSF(move))

	def getAttribute(self, bool move = False):
		"""
		Get a boolean attribute that indicates for each edge if it is part of any maximum-weight spanning forest.

		This attribute is only calculated and can thus only be request if the supplied graph has edge ids.

		Parameters
		----------
		move : boolean
			If the attribute shall be moved out of the algorithm instance.

		Returns
		-------
		list
			The list with the boolean attribute for each edge.
		"""
		return (<_UnionMaximumSpanningForest*>(self._this)).getAttribute(move)

	def inUMST(self, node u, node v = _none):
		"""
		Checks if the edge (u, v) or the edge with id u is part of any maximum-weight spanning forest.

		Parameters
		----------
		u : node or edgeid
			The first node of the edge to check or the edge id of the edge to check
		v : node
			The second node of the edge to check (only if u is not an edge id)

		Returns
		-------
		boolean
			If the edge is part of any maximum-weight spanning forest.
		"""
		if v == _none:
			return (<_UnionMaximumSpanningForest*>(self._this)).inUMSF(u)
		else:
			return (<_UnionMaximumSpanningForest*>(self._this)).inUMSF(u, v)

cdef extern from "cpp/graph/RandomMaximumSpanningForest.h":
	cdef cppclass _RandomMaximumSpanningForest "NetworKit::RandomMaximumSpanningForest"(_Algorithm):
		_RandomMaximumSpanningForest(_Graph) except +
		_RandomMaximumSpanningForest(_Graph, vector[double]) except +
		void run() except +
		_Graph getMSF(bool move) except +
		vector[bool] getAttribute(bool move) except +
		bool inMSF(edgeid eid) except +
		bool inMSF(node u, node v) except +

cdef class RandomMaximumSpanningForest(Algorithm):
	"""
	Computes a random maximum-weight spanning forest using Kruskal's algorithm by randomizing the order of edges of the same weight.

	Parameters
	----------
	G : Graph
		The input graph.
	attribute : list
		If given, this edge attribute is used instead of the edge weights.
	"""
	cdef vector[double] _attribute
	cdef Graph _G

	def __cinit__(self, Graph G not None, vector[double] attribute = vector[double]()):
		self._G = G
		if attribute.empty():
			self._this = new _RandomMaximumSpanningForest(G._this)
		else:
			self._attribute = move(attribute)
			self._this = new _RandomMaximumSpanningForest(G._this, self._attribute)

	def getMSF(self, bool move = False):
		"""
		Gets the calculated maximum-weight spanning forest as graph.

		Parameters
		----------
		move : boolean
			If the graph shall be moved out of the algorithm instance.

		Returns
		-------
		Graph
			The calculated maximum-weight spanning forest.
		"""
		return Graph().setThis((<_RandomMaximumSpanningForest*>(self._this)).getMSF(move))

	def getAttribute(self, bool move = False):
		"""
		Get a boolean attribute that indicates for each edge if it is part of the calculated maximum-weight spanning forest.

		This attribute is only calculated and can thus only be request if the supplied graph has edge ids.

		Parameters
		----------
		move : boolean
			If the attribute shall be moved out of the algorithm instance.

		Returns
		-------
		list
			The list with the boolean attribute for each edge.
		"""
		return (<_RandomMaximumSpanningForest*>(self._this)).getAttribute(move)

	def inMSF(self, node u, node v = _none):
		"""
		Checks if the edge (u, v) or the edge with id u is part of the calculated maximum-weight spanning forest.

		Parameters
		----------
		u : node or edgeid
			The first node of the edge to check or the edge id of the edge to check
		v : node
			The second node of the edge to check (only if u is not an edge id)

		Returns
		-------
		boolean
			If the edge is part of the calculated maximum-weight spanning forest.
		"""
		if v == _none:
			return (<_RandomMaximumSpanningForest*>(self._this)).inMSF(u)
		else:
			return (<_RandomMaximumSpanningForest*>(self._this)).inMSF(u, v)


cdef extern from "cpp/independentset/Luby.h":
	cdef cppclass _Luby "NetworKit::Luby":
		_Luby() except +
		vector[bool] run(_Graph G) except +
		string toString()


# FIXME: check correctness
cdef class Luby:
	""" Luby's parallel maximal independent set algorithm"""
	cdef _Luby _this

	def run(self, Graph G not None):
		""" Returns a boolean vector of length n where vec[v] is True iff v is in the independent sets.

		Parameters
		----------
		G : Graph
			The graph.

		Returns
		-------
		vector
			A boolean vector of length n.
		"""
		return self._this.run(G._this)
		# TODO: return self

	def toString(self):
		""" Get string representation of the algorithm.

		Returns
		-------
		string
			The string representation of the algorithm.
		"""
		return self._this.toString().decode("utf-8")


# Module: generators



cdef extern from "cpp/generators/BarabasiAlbertGenerator.h":
	cdef cppclass _BarabasiAlbertGenerator "NetworKit::BarabasiAlbertGenerator":
		_BarabasiAlbertGenerator() except +
		_BarabasiAlbertGenerator(count k, count nMax, count n0, bool batagelj) except +
		_BarabasiAlbertGenerator(count k, count nMax, const _Graph & initGraph, bool batagelj) except +
		_Graph generate() except +

cdef class BarabasiAlbertGenerator:
	"""
<<<<<<< HEAD
	Generates a scale-free graph using the Barabasi-Albert preferential attachment model.
=======
	This generator implements the preferential attachment model as introduced by Barabasi and Albert[1].
	The original algorithm is very slow and thus, the much faster method from Batagelj and Brandes[2] is
	implemented and the current default.
	The original method can be chosen by setting \p batagelj to false.
	[1] Barabasi, Albert: Emergence of Scaling in Random Networks http://arxiv.org/pdf/cond-mat/9910332.pdf
	[2] ALG 5 of Batagelj, Brandes: Efficient Generation of Large Random Networks https://kops.uni-konstanz.de/bitstream/handle/123456789/5799/random.pdf?sequence=1
>>>>>>> 22c26268

	Parameters
	----------
	k : count
		number of edges that come with a new node
	nMax : count
		maximum number of nodes produced
	n0 : count
		number of starting nodes
<<<<<<< HEAD
	"""
	
	 
=======
	batagelj : bool
		Specifies whether to use batagelj's method or the original one.
	"""
>>>>>>> 22c26268
	cdef _BarabasiAlbertGenerator _this

	def __cinit__(self, count k, count nMax, n0=0, bool batagelj=True):
		if isinstance(n0, Graph):
			self._this = _BarabasiAlbertGenerator(k, nMax, (<Graph>n0)._this, batagelj)
		else:
			self._this = _BarabasiAlbertGenerator(k, nMax, <count>n0, batagelj)

	def generate(self):
		return Graph().setThis(self._this.generate())

	@classmethod
	def fit(cls, Graph G, scale=1):
		(n, m) = G.size()
		k = math.floor(m / n)
		return cls(nMax=scale * n, k=k, n0=k)


cdef extern from "cpp/generators/PubWebGenerator.h":
	cdef cppclass _PubWebGenerator "NetworKit::PubWebGenerator":
		_PubWebGenerator(count numNodes, count numberOfDenseAreas, float neighborhoodRadius, count maxNumberOfNeighbors) except +
		_Graph generate() except +

cdef class PubWebGenerator:
	""" Generates a static graph that resembles an assumed geometric distribution of nodes in
	a P2P network.

	The basic structure is to distribute points randomly in the unit torus
	and to connect vertices close to each other (at most @a neighRad distance and none of
	them already has @a maxNeigh neighbors). The distribution is chosen to get some areas with
	high density and others with low density. There are @a numDenseAreas dense areas, which can
	overlap. Each area is circular, has a certain position and radius and number of points.
	These values are strored in @a denseAreaXYR and @a numPerArea, respectively.

	Used and described in more detail in J. Gehweiler, H. Meyerhenke: A Distributed
	Diffusive Heuristic for Clustering a Virtual P2P Supercomputer. In Proc. 7th High-Performance
	Grid Computing Workshop (HPGC'10), in conjunction with 24th IEEE Internatl. Parallel and
	Distributed Processing Symposium (IPDPS'10), IEEE, 2010.

	PubWebGenerator(numNodes, numberOfDenseAreas, neighborhoodRadius, maxNumberOfNeighbors)

	Parameters
	----------
	numNodes : count
		Up to a few thousand (possibly more if visualization is not desired and quadratic
		time complexity has been resolved)
	numberOfDenseAreas : count
		Depending on number of nodes, e.g. [8, 50]
	neighborhoodRadius : float
		The higher, the better the connectivity [0.1, 0.35]
	maxNumberOfNeighbors : count
		Maximum degree, a higher value corresponds to better connectivity [4, 40]
	"""
	cdef _PubWebGenerator* _this

	def __cinit__(self, numNodes, numberOfDenseAreas, neighborhoodRadius, maxNumberOfNeighbors):
		self._this = new _PubWebGenerator(numNodes, numberOfDenseAreas, neighborhoodRadius, maxNumberOfNeighbors)

	def __dealloc__(self):
		del self._this

	def generate(self):
		return Graph(0).setThis(self._this.generate())


cdef extern from "cpp/generators/ErdosRenyiGenerator.h":
	cdef cppclass _ErdosRenyiGenerator "NetworKit::ErdosRenyiGenerator":
		_ErdosRenyiGenerator(count nNodes, double prob, bool directed) except +
		_Graph generate() except +

cdef class ErdosRenyiGenerator:
	""" Creates random graphs in the G(n,p) model.
	The generation follows Vladimir Batagelj and Ulrik Brandes: "Efficient
	generation of large random networks", Phys Rev E 71, 036113 (2005).

	ErdosRenyiGenerator(count, double)

	Creates G(nNodes, prob) graphs.

	Parameters
	----------
	nNodes : count
		Number of nodes n in the graph.
	prob : double
		Probability of existence for each edge p.
	directed : bool
		Generates a directed
	"""

	cdef _ErdosRenyiGenerator* _this

	def __cinit__(self, nNodes, prob, directed=False):
		self._this = new _ErdosRenyiGenerator(nNodes, prob, directed)

	def __dealloc__(self):
		del self._this

	def generate(self):
		return Graph(0).setThis(self._this.generate())

	@classmethod
	def fit(cls, Graph G, scale=1):
		""" Fit model to input graph"""
		(n, m) = G.size()
		if G.isDirected():
			raise Exception("TODO: figure out scaling scheme for directed graphs")
		else:
			p = (2 * m) / (scale * n * (n-1))
		return cls(scale * n, p)

cdef extern from "cpp/generators/DorogovtsevMendesGenerator.h":
	cdef cppclass _DorogovtsevMendesGenerator "NetworKit::DorogovtsevMendesGenerator":
		_DorogovtsevMendesGenerator(count nNodes) except +
		_Graph generate() except +

cdef class DorogovtsevMendesGenerator:
	""" Generates a graph according to the Dorogovtsev-Mendes model.

 	DorogovtsevMendesGenerator(nNodes)

 	Constructs the generator class.

	Parameters
	----------
	nNodes : count
		Number of nodes in the target graph.
	"""

	cdef _DorogovtsevMendesGenerator* _this

	def __cinit__(self, nNodes):
		self._this = new _DorogovtsevMendesGenerator(nNodes)

	def __dealloc__(self):
		del self._this

	def generate(self):
		""" Generates a random graph according to the Dorogovtsev-Mendes model.

		Returns
		-------
		Graph
			The generated graph.
		"""
		return Graph(0).setThis(self._this.generate())

	@classmethod
	def fit(cls, Graph G, scale=1):
		return cls(scale * G.numberOfNodes())


cdef extern from "cpp/generators/RegularRingLatticeGenerator.h":
	cdef cppclass _RegularRingLatticeGenerator "NetworKit::RegularRingLatticeGenerator":
		_RegularRingLatticeGenerator(count nNodes, count nNeighbors) except +
		_Graph generate() except +

cdef class RegularRingLatticeGenerator:
	"""
	Constructs a regular ring lattice.

	RegularRingLatticeGenerator(count nNodes, count nNeighbors)

	Constructs the generator.

	Parameters
	----------
	nNodes : number of nodes in the target graph.
	nNeighbors : number of neighbors on each side of a node
	"""

	cdef _RegularRingLatticeGenerator* _this

	def __cinit__(self, nNodes, nNeighbors):
		self._this = new _RegularRingLatticeGenerator(nNodes, nNeighbors)

	def __dealloc__(self):
		del self._this

	def generate(self):
		""" Generates a rgular ring lattice.

		Returns
		-------
		Graph
			The generated graph.
		"""
		return Graph(0).setThis(self._this.generate())


cdef extern from "cpp/generators/WattsStrogatzGenerator.h":
	cdef cppclass _WattsStrogatzGenerator "NetworKit::WattsStrogatzGenerator":
		_WattsStrogatzGenerator(count nNodes, count nNeighbors, double p) except +
		_Graph generate() except +

cdef class WattsStrogatzGenerator:
	""" Generates a graph according to the Watts-Strogatz model.

	First, a regular ring lattice is generated. Then edges are rewired
		with a given probability.

	WattsStrogatzGenerator(count nNodes, count nNeighbors, double p)

	Constructs the generator.

	Parameters
	----------
	nNodes : Number of nodes in the target graph.
	nNeighbors : number of neighbors on each side of a node
	p : rewiring probability
	"""

	cdef _WattsStrogatzGenerator* _this

	def __dealloc__(self):
		del self._this

	def __cinit__(self, nNodes, nNeighbors, p):
		self._this = new _WattsStrogatzGenerator(nNodes, nNeighbors, p)

	def generate(self):
		""" Generates a random graph according to the Watts-Strogatz model.

		Returns
		-------
		Graph
			The generated graph.
		"""
		return Graph(0).setThis(self._this.generate())


cdef extern from "cpp/generators/ClusteredRandomGraphGenerator.h":
	cdef cppclass _ClusteredRandomGraphGenerator "NetworKit::ClusteredRandomGraphGenerator":
		_ClusteredRandomGraphGenerator(count, count, double, double) except +
		_Graph generate() except +
		_Partition getCommunities() except +

cdef class ClusteredRandomGraphGenerator:
	""" The ClusteredRandomGraphGenerator class is used to create a clustered random graph.

	The number of nodes and the number of edges are adjustable as well as the probabilities
	for intra-cluster and inter-cluster edges.

	ClusteredRandomGraphGenerator(count, count, pin, pout)

	Creates a clustered random graph.

	Parameters
	----------
	n : count
		number of nodes
	k : count
		number of clusters
	pin : double
		intra-cluster edge probability
	pout : double
		inter-cluster edge probability
	"""

	cdef _ClusteredRandomGraphGenerator* _this

	def __cinit__(self, n, k, pin, pout):
		self._this = new _ClusteredRandomGraphGenerator(n, k, pin, pout)

	def __dealloc__(self):
		del self._this

	def generate(self):
		""" Generates a clustered random graph with the properties given in the constructor.

		Returns
		-------
		Graph
			The generated graph.
		"""
		return Graph(0).setThis(self._this.generate())

	def getCommunities(self):
		""" Returns the generated ground truth clustering.

		Returns
		-------
		Partition
			The generated ground truth clustering.
		"""
		return Partition().setThis(self._this.getCommunities())


cdef extern from "cpp/generators/ChungLuGenerator.h":
	cdef cppclass _ChungLuGenerator "NetworKit::ChungLuGenerator":
		_ChungLuGenerator(vector[count] degreeSequence) except +
		_Graph generate() except +

cdef class ChungLuGenerator:
	"""
		Given an arbitrary degree sequence, the Chung-Lu generative model
		will produce a random graph with the same expected degree sequence.

		see Chung, Lu: The average distances in random graphs with given expected degrees
		and Chung, Lu: Connected Components in Random Graphs with Given Expected Degree Sequences.
		Aiello, Chung, Lu: A Random Graph Model for Massive Graphs describes a different generative model
		which is basically asymptotically equivalent but produces multi-graphs.
	"""

	cdef _ChungLuGenerator* _this

	def __cinit__(self, vector[count] degreeSequence):
		self._this = new _ChungLuGenerator(degreeSequence)

	def __dealloc__(self):
		del self._this

	def generate(self):
		""" Generates graph with expected degree sequence seq.

		Returns
		-------
		Graph
			The generated graph.
		"""
		return Graph(0).setThis(self._this.generate())

	@classmethod
	def fit(cls, Graph G, scale=1):
		""" Fit model to input graph"""
		(n, m) = G.size()
		degSeq = DegreeCentrality(G).run().scores()
		return cls(degSeq * scale)


cdef extern from "cpp/generators/HavelHakimiGenerator.h":
	cdef cppclass _HavelHakimiGenerator "NetworKit::HavelHakimiGenerator":
		_HavelHakimiGenerator(vector[count] degreeSequence, bool ignoreIfRealizable) except +
		_Graph generate() except +
		bool isRealizable() except +
		bool getRealizable() except +

cdef class HavelHakimiGenerator:
	""" Havel-Hakimi algorithm for generating a graph according to a given degree sequence.

		The sequence, if it is realizable, is reconstructed exactly. The resulting graph usually
		has a high clustering coefficient. Construction runs in linear time O(m).

		If the sequence is not realizable, depending on the parameter ignoreIfRealizable, either
		an exception is thrown during generation or the graph is generated with a modified degree
		sequence, i.e. not all nodes might have as many neighbors as requested.

		HavelHakimiGenerator(sequence, ignoreIfRealizable=True)

		Parameters
		----------
		sequence : vector
			Degree sequence to realize. Must be non-increasing.
		ignoreIfRealizable : bool, optional
			If true, generate the graph even if the degree sequence is not realizable. Some nodes may get lower degrees than requested in the sequence.
	"""

	cdef _HavelHakimiGenerator* _this


	def __cinit__(self, vector[count] degreeSequence, ignoreIfRealizable=True):
		self._this = new _HavelHakimiGenerator(degreeSequence, ignoreIfRealizable)

	def __dealloc__(self):
		del self._this

	def isRealizable(self):
		return self._this.isRealizable()

	def getRealizable(self):
		return self._this.getRealizable();

	def generate(self):
		""" Generates degree sequence seq (if it is realizable).

		Returns
		-------
		Graph
			Graph with degree sequence seq or modified sequence if ignoreIfRealizable is true and the sequence is not realizable.
		"""
		return Graph(0).setThis(self._this.generate())

	@classmethod
	def fit(cls, Graph G, scale=1):
		degSeq = DegreeCentrality(G).run().scores()
		return cls(degSeq * scale, ignoreIfRealizable=True)

cdef extern from "cpp/generators/EdgeSwitchingMarkovChainGenerator.h":
	cdef cppclass _EdgeSwitchingMarkovChainGenerator "NetworKit::EdgeSwitchingMarkovChainGenerator":
		_EdgeSwitchingMarkovChainGenerator(vector[count] degreeSequence, bool ignoreIfRealizable) except +
		_Graph generate() except +
		bool isRealizable() except +
		bool getRealizable() except +

cdef class EdgeSwitchingMarkovChainGenerator:
	"""
	Graph generator for generating a random simple graph with exactly the given degree sequence based on the Edge-Switching Markov-Chain method.

	This implementation is based on the paper
	"Random generation of large connected simple graphs with prescribed degree distribution" by Fabien Viger and Matthieu Latapy,
	available at http://www-rp.lip6.fr/~latapy/FV/generation.html, however without preserving connectivity (this could later be added as
	optional feature).

	The Havel-Hakami generator is used for the initial graph generation, then the Markov-Chain Monte-Carlo algorithm as described and
	implemented by Fabien Viger and Matthieu Latapy but without the steps for ensuring connectivity is executed. This should lead to a
	graph that is drawn uniformly at random from all graphs with the given degree sequence.

	Note that at most 10 times the number of edges edge swaps are performed (same number as in the abovementioned implementation) and
	in order to limit the running time, at most 200 times as many attempts to perform an edge swap are made (as certain degree distributions
	do not allow edge swaps at all).

	Parameters
	----------
	degreeSequence : vector[count]
		The degree sequence that shall be generated
	ignoreIfRealizable : bool, optional
		If true, generate the graph even if the degree sequence is not realizable. Some nodes may get lower degrees than requested in the sequence.
	"""
	cdef _EdgeSwitchingMarkovChainGenerator *_this

	def __cinit__(self, vector[count] degreeSequence, bool ignoreIfRealizable = False):
		self._this = new _EdgeSwitchingMarkovChainGenerator(degreeSequence, ignoreIfRealizable)

	def __dealloc__(self):
		del self._this

	def isRealizable(self):
		return self._this.isRealizable()

	def getRealizable(self):
		return self._this.getRealizable()

	def generate(self):
		"""
		Generate a graph according to the configuration model.

		Issues a INFO log message if the wanted number of edge swaps cannot be performed because of the limit of attempts (see in the description of the class for details).

		Returns
		-------
		Graph
			The generated graph.
		"""
		return Graph().setThis(self._this.generate())

	@classmethod
	def fit(cls, Graph G, scale=1):
		degSeq = DegreeCentrality(G).run().scores()
		return cls(degSeq * scale, ignoreIfRealizable=True)


cdef extern from "cpp/generators/HyperbolicGenerator.h":
	cdef cppclass _HyperbolicGenerator "NetworKit::HyperbolicGenerator":
		# TODO: revert to count when cython issue fixed
		_HyperbolicGenerator(unsigned int nodes,  double k, double gamma, double T) except +
		void setLeafCapacity(unsigned int capacity) except +
		void setTheoreticalSplit(bool split) except +
		void setBalance(double balance) except +
		vector[double] getElapsedMilliseconds() except +
		_Graph generate() except +
		_Graph generateExternal(vector[double] angles, vector[double] radii, double r, double thresholdDistance, double T) except +

cdef class HyperbolicGenerator:
	""" The Hyperbolic Generator distributes points in hyperbolic space and adds edges between points with a probability depending on their distance. The resulting graphs have a power-law degree distribution, small diameter and high clustering coefficient.
For a temperature of 0, the model resembles a unit-disk model in hyperbolic space.

 		HyperbolicGenerator(n, k=6, gamma=3, T=0)

 		Parameters
		----------
		n : integer
			number of nodes
		k : double
			average degree
		gamma : double
			exponent of power-law degree distribution
<<<<<<< HEAD
		T : double
			temperature of statistical model
			
=======

>>>>>>> 22c26268
	"""

	cdef _HyperbolicGenerator* _this

	def __cinit__(self,  n, k=6, gamma=3, T=0):
		if gamma <= 2:
				raise ValueError("Exponent of power-law degree distribution must be > 2")
		self._this = new _HyperbolicGenerator(n, k, gamma, T)

	def setLeafCapacity(self, capacity):
		self._this.setLeafCapacity(capacity)

	def setBalance(self, balance):
		self._this.setBalance(balance)

	def setTheoreticalSplit(self, theoreticalSplit):
		self._this.setTheoreticalSplit(theoreticalSplit)

	def getElapsedMilliseconds(self):
		return self._this.getElapsedMilliseconds()

	def generate(self):
		""" Generates hyperbolic graph

		Returns
		-------
		Graph
		
		"""
		return Graph(0).setThis(self._this.generate())

	def generateExternal(self, angles, radii, k, gamma, T=0):
		return Graph(0).setThis(self._this.generateExternal(angles, radii, k, gamma, T))

cdef extern from "cpp/generators/RHGGenerator.h":
	cdef cppclass _RHGGenerator "NetworKit::RHGGenerator":
		# TODO: revert to count when cython issue fixed
		_RHGGenerator(unsigned int nodes,  double k, double gamma) except +
		vector[double] getElapsedMilliseconds() except +
		_Graph generate() except +

cdef class RHGGenerator:
	""" The Hyperbolic Generator distributes points in hyperbolic space and adds edges between points with a probability depending on their distance. The resulting graphs have a power-law degree distribution, small diameter and high clustering coefficient.
For a temperature of 0, the model resembles a unit-disk model in hyperbolic space.

 		HyperbolicGenerator(n, k=6, gamma=3)

 		Parameters
		----------
		n : integer
			number of nodes
		k : double
			average degree
		gamma : double
			exponent of power-law degree distribution
			
	"""

	cdef _RHGGenerator* _this

	def __cinit__(self,  n, k=6, gamma=3):
		if gamma <= 2:
				raise ValueError("Exponent of power-law degree distribution must be > 2")
		self._this = new _RHGGenerator(n, k, gamma)

	def getElapsedMilliseconds(self):
		return self._this.getElapsedMilliseconds()

	def generate(self):
		""" Generates hyperbolic graph

		Returns
		-------
		Graph

		"""
		return Graph(0).setThis(self._this.generate())

<<<<<<< HEAD
=======
	def generateExternal(self, angles, radii, k, gamma):
		# TODO: documentation
		return Graph(0).setThis(self._this.generateExternal(angles, radii, k, gamma))

	@classmethod
	def fit(cls, Graph G, scale=1):
		""" Fit model to input graph"""
		degSeq = DegreeCentrality(G).run().scores()
		gamma = max(-1 * PowerlawDegreeSequence(degSeq).getGamma(), 2.1)
		(n, m) = G.size()
		k = 2 * (m / n)
		return cls(n * scale, k, gamma)

>>>>>>> 22c26268

cdef extern from "cpp/generators/RmatGenerator.h":
	cdef cppclass _RmatGenerator "NetworKit::RmatGenerator":
		_RmatGenerator(count scale, count edgeFactor, double a, double b, double c, double d, bool weighted, count reduceNodes) except +
		_Graph generate() except +

cdef class RmatGenerator:
	"""
	Generates static R-MAT graphs. R-MAT (recursive matrix) graphs are
	random graphs with n=2^scale nodes and m=nedgeFactor edges.
	More details at http://www.graph500.org or in the original paper:
	Deepayan Chakrabarti, Yiping Zhan, Christos Faloutsos:
	R-MAT: A Recursive Model for Graph Mining. SDM 2004: 442-446.

	RmatGenerator(scale, edgeFactor, a, b, c, d)

	Parameters
	----------
	scale : count
		Number of nodes = 2^scale
	edgeFactor : count
		Number of edges = number of nodes * edgeFactor
	a : double
		Probability for quadrant upper left
	b : double
		Probability for quadrant upper right
	c : double
		Probability for quadrant lower left
	d : double
		Probability for quadrant lower right
	weighted : bool
		result graph weighted?
	"""

	cdef _RmatGenerator* _this
	paths = {"workingDir" : None, "kronfitPath" : None}

	def __cinit__(self, count scale, count edgeFactor, double a, double b, double c, double d, bool weighted=False, count reduceNodes=0):
		self._this = new _RmatGenerator(scale, edgeFactor, a, b, c, d, weighted, reduceNodes)

	def __dealloc__(self):
		del self._this

	def generate(self):
		""" Graph to be generated according to parameters specified in constructor.

		Returns
		-------
		Graph
			The generated graph.
		"""
		return Graph(0).setThis(self._this.generate())

	@classmethod
	def setPaths(cls, kronfitPath, workingDir="/tmp"):
		cls.paths["kronfitPath"] = kronfitPath
		cls.paths["workingDir"] = workingDir

	@classmethod
	def fit(cls, G, scale=1, initiator=None, kronfit=True, iterations=50):
		import math
		import re
		import subprocess
		import os
		import random
		from networkit import graphio
		if initiator:
			(a,b,c,d) = initiator
		else:
			if kronfit:
				if cls.paths["workingDir"] is None:
					raise RuntimeError("call setPaths class method first to configure")
				# write graph
				tmpGraphPath = os.path.join(cls.paths["workingDir"], "{0}.edgelist".format(G.getName()))
				graphio.writeGraph(G, tmpGraphPath, graphio.Format.EdgeListTabOne)
				# call kronfit
				args = [cls.paths["kronfitPath"], "-i:{0}".format(tmpGraphPath), "-gi:{0}".format(str(iterations))]
				subprocess.call(args)
				# read estimated parameters
				with open("KronFit-{0}.tab".format(G.getName())) as resultFile:
					for i, line in enumerate(resultFile):
						if i == 7:
							matches = re.findall("\d+\.\d+", line)
							weights = [float(s) for s in matches]
			else:
				# random weights because kronfit is slow
				weights = (random.random(), random.random(), random.random(), random.random())
			# normalize
			nweights = [w / sum(weights) for w in weights]
			(a,b,c,d) = nweights
		print("using initiator matrix [{0},{1};{2},{3}]".format(a,b,c,d))
		# other parameters
		(n,m) = G.size()
		scaleParameter = math.ceil(math.log(n * scale, 2))
		edgeFactor = math.floor(m / n)
		reduceNodes = (2**scaleParameter) - (scale * n)
		print("random nodes to delete to achieve target node count: ", reduceNodes)
		return RmatGenerator(scaleParameter, edgeFactor, a, b, c, d, False, reduceNodes)

cdef extern from "cpp/generators/PowerlawDegreeSequence.h":
	cdef cppclass _PowerlawDegreeSequence "NetworKit::PowerlawDegreeSequence":
		_PowerlawDegreeSequence(count minDeg, count maxDeg, double gamma) except +
		_PowerlawDegreeSequence(_Graph) except +
		_PowerlawDegreeSequence(vector[double]) except +
		void setMinimumFromAverageDegree(double avgDeg) nogil except +
		void setGammaFromAverageDegree(double avgDeg, double minGamma, double maxGamma) nogil except +
		double getExpectedAverageDegree() except +
		count getMinimumDegree() const
		count getMaximumDegree() const
		double getGamma() const
		double setGamma(double) const
		void run() nogil except +
		vector[count] getDegreeSequence(count numNodes) except +
		count getDegree() except +

cdef class PowerlawDegreeSequence:
	"""
	Generates a powerlaw degree sequence with the given minimum and maximum degree, the powerlaw exponent gamma

	If a list of degrees or a graph is given instead of a minimum degree, the class uses the minimum and maximum
	value of the sequence and fits the exponent such that the expected average degree is the actual average degree.

	Parameters
	----------
	minDeg : count, list or Graph
		The minium degree, or a list of degrees to fit or graphs
	maxDeg : count
		The maximum degree
	gamma : double
		The powerlaw exponent, default: -2
	"""
	cdef _PowerlawDegreeSequence *_this

	def __cinit__(self, minDeg, count maxDeg = 0, double gamma = -2):
		if isinstance(minDeg, Graph):
			self._this = new _PowerlawDegreeSequence((<Graph>minDeg)._this)
		elif isinstance(minDeg, collections.Iterable):
			self._this = new _PowerlawDegreeSequence(<vector[double]?>minDeg)
		else:
			self._this = new _PowerlawDegreeSequence((<count?>minDeg), maxDeg, gamma)

	def __dealloc__(self):
		del self._this

	def setMinimumFromAverageDegree(self, double avgDeg):
		"""
		Tries to set the minimum degree such that the specified average degree is expected.

		Parameters
		----------
		avgDeg : double
			The average degree that shall be approximated
		"""
		with nogil:
			self._this.setMinimumFromAverageDegree(avgDeg)
		return self

	def setGammaFromAverageDegree(self, double avgDeg, double minGamma = -1, double maxGamma = -6):
		"""
		Tries to set the powerlaw exponent gamma such that the specified average degree is expected.

		Parameters
		----------
		avgDeg : double
			The average degree that shall be approximated
		minGamma : double
			The minimum gamma to use, default: -1
		maxGamma : double
			The maximum gamma to use, default: -6
		"""
		with nogil:
			self._this.setGammaFromAverageDegree(avgDeg, minGamma, maxGamma)
		return self

	def getExpectedAverageDegree(self):
		"""
		Returns the expected average degree. Note: run needs to be called first.

		Returns
		-------
		double
			The expected average degree.
		"""
		return self._this.getExpectedAverageDegree()

	def getMinimumDegree(self):
		"""
		Returns the minimum degree.

		Returns
		-------
		count
			The minimum degree
		"""
		return self._this.getMinimumDegree()

	def setGamma(self, double gamma):
		"""
		Set the exponent gamma

		Parameters
		----------
		gamma : double
			The exponent to set
		"""
		self._this.setGamma(gamma)
		return self

	def getGamma(self):
		"""
		Get the exponent gamma.

		Returns
		-------
		double
			The exponent gamma
		"""
		return self._this.getGamma()

	def getMaximumDegree(self):
		"""
		Get the maximum degree

		Returns
		-------
		count
			The maximum degree
		"""
		return self._this.getMaximumDegree()

	def run(self):
		"""
		Executes the generation of the probability distribution.
		"""
		with nogil:
			self._this.run()
		return self

	def getDegreeSequence(self, count numNodes):
		"""
		Returns a degree sequence with even degree sum.

		Parameters
		----------
		numNodes : count
			The number of nodes/degrees that shall be returned

		Returns
		-------
		vector[count]
			The generated degree sequence
		"""
		return self._this.getDegreeSequence(numNodes)

	def getDegree(self):
		"""
		Returns a degree drawn at random with a power law distribution

		Returns
		-------
		count
			The generated random degree
		"""
		return self._this.getDegree()

cdef extern from "cpp/generators/LFRGenerator.h":
	cdef cppclass _LFRGenerator "NetworKit::LFRGenerator"(_Algorithm):
		_LFRGenerator(count n) except +
		void setDegreeSequence(vector[count] degreeSequence) nogil except +
		void generatePowerlawDegreeSequence(count avgDegree, count maxDegree, double nodeDegreeExp) nogil except +
		void setCommunitySizeSequence(vector[count] communitySizeSequence) nogil except +
		void setPartition(_Partition zeta) nogil except +
		void generatePowerlawCommunitySizeSequence(count minCommunitySize, count maxCommunitySize, double communitySizeExp) nogil except +
		void setMu(double mu) nogil except +
		void setMu(const vector[double] & mu) nogil except +
		void setMuWithBinomialDistribution(double mu) nogil except +
		_Graph getGraph() except +
		_Partition getPartition() except +
		_Graph generate() except +

cdef class LFRGenerator(Algorithm):
	"""
	The LFR clustered graph generator as introduced by Andrea Lancichinetti, Santo Fortunato, and Filippo Radicchi.

	The community assignment follows the algorithm described in
	"Benchmark graphs for testing community detection algorithms". The edge generation is however taken from their follow-up publication
	"Benchmarks for testing community detection algorithms on directed and weighted graphs with overlapping communities". Parts of the
	implementation follow the choices made in their implementation which is available at https://sites.google.com/site/andrealancichinetti/software
	but other parts differ, for example some more checks for the realizability of the community and degree size distributions are done
	instead of heavily modifying the distributions.

	The edge-switching markov-chain algorithm implementation in NetworKit is used which is different from the implementation in the original LFR benchmark.

	You need to set a degree sequence, a community size sequence and a mu using the additionally provided set- or generate-methods.

	Parameters
	----------
	n : count
		The number of nodes
	"""
	params = {}
	paths = {}

	def __cinit__(self, count n):
		self._this = new _LFRGenerator(n)

	def setDegreeSequence(self, vector[count] degreeSequence):
		"""
		Set the given degree sequence.

		Parameters
		----------
		degreeSequence : collections.Iterable
			The degree sequence that shall be used by the generator
		"""
		with nogil:
			(<_LFRGenerator*>(self._this)).setDegreeSequence(degreeSequence)
		return self

	def generatePowerlawDegreeSequence(self, count avgDegree, count maxDegree, double nodeDegreeExp):
		"""
		Generate and set a power law degree sequence using the given average and maximum degree with the given exponent.


		Parameters
		----------
		avgDegree : count
			The average degree of the created graph
		maxDegree : count
			The maximum degree of the created graph
		nodeDegreeExp : double
			The (negative) exponent of the power law degree distribution of the node degrees
		"""
		with nogil:
			(<_LFRGenerator*>(self._this)).generatePowerlawDegreeSequence(avgDegree, maxDegree, nodeDegreeExp)
		return self

	def setCommunitySizeSequence(self, vector[count] communitySizeSequence):
		"""
		Set the given community size sequence.

		Parameters
		----------
		communitySizeSequence : collections.Iterable
			The community sizes that shall be used.
		"""
		with nogil:
			(<_LFRGenerator*>(self._this)).setCommunitySizeSequence(communitySizeSequence)
		return self

	def setPartition(self, Partition zeta not None):
		"""
		Set the partition, this replaces the community size sequence and the random assignment of the nodes to communities.

		Parameters
		----------
		zeta : Partition
			The partition to use
		"""
		with nogil:
			(<_LFRGenerator*>(self._this)).setPartition(zeta._this)
		return self

	def generatePowerlawCommunitySizeSequence(self, count minCommunitySize, count maxCommunitySize, double communitySizeExp):
		"""
		Generate a powerlaw community size sequence with the given minimum and maximum size and the given exponent.

		Parameters
		----------
		minCommunitySize : count
			The minimum community size
		maxCommunitySize : count
			The maximum community size
		communitySizeExp : double
			The (negative) community size exponent of the power law degree distribution of the community sizes
		"""
		with nogil:
			(<_LFRGenerator*>(self._this)).generatePowerlawCommunitySizeSequence(minCommunitySize, maxCommunitySize, communitySizeExp)
		return self

	def setMu(self, mu):
		"""
		Set the mixing parameter, this is the fraction of neighbors of each node that do not belong to the node's own community.

		This can either be one value for all nodes or an iterable of values for each node.

		Parameters
		----------
		mu : double or collections.Iterable
			The mixing coefficient(s), i.e. the factor of the degree that shall be inter-cluster degree
		"""
		if isinstance(mu, collections.Iterable):
			(<_LFRGenerator*>(self._this)).setMu(<vector[double]>mu)
		else:
			(<_LFRGenerator*>(self._this)).setMu(<double>mu)
		return self

	def setMuWithBinomialDistribution(self, double mu):
		"""
		Set the internal degree of each node using a binomial distribution such that the expected mixing parameter is the given @a mu.

		The mixing parameter is for each node the fraction of neighbors that do not belong to the node's own community.

		Parameters
		----------
		mu : double
			The expected mu that shall be used.
		"""
		with nogil:
			(<_LFRGenerator*>(self._this)).setMuWithBinomialDistribution(mu)
		return self

	def getGraph(self):
		"""
		Return the generated Graph.

		Returns
		-------
		Graph
			The generated graph.
		"""
		return Graph().setThis((<_LFRGenerator*>(self._this)).getGraph())

	def generate(self, useReferenceImplementation=False):
		"""
		Generates and returns the graph. Wrapper for the StaticGraphGenerator interface.

		Returns
		-------
		Graph
			The generated graph.
		"""
		if useReferenceImplementation:
			from networkit import graphio
			os.system("{0}/benchmark {1}".format(self.paths["refImplDir"], self.params["refImplParams"]))
			return graphio.readGraph("network.dat", graphio.Format.EdgeListTabOne)
		return Graph().setThis((<_LFRGenerator*>(self._this)).generate())

	def getPartition(self):
		"""
		Return the generated Partiton.

		Returns
		-------
		Partition
			The generated partition.
		"""
		return Partition().setThis((<_LFRGenerator*>(self._this)).getPartition())

	@classmethod
	def setPathToReferenceImplementationDir(cls, path):
		cls.paths["refImplDir"] = path


	@classmethod
	def fit(cls, Graph G, scale=1, vanilla=False, communityDetectionAlgorithm=PLM, plfit=False):
		""" Fit model to input graph"""
		(n, m) = G.size()
		# detect communities
		communities = communityDetectionAlgorithm(G).run().getPartition()
		# get degree sequence
		degSeq = DegreeCentrality(G).run().scores()
		# set number of nodes
		gen = cls(n * scale)
		if vanilla:
			# fit power law to degree distribution and generate degree sequence accordingly
			#print("fit power law to degree distribution and generate degree sequence accordingly")
			avgDegree = int(sum(degSeq) / len(degSeq))
			maxDegree = max(degSeq)
			if plfit:
				degSeqGen = PowerlawDegreeSequence(G)
				nodeDegreeExp = -1 * degSeqGen.getGamma()
				degSeqGen.run()
				gen.setDegreeSequence(degSeqGen.getDegreeSequence(n * scale))
			else:
				nodeDegreeExp = 2
				gen.generatePowerlawDegreeSequence(avgDegree, maxDegree, -1 * nodeDegreeExp)
			print(avgDegree, maxDegree, nodeDegreeExp)
			# fit power law to community size sequence and generate accordingly
			#print("fit power law to community size sequence and generate accordingly")
			communitySize = communities.subsetSizes()
			communityAvgSize = int(sum(communitySize) / len(communitySize))
			communityMaxSize = max(communitySize)
			communityMinSize = min(communitySize)
			if plfit:
				communityExp = -1 * PowerlawDegreeSequence(communitySize).getGamma()
			else:
				communityExp = 1
			pl = PowerlawDegreeSequence(communityMinSize, communityMaxSize, -1 * communityExp)

			try: # it can be that the exponent is -1 because the average would be too low otherwise, increase minimum to ensure average fits.
				pl.setMinimumFromAverageDegree(communityAvgSize)
				communityMinSize = pl.getMinimumDegree()
			except RuntimeError: # if average is too low with chosen exponent, this might not work...
				pl.run()
				print("Could not set desired average community size {}, average will be {} instead".format(communityAvgSize, pl.getExpectedAverageDegree()))

			gen.generatePowerlawCommunitySizeSequence(minCommunitySize=communityMinSize, maxCommunitySize=communityMaxSize, communitySizeExp=-1 * communityExp)
			# mixing parameter
			#print("mixing parameter")
			localCoverage = LocalPartitionCoverage(G, communities).run().scores()
			mu = sum(localCoverage) / len(localCoverage)
			gen.setMu(mu)
			refImplParams = "-N {0} -k {1} -maxk {2} -mu {3} -minc {4} -maxc {5} -t1 {6} -t2 {7}".format(n * scale, avgDegree, maxDegree, mu, communityMinSize, communityMaxSize, nodeDegreeExp, communityExp)
			cls.params["refImplParams"] = refImplParams
			print(refImplParams)
		else:
			if scale > 1:
				# scale communities
				cData = communities.getVector()
				cDataCopy = cData[:]
				b = communities.upperBound()
				for s in range(1, scale):
					cDataExtend = [i + (b * s) for i in cDataCopy]
					cData = cData + cDataExtend
				assert (len(cData) == n * scale)
				gen.setPartition(Partition(0, cData))
			else:
				gen.setPartition(communities)
			# degree sequence
			gen.setDegreeSequence(degSeq * scale)
			# mixing parameter
			localCoverage = LocalPartitionCoverage(G, communities).run().scores()
			gen.setMu([1.0 - x for x in localCoverage] * scale)
		return gen


# cdef extern from "cpp/generators/MultiscaleGenerator.h":
# 	cdef cppclass _MultiscaleGenerator "NetworKit::MultiscaleGenerator":
# 		_MultiscaleGenerator(_Graph O) except +
# 		_Graph generate() except +
#
#
# cdef class MultiscaleGenerator:
# 	"""
# 	TODO:
# 	"""
# 	cdef _MultiscaleGenerator *_this
# 	cdef Graph O	# store reference to input graph to not let it be garbage-collection
#
# 	def __cinit__(self, Graph O):
# 		self._this = new _MultiscaleGenerator(O._this)
# 		self.O = O
#
# 	def generate(self):
# 		return Graph(0).setThis(self._this.generate())
#
# 	@classmethod
# 	def fit(cls, Graph G):
# 		return cls(G)




# Module: graphio

cdef extern from "cpp/io/GraphReader.h":
	cdef cppclass _GraphReader "NetworKit::GraphReader":
		_GraphReader() nogil except +
		_Graph read(string path) nogil except +

cdef class GraphReader:
	""" Abstract base class for graph readers"""

	cdef _GraphReader* _this

	def __init__(self, *args, **kwargs):
		if type(self) == GraphReader:
			raise RuntimeError("Error, you may not use GraphReader directly, use a sub-class instead")

	def __cinit__(self, *args, **kwargs):
		self._this = NULL

	def __dealloc__(self):
		if self._this != NULL:
			del self._this
		self._this = NULL

	def read(self, path):
		cdef string cpath = stdstring(path)
		cdef _Graph result

		with nogil:
			result = move(self._this.read(cpath)) # extra move in order to avoid copying the internal variable that is used by Cython
		return Graph(0).setThis(result)

cdef extern from "cpp/io/METISGraphReader.h":
	cdef cppclass _METISGraphReader "NetworKit::METISGraphReader" (_GraphReader):
		_METISGraphReader() nogil except +

cdef class METISGraphReader(GraphReader):
	""" Reads the METIS adjacency file format [1]. If the Fast reader fails,
		use readGraph(path, graphio.formats.metis) as an alternative.
		[1]: http://people.sc.fsu.edu/~jburkardt/data/metis_graph/metis_graph.html
	"""
	def __cinit__(self):
		self._this = new _METISGraphReader()

cdef extern from "cpp/io/GraphToolBinaryReader.h":
	cdef cppclass _GraphToolBinaryReader "NetworKit::GraphToolBinaryReader" (_GraphReader):
		_GraphToolBinaryReader() except +

cdef class GraphToolBinaryReader(GraphReader):
	""" Reads the binary file format defined by graph-tool[1].
		[1]: http://graph-tool.skewed.de/static/doc/gt_format.html
	"""
	def __cinit__(self):
		self._this = new _GraphToolBinaryReader()


cdef extern from "cpp/io/EdgeListReader.h":
	cdef cppclass _EdgeListReader "NetworKit::EdgeListReader"(_GraphReader):
		_EdgeListReader() except +
		_EdgeListReader(char separator, node firstNode, string commentPrefix, bool continuous, bool directed)
		map[string,node] getNodeMap() except +


cdef class EdgeListReader(GraphReader):
	""" Reads a file in an edge list format.
		TODO: docstring
	"""
	def __cinit__(self, separator, firstNode, commentPrefix="#", continuous=True, directed=False):
		self._this = new _EdgeListReader(stdstring(separator)[0], firstNode, stdstring(commentPrefix), continuous, directed)

	def getNodeMap(self):
		cdef map[string,node] cResult = (<_EdgeListReader*>(self._this)).getNodeMap()
		result = dict()
		for elem in cResult:
			#result.append((elem.first,elem.second))
			result[(elem.first).decode("utf-8")] = elem.second
		return result

cdef extern from "cpp/io/KONECTGraphReader.h":
	cdef cppclass _KONECTGraphReader "NetworKit::KONECTGraphReader"(_GraphReader):
		_KONECTGraphReader() except +
		_KONECTGraphReader(char separator, bool ignoreLoops)

cdef class KONECTGraphReader(GraphReader):
	""" Reader for the KONECT graph format, which is described in detail on the KONECT website[1].

		[1]: http://konect.uni-koblenz.de/downloads/konect-handbook.pdf
	"""
	def __cinit__(self, separator, ignoreLoops = False):
		self._this = new _KONECTGraphReader(stdstring(separator)[0], ignoreLoops)

cdef extern from "cpp/io/GMLGraphReader.h":
	cdef cppclass _GMLGraphReader "NetworKit::GMLGraphReader"(_GraphReader):
		_GMLGraphReader() except +

cdef class GMLGraphReader(GraphReader):
	""" Reader for the GML graph format, which is documented here [1].

		[1]: http://www.fim.uni-passau.de/fileadmin/files/lehrstuhl/brandenburg/projekte/gml/gml-technical-report.pdf
 	"""
	def __cinit__(self):
		self._this = new _GMLGraphReader()

cdef extern from "cpp/io/METISGraphWriter.h":
	cdef cppclass _METISGraphWriter "NetworKit::METISGraphWriter":
		_METISGraphWriter() except +
		void write(_Graph G, string path) nogil except +


cdef class METISGraphWriter:
	""" Writes graphs in the METIS format"""
	cdef _METISGraphWriter _this

	def write(self, Graph G not None, path):
		 # string needs to be converted to bytes, which are coerced to std::string
		cdef string cpath = stdstring(path)
		with nogil:
			self._this.write(G._this, cpath)

cdef extern from "cpp/io/GraphToolBinaryWriter.h":
	cdef cppclass _GraphToolBinaryWriter "NetworKit::GraphToolBinaryWriter":
		_GraphToolBinaryWriter() except +
		void write(_Graph G, string path) nogil except +


cdef class GraphToolBinaryWriter:
	""" Reads the binary file format defined by graph-tool[1].
		[1]: http://graph-tool.skewed.de/static/doc/gt_format.html
	"""
	cdef _GraphToolBinaryWriter _this

	def write(self, Graph G not None, path):
		 # string needs to be converted to bytes, which are coerced to std::string
		cdef string cpath = stdstring(path)
		with nogil:
			self._this.write(G._this, cpath)


cdef extern from "cpp/io/DotGraphWriter.h":
	cdef cppclass _DotGraphWriter "NetworKit::DotGraphWriter":
		_DotGraphWriter() except +
		void write(_Graph G, string path) nogil except +


cdef class DotGraphWriter:
	""" Writes graphs in the .dot/GraphViz format"""
	cdef _DotGraphWriter _this

	def write(self, Graph G not None, path):
		 # string needs to be converted to bytes, which are coerced to std::string
		cdef string cpath = stdstring(path)
		with nogil:
			self._this.write(G._this, cpath)


cdef extern from "cpp/io/GMLGraphWriter.h":
	cdef cppclass _GMLGraphWriter "NetworKit::GMLGraphWriter":
		_GMLGraphWriter() except +
		void write(_Graph G, string path) nogil except +


cdef class GMLGraphWriter:
	""" Writes a graph and its coordinates as a GML file.[1]
		[1] http://svn.bigcat.unimaas.nl/pvplugins/GML/trunk/docs/gml-technical-report.pdf """
	cdef _GMLGraphWriter _this

	def write(self, Graph G not None, path):
		 # string needs to be converted to bytes, which are coerced to std::string
		cdef string cpath = stdstring(path)
		with nogil:
			self._this.write(G._this, cpath)


cdef extern from "cpp/io/EdgeListWriter.h":
	cdef cppclass _EdgeListWriter "NetworKit::EdgeListWriter":
		_EdgeListWriter() except +
		_EdgeListWriter(char separator, node firstNode) except +
		void write(_Graph G, string path) nogil except +

cdef class EdgeListWriter:
	""" Reads and writes graphs in various edge list formats. The constructor takes a
		seperator char and the ID of the first node as paraneters."""

	cdef _EdgeListWriter _this

	def __cinit__(self, separator, firstNode):
		cdef char sep = stdstring(separator)[0]
		self._this = _EdgeListWriter(sep, firstNode)

	def write(self, Graph G not None, path):
		cdef string cpath = stdstring(path)
		with nogil:
			self._this.write(G._this, cpath)



cdef extern from "cpp/io/LineFileReader.h":
	cdef cppclass _LineFileReader "NetworKit::LineFileReader":
		_LineFileReader() except +
		vector[string] read(string path)


cdef class LineFileReader:
	""" Reads a file and puts each line in a list of strings """
	cdef _LineFileReader _this

	def read(self, path):
		return self._this.read(stdstring(path))


cdef extern from "cpp/io/SNAPGraphWriter.h":
	cdef cppclass _SNAPGraphWriter "NetworKit::SNAPGraphWriter":
		_SNAPGraphWriter() except +
		void write(_Graph G, string path) nogil except +

cdef class SNAPGraphWriter:
	""" Writes graphs in a format suitable for the Georgia Tech SNAP software [1]
		[1]: http://snap-graph.sourceforge.net/
	"""
	cdef _SNAPGraphWriter _this

	def write(self, Graph G, path):
		cdef string cpath = stdstring(path)
		with nogil:
			self._this.write(G._this, cpath)


cdef extern from "cpp/io/SNAPGraphReader.h":
	cdef cppclass _SNAPGraphReader "NetworKit::SNAPGraphReader"(_GraphReader):
		_SNAPGraphReader() except +
		unordered_map[node,node] getNodeIdMap() except +

cdef class SNAPGraphReader(GraphReader):
	""" Reads a graph from the SNAP graph data collection [1] (currently experimental)
		[1]: http://snap.stanford.edu/data/index.html
	"""
	def __cinit__(self):
		self._this = new _SNAPGraphReader()

	def getNodeIdMap(self):
		cdef unordered_map[node,node] cResult = (<_SNAPGraphReader*>(self._this)).getNodeIdMap()
		result = []
		for elem in cResult:
			result.append((elem.first,elem.second))
		return result


cdef extern from "cpp/io/PartitionReader.h":
	cdef cppclass _PartitionReader "NetworKit::PartitionReader":
		_PartitionReader() except +
		_Partition read(string path) except +


cdef class PartitionReader:
	""" Reads a partition from a file.
		File format: line i contains subset id of element i.
	 """
	cdef _PartitionReader _this

	def read(self, path):
		return Partition().setThis(self._this.read(stdstring(path)))


cdef extern from "cpp/io/PartitionWriter.h":
	cdef cppclass _PartitionWriter "NetworKit::PartitionWriter":
		_PartitionWriter() except +
		void write(_Partition, string path) nogil except +


cdef class PartitionWriter:
	""" Writes a partition to a file.
		File format: line i contains subset id of element i.
	 """
	cdef _PartitionWriter _this

	def write(self, Partition zeta, path):
		cdef string cpath = stdstring(path)
		with nogil:
			self._this.write(zeta._this, cpath)


cdef extern from "cpp/io/EdgeListPartitionReader.h":
	cdef cppclass _EdgeListPartitionReader "NetworKit::EdgeListPartitionReader":
		_EdgeListPartitionReader() except +
		_EdgeListPartitionReader(node firstNode, char sepChar) except +
		_Partition read(string path) except +


cdef class EdgeListPartitionReader:
	""" Reads a partition from an edge list type of file
	 """
	cdef _EdgeListPartitionReader _this

	def __cinit__(self, node firstNode=1, sepChar = '\t'):
		self._this = _EdgeListPartitionReader(firstNode, stdstring(sepChar)[0])

	def read(self, path):
		return Partition().setThis(self._this.read(stdstring(path)))

cdef extern from "cpp/io/SNAPEdgeListPartitionReader.h":
	cdef cppclass _SNAPEdgeListPartitionReader "NetworKit::SNAPEdgeListPartitionReader":
		_SNAPEdgeListPartitionReader() except +
		_Cover read(string path, unordered_map[node,node] nodeMap,_Graph G) except +
#		_Partition readWithInfo(string path, count nNodes) except +

cdef class SNAPEdgeListPartitionReader:
	""" Reads a partition from a SNAP 'community with ground truth' file
	 """
	cdef _SNAPEdgeListPartitionReader _this

	def read(self,path, nodeMap, Graph G):
		cdef unordered_map[node,node] cNodeMap
		for (key,val) in nodeMap:
			cNodeMap[key] = val
		return Cover().setThis(self._this.read(stdstring(path), cNodeMap, G._this))

#	def readWithInfo(self,path,nNodes):
#		return Partition().setThis(self._this.readWithInfo(stdstring(path),nNodes))

#not existing yet, maybe in the future?
#cdef extern from "cpp/io/EdgeListPartitionWriter.h":
#	cdef cppclass _EdgeListPartitionWriter "NetworKit::EdgeListPartitionWriter":
#		_EdgeListPartitionWriter() except +
#		void write(_Partition, string path)


#cdef class EdgeListPartitionWriter:
#	""" Writes a partition to a edge list type of file.
#		File format: a line contains the element id and the subsed id of the element.
#	 """
#	cdef _EdgeListPartitionWriter _this

#	def Write(self, Partition zeta, path):
#		self._this.write(zeta._this, stdstring(path))

cdef extern from "cpp/io/CoverReader.h":
	cdef cppclass _CoverReader "NetworKit::CoverReader":
		_CoverReader() except +
		_Cover read(string path,_Graph G) except +

cdef class CoverReader:
	""" Reads a cover from a file
		File format: each line contains the space-separated node ids of a community
	 """
	cdef _CoverReader _this

	def read(self, path, Graph G):
		return Cover().setThis(self._this.read(stdstring(path), G._this))

cdef extern from "cpp/io/CoverWriter.h":
	cdef cppclass _CoverWriter "NetworKit::CoverWriter":
		_CoverWriter() except +
		void write(_Cover, string path) nogil except +


cdef class CoverWriter:
	""" Writes a partition to a file.
		File format: each line contains the space-separated node ids of a community
	 """
	cdef _CoverWriter _this

	def write(self, Cover zeta, path):
		cdef string cpath = stdstring(path)
		with nogil:
			self._this.write(zeta._this, cpath)

cdef extern from "cpp/io/EdgeListCoverReader.h":
	cdef cppclass _EdgeListCoverReader "NetworKit::EdgeListCoverReader":
		_EdgeListCoverReader() except +
		_EdgeListCoverReader(node firstNode) except +
		_Cover read(string path, _Graph G) except +


cdef class EdgeListCoverReader:
	""" Reads a cover from an edge list type of file
		File format: each line starts with a node id and continues with a list of the communities the node belongs to
	 """
	cdef _EdgeListCoverReader _this

	def __cinit__(self, firstNode=1):
		self._this = _EdgeListCoverReader(firstNode)

	def read(self, path, Graph G):
		return Cover().setThis(self._this.read(stdstring(path), G._this))


# Module: structures
#
cdef extern from "cpp/structures/Partition.h":
	cdef cppclass _Partition "NetworKit::Partition":
		_Partition() except +
		_Partition(index) except +
		_Partition(_Partition) except +
		_Partition(vector[index]) except +
		index subsetOf(index e) except +
		index extend() except +
		void remove(index e) except +
		void addToSubset(index s, index e) except +
		void moveToSubset(index s, index e) except +
		void toSingleton(index e) except +
		void allToSingletons() except +
		void mergeSubsets(index s, index t) except +
		void setUpperBound(index upper) except +
		index upperBound() except +
		index lowerBound() except +
		void compact(bool useTurbo) except +
		bool contains(index e) except +
		bool inSameSubset(index e1, index e2) except +
		vector[count] subsetSizes() except +
		map[index, count] subsetSizeMap() except +
		set[index] getMembers(const index s) except +
		count numberOfElements() except +
		count numberOfSubsets() except +
		vector[index] getVector() except +
		void setName(string name) except +
		string getName() except +
		set[index] getSubsetIds() except +
		index operator[](index) except +


cdef class Partition:
	""" Implements a partition of a set, i.e. a subdivision of the
 		set into disjoint subsets.

 		Partition(z=0)

 		Create a new partition data structure for `z` elements.

		Parameters
		----------
		size : index, optional
			Maximum index of an element. Default is 0.
	"""
	cdef _Partition _this

	def __cinit__(self, index size=0, vector[index] data=[]):
		if data.size() != 0:
			self._this = move(_Partition(data))
		else:
			self._this = move(_Partition(size))

	def __len__(self):
		"""
		Returns
		-------
		count
			Number of elements in the partition.
		"""
		return self._this.numberOfElements()

	def __getitem__(self, index e):
		""" Get the set (id) in which the element `e` is contained.

	 	Parameters
	 	----------
	 	e : index
	 		Index of element.

	 	Returns
	 	-------
	 	index
	 		The index of the set in which `e` is contained.
		"""
		return self._this.subsetOf(e)

	def __setitem__(self, index e, index s):
		""" Set the set (id) in which the element `e` is contained.

		Parameters
		----------
		e : index
			Index of the element
		s : index
			Index of the subset
		"""
		self._this.addToSubset(s, e)

	def __copy__(self):
		"""
		Generates a copy of the partition
		"""
		return Partition().setThis(_Partition(self._this))

	def __deepcopy__(self):
		"""
		Generates a copy of the partition
		"""
		return Partition().setThis(_Partition(self._this))

	cdef setThis(self,  _Partition& other):
		swap[_Partition](self._this,  other)
		return self

	def subsetOf(self, e):
		""" Get the set (id) in which the element `e` is contained.

	 	Parameters
	 	----------
	 	e : index
	 		Index of element.

	 	Returns
	 	-------
	 	index
	 		The index of the set in which `e` is contained.
		"""
		return self._this.subsetOf(e)

	def extend(self):
		""" Extend the data structure and create a slot	for one more element.

		Initializes the entry to `none` and returns the index of the entry.

		Returns
		-------
		index
			The index of the new element.
		"""
		return self._this.extend()

	def addToSubset(self, s, e):
		""" Add a (previously unassigned) element `e` to the set `s`.

		Parameters
		----------
		s : index
			The index of the subset.
		e : index
			The element to add.
		"""
		self._this.addToSubset(s, e)

	def moveToSubset(self, index s, index e):
		"""  Move the (previously assigned) element `e` to the set `s.

		Parameters
		----------
		s : index
			The index of the subset.
		e : index
			The element to move.
		"""
		self._this.moveToSubset(s, e)

	def toSingleton(self, index e):
		""" Creates a singleton set containing the element `e`.

		Parameters
		----------
		e : index
			The index of the element.
		"""
		self._this.toSingleton(e)

	def allToSingletons(self):
		""" Assigns every element to a singleton set. Set id is equal to element id. """
		self._this.allToSingletons()

	def mergeSubsets(self, index s, index t):
		""" Assigns the elements from both sets to a new set and returns the id of it.

		Parameters
		----------
		s : index
			Set to merge.
		t : index
			Set to merge.

		Returns
		-------
		index
			Id of newly created set.
		"""
		self._this.mergeSubsets(s, t)

	def setUpperBound(self, index upper):
		""" Sets an upper bound for the subset ids that **can** be assigned.

		Parameters
		----------
		upper : index
			Highest assigned subset id + 1
		"""
		self._this.setUpperBound(upper)

	def upperBound(self):
		""" Return an upper bound for the subset ids that have been assigned.
	 	(This is the maximum id + 1.)

	 	Returns
	 	-------
	 	index
	 		The upper bound.
		"""
		return self._this.upperBound()

	def lowerBound(self):
		""" Get a lower bound for the subset ids that have been assigned.

		Returns
		-------
		index
			The lower bound.
		"""
		return self._this.lowerBound()

	def compact(self, useTurbo = False):
		""" Change subset IDs to be consecutive, starting at 0.

		Parameters
		----------
		useTurbo : bool
			Default: false. If set to true, a vector instead of a map to assign new ids
	 		which results in a shorter running time but possibly a large space overhead.

		"""
		self._this.compact(useTurbo)

	def contains(self, index e):
		""" Check if partition assigns a valid subset to the element `e`.

		Parameters
		----------
		e : index
			The element.

		Returns
		-------
		bool
			True if the assigned subset is valid, False otherwise.
		"""
		return self._this.contains(e)

	def inSameSubset(self, index e1, index e2):
		""" Check if two elements `e1` and `e2` belong to the same subset.

		Parameters
		----------
		e1 : index
			An Element.
		e2 : index
			An Element.

		Returns
		-------
		bool
			True if `e1` and `e2` belong to same subset, False otherwise.
		"""
		return self._this.inSameSubset(e1, e2)

	def subsetSizes(self):
		""" Get a list of subset sizes. Indices do not necessarily correspond to subset ids.

	 	Returns
	 	-------
	 	vector
	 		A vector of subset sizes.
		"""
		return self._this.subsetSizes()

	def subsetSizeMap(self):
		""" Get a map from subset id to size of the subset.

		Returns
		-------
		dict
			A map from subset id to size of the subset.
		"""
		return self._this.subsetSizeMap()

	def getMembers(self, s):
		""" Get the members of the subset `s`.

		Parameters
		----------
		s : index
			The subset.

		Returns
		-------
		set
			A set containing the members of `s.
		"""
		return self._this.getMembers(s)

	def numberOfElements(self):
		"""
		Returns
		-------
		count
			Number of elements in the partition.
		"""
		return self._this.numberOfElements()

	def numberOfSubsets(self):
		""" Get the current number of sets in this partition.

		Returns
		-------
		count
			The current number of sets.
		"""
		return self._this.numberOfSubsets()

	def getVector(self):
		""" Get the actual vector representing the partition data structure.

		Returns
		-------
		vector
			Vector containing information about partitions.
		"""
		return self._this.getVector()

	def setName(self, string name):
		"""  Set a human-readable identifier `name` for the instance.

		Parameters
		----------
		name : string
			The name.
		"""
		self._this.setName(name)

	def getName(self):
		""" Get the human-readable identifier.

		Returns
		-------
		string
			The name of this partition.
		"""
		return self._this.getName()

	def getSubsetIds(self):
		""" Get the ids of nonempty subsets.

		Returns
		-------
		set
			A set of ids of nonempty subsets.
		"""
		return self._this.getSubsetIds()


cdef extern from "cpp/structures/Cover.h":
	cdef cppclass _Cover "NetworKit::Cover":
		_Cover() except +
		_Cover(_Partition p) except +
		_Cover(count n) except +
		set[index] subsetsOf(index e) except +
#		index extend() except +
		void remove(index e) except +
		void addToSubset(index s, index e) except +
		void removeFromSubset(index s, index e) except +
		void moveToSubset(index s, index e) except +
		void toSingleton(index e) except +
		void allToSingletons() except +
		void mergeSubsets(index s, index t) except +
		void setUpperBound(index upper) except +
		index upperBound() except +
		index lowerBound() except +
#		void compact() except +
		bool contains(index e) except +
		bool inSameSubset(index e1, index e2) except +
		vector[count] subsetSizes() except +
		map[index, count] subsetSizeMap() except +
		set[index] getMembers(const index s) except +
		count numberOfElements() except +
		count numberOfSubsets() except +
#		vector[index] getVector() except +
#		void setName(string name) except +
#		string getName() except +
		set[index] getSubsetIds() except +


cdef class Cover:
	""" Implements a cover of a set, i.e. an assignment of its elements to possibly overlapping subsets. """
	cdef _Cover _this

	def __cinit__(self, n=0):
		if isinstance(n, Partition):
			self._this = move(_Cover((<Partition>n)._this))
		else:
			self._this = move(_Cover(<count?>n))

	cdef setThis(self, _Cover& other):
		swap[_Cover](self._this, other)
		return self

	def subsetsOf(self, e):
		""" Get the ids of subsets in which the element `e` is contained.

		Parameters
		----------
		e : index
			An element

		Returns
		-------
		set
			A set of subset ids in which `e` 	is contained.
		"""
		return self._this.subsetsOf(e)

#	def extend(self):
#		self._this.extend()

	def addToSubset(self, s, e):
		""" Add the (previously unassigned) element `e` to the set `s`.

		Parameters
		----------
		s : index
			A subset
		e : index
			An element
		"""
		self._this.addToSubset(s, e)

	def removeFromSubset(self, s, e):
		""" Remove the element `e` from the set `s`.

		Parameters
		----------
		s : index
			A subset
		e : index
			An element
		"""
		self._this.removeFromSubset(s, e)

	def moveToSubset(self, index s, index e):
		""" Move the element `e` to subset `s`, i.e. remove it from all other subsets and place it in the subset.

		Parameters
		----------
		s : index
			A subset
		e : index
			An element
		"""
		self._this.moveToSubset(s, e)

	def toSingleton(self, index e):
		""" Creates a singleton set containing the element `e` and returns the index of the new set.

		Parameters
		----------
		e : index
			An element

		Returns
		-------
		index
			The index of the new set.
		"""
		self._this.toSingleton(e)

	def allToSingletons(self):
		""" Assigns every element to a singleton set. Set id is equal to element id. """
		self._this.allToSingletons()

	def mergeSubsets(self, index s, index t):
		""" Assigns the elements from both sets to a new set.

		Parameters
		----------
		s : index
			A subset
		t : index
			A subset
		"""
		self._this.mergeSubsets(s, t)

	def setUpperBound(self, index upper):
		self._this.setUpperBound(upper)

	def upperBound(self):
		""" Get an upper bound for the subset ids that have been assigned.
	   	(This is the maximum id + 1.)

	   	Returns
	   	-------
	   	index
	   		An upper bound.
		"""
		return self._this.upperBound()

	def lowerBound(self):
		""" Get a lower bound for the subset ids that have been assigned.

		Returns
		-------
		index
			A lower bound.
		"""
		return self._this.lowerBound()

#	def compact(self):
#		self._this.compact()

	def contains(self, index e):
		"""  Check if cover assigns a valid subset to the element `e`.

		Parameters
		----------
		e : index
			An element.

		Returns
		-------
		bool
			True, if `e` is assigned to a valid subset, False otherwise.

		"""
		return self._this.contains(e)

	def inSameSubset(self, index e1, index e2):
		"""  Check if two elements `e1` and `e2` belong to the same subset.

	 	Parameters
	 	----------
	 	e1 : index
			An element.
		e2 : index
			An element.

		Returns
		-------
		bool
			True, if `e1` and `e2` belong to the same subset, False otherwise.
		"""
		return self._this.inSameSubset(e1, e2)

	def subsetSizes(self):
		""" Get a list of subset sizes.

		Returns
		-------
		list
			A list of subset sizes.

		Notes
		-----
		Indices do not necessarily correspond to subset ids.
		"""
		return self._this.subsetSizes()

	def subsetSizeMap(self):
		""" Get a map from subset id to size of the subset.

	 	Returns
	 	-------
	 	dict
	 		A map from subset id to size of the subset.
		"""
		return self._this.subsetSizeMap()

	def getMembers(self, s):
		""" Get the members of a specific subset `s`.

		Returns
		-------
		set
			The set of members of subset `s`.
		"""
		return self._this.getMembers(s)

	def numberOfElements(self):
		""" Get the current number of elements in this cover.

		Returns
		-------
		count
			The current number of elements.
		"""
		return self._this.numberOfElements()

	def numberOfSubsets(self):
		"""  Get the current number of sets in this cover.

		Returns
		-------
		count
			The number of sets in this cover.
		"""
		return self._this.numberOfSubsets()

#	def getVector(self):
#		return self._this.getVector()

#	def setName(self, string name):
#		self._this.setName(name)

#	def getName(self):
#		return self._this.getName()

	def getSubsetIds(self):
		""" Get the ids of nonempty subsets.

		Returns
		-------
		set
			A set of ids of nonempty subsets.
		"""
		return self._this.getSubsetIds()


# Module: community

# Fused type for methods that accept both a partition and a cover
ctypedef fused PartitionCover:
	Partition
	Cover

cdef extern from "cpp/community/ClusteringGenerator.h":
	cdef cppclass _ClusteringGenerator "NetworKit::ClusteringGenerator":
		_ClusteringGenerator() except +
		_Partition makeSingletonClustering(_Graph G) except +
		_Partition makeOneClustering(_Graph G) except +
		_Partition makeRandomClustering(_Graph G, count k) except +
		_Partition makeContinuousBalancedClustering(_Graph G, count k) except +
		_Partition makeNoncontinuousBalancedClustering(_Graph G, count k) except +

cdef class ClusteringGenerator:
	""" Generators for various clusterings """
	cdef _ClusteringGenerator _this
	def makeSingletonClustering(self, Graph G):
		"""  Generate a clustering where each node has its own cluster

		Parameters
		----------
		G: Graph
			The graph for which the clustering shall be generated

		Returns
		-------
		Partition
			The generated partition
		"""
		return Partition().setThis(self._this.makeSingletonClustering(G._this))
	def makeOneClustering(self, Graph G):
		"""  Generate a clustering with one cluster consisting of all nodes

		Parameters
		----------
		G: Graph
			The graph for which the clustering shall be generated

		Returns
		-------
		Partition
			The generated partition
		"""
		return Partition().setThis(self._this.makeOneClustering(G._this))
	def makeRandomClustering(self, Graph G, count k):
		"""  Generate a clustering with `k` clusters to which nodes are assigned randomly

		Parameters
		----------
		G: Graph
			The graph for which the clustering shall be generated
		k: count
			The number of clusters that shall be generated

		Returns
		-------
		Partition
			The generated partition
		"""
		return Partition().setThis(self._this.makeRandomClustering(G._this, k))
	def makeContinuousBalancedClustering(self, Graph G, count k):
		"""  Generate a clustering with `k` clusters to which nodes are assigned in continuous blocks

		Parameters
		----------
		G: Graph
			The graph for which the clustering shall be generated
		k: count
			The number of clusters that shall be generated

		Returns
		-------
		Partition
			The generated partition
		"""
		return Partition().setThis(self._this.makeContinuousBalancedClustering(G._this, k))
	def makeNoncontinuousBalancedClustering(self, Graph G, count k):
		"""  Generate a clustering with `k` clusters, the ith node is assigned to cluster i % k. This means that
		for k**2 nodes, this clustering is complementary to the continuous clustering in the sense that no pair
		of nodes that is in the same cluster in one of the clusterings is in the same cluster in the other clustering.

		Parameters
		----------
		G: Graph
			The graph for which the clustering shall be generated
		k: count
			The number of clusters that shall be generated

		Returns
		-------
		Partition
			The generated partition
		"""
		return Partition().setThis(self._this.makeNoncontinuousBalancedClustering(G._this, k))

cdef extern from "cpp/community/GraphClusteringTools.h" namespace "NetworKit::GraphClusteringTools":
	float getImbalance(_Partition zeta) except +
	_Graph communicationGraph(_Graph graph, _Partition zeta) except +
	count weightedDegreeWithCluster(_Graph graph, _Partition zeta, node u, index cid)
	bool isProperClustering(_Graph G, _Partition zeta)
	bool isSingletonClustering(_Graph G, _Partition zeta)
	bool isOneClustering(_Graph G, _Partition zeta)
	bool equalClusterings(_Partition zeta, _Partition eta, _Graph G)

cdef class GraphClusteringTools:
	@staticmethod
	def getImbalance(Partition zeta):
		return getImbalance(zeta._this)
	@staticmethod
	def communicationGraph(Graph graph, Partition zeta):
		return Graph().setThis(communicationGraph(graph._this, zeta._this))
	@staticmethod
	def weightedDegreeWithCluster(Graph graph, Partition zeta, node u, index cid):
		return weightedDegreeWithCluster(graph._this, zeta._this, u, cid)
	@staticmethod
	def isProperClustering(Graph G, Partition zeta):
		return isProperClustering(G._this, zeta._this)
	@staticmethod
	def isSingletonClustering(Graph G, Partition zeta):
		return isSingletonClustering(G._this, zeta._this)
	@staticmethod
	def isOneClustering(Graph G, Partition zeta):
		return isOneClustering(G._this, zeta._this)
	@staticmethod
	def equalClustering(Partition zeta, Partition eta, Graph G):
		return equalClusterings(zeta._this, eta._this, G._this)

cdef extern from "cpp/graph/GraphTools.h" namespace "NetworKit::GraphTools":
	_Graph getCompactedGraph(_Graph G, unordered_map[node,node]) nogil except +
	unordered_map[node,node] getContinuousNodeIds(_Graph G) nogil except +
	unordered_map[node,node] getRandomContinuousNodeIds(_Graph G) nogil except +

cdef class GraphTools:
	@staticmethod
	def getCompactedGraph(Graph graph, nodeIdMap):
		"""
			Computes a graph with the same structure but with continuous node ids.
		"""
		cdef unordered_map[node,node] cNodeIdMap
		for key in nodeIdMap:
			cNodeIdMap[key] = nodeIdMap[key]
		return Graph().setThis(getCompactedGraph(graph._this,cNodeIdMap))

	@staticmethod
	def getContinuousNodeIds(Graph graph):
		"""
			Computes a map of node ids to continuous node ids.
		"""
		cdef unordered_map[node,node] cResult
		with nogil:
			cResult = getContinuousNodeIds(graph._this)
		result = dict()
		for elem in cResult:
			result[elem.first] = elem.second
		return result

	@staticmethod
	def getRandomContinuousNodeIds(Graph graph):
		"""
			Computes a map of node ids to continuous, randomly permutated node ids.
		"""
		cdef unordered_map[node,node] cResult
		with nogil:
			cResult = getRandomContinuousNodeIds(graph._this)
		result = dict()
		for elem in cResult:
			result[elem.first] = elem.second
		return result


cdef extern from "cpp/community/PartitionIntersection.h":
	cdef cppclass _PartitionIntersection "NetworKit::PartitionIntersection":
		_PartitionIntersection() except +
		_Partition calculate(_Partition zeta, _Partition eta) except +

cdef class PartitionIntersection:
	""" Class for calculating the intersection of two partitions, i.e. the clustering with the fewest clusters
	such that each cluster is a subset of a cluster in both partitions.
	"""
	cdef _PartitionIntersection _this
	def calculate(self, Partition zeta, Partition eta):
		"""  Calculate the intersection of two partitions `zeta` and `eta`

		Parameters
		----------
		zeta: Partition
			The first partition
		eta: Partition
			The second partition

		Returns
		-------
		Partition
			The intersection of zeta and eta
		"""
		return Partition().setThis(self._this.calculate(zeta._this, eta._this))

cdef extern from "cpp/community/Coverage.h":
	cdef cppclass _Coverage "NetworKit::Coverage":
		_Coverage() except +
		double getQuality(_Partition _zeta, _Graph _G) except +

cdef class Coverage:
	""" Coverage is the fraction of intra-community edges """
	cdef _Coverage _this

	def getQuality(self, Partition zeta, Graph G):
		return self._this.getQuality(zeta._this, G._this)


cdef extern from "cpp/community/EdgeCut.h":
	cdef cppclass _EdgeCut "NetworKit::EdgeCut":
		_EdgeCut() except +
		double getQuality(_Partition _zeta, _Graph _G) except +

cdef class EdgeCut:
	""" Edge cut is the total weight of inter-community edges"""
	cdef _EdgeCut _this

	def getQuality(self, Partition zeta, Graph G):
		return self._this.getQuality(zeta._this, G._this)


cdef extern from "cpp/community/Modularity.h":
	cdef cppclass _Modularity "NetworKit::Modularity":
		_Modularity() except +
		double getQuality(_Partition _zeta, _Graph _G) nogil except +


cdef class Modularity:
	"""	Modularity is a quality index for community detection.
	It assigns a quality value in [-0.5, 1.0] to a partition of a graph which is higher for more modular networks and
	partitions which better capture the modular structure. See also http://en.wikipedia.org/wiki/Modularity_(networks).

 	Notes
	-----
	Modularity is defined as:

	.. math:: mod(\zeta) := \\frac{\sum_{C \in \zeta} \sum_{ e \in E(C) } \omega(e)}{\sum_{e \in E} \omega(e)} - \\frac{ \sum_{C \in \zeta}( \sum_{v \in C} \omega(v) )^2 }{4( \sum_{e \in E} \omega(e) )^2 }

	"""
	cdef _Modularity _this

	def getQuality(self, Partition zeta, Graph G):
		cdef double ret
		with nogil:
			ret = self._this.getQuality(zeta._this, G._this)
		return ret

cdef extern from "cpp/community/HubDominance.h":
	cdef cppclass _HubDominance "NetworKit::HubDominance":
		_HubDominance() except +
		double getQuality(_Partition _zeta, _Graph _G) except +
		double getQuality(_Cover _zeta, _Graph _G) except +

cdef class HubDominance:
	"""
	A quality measure that measures the dominance of hubs in clusters. The hub dominance of a single
	cluster is defined as the maximum cluster-internal degree of a node in that cluster divided by
	the maximum cluster-internal degree, i.e. the number of nodes in the cluster minus one. The
	value for all clusters is defined as the average of all clusters.

	Strictly speaking this is not a quality measure as this is rather dependent on the type of the
	considered graph, for more information see
	Lancichinetti A, Kivelä M, Saramäki J, Fortunato S (2010)
	Characterizing the Community Structure of Complex Networks
	PLoS ONE 5(8): e11976. doi: 10.1371/journal.pone.0011976
	http://www.plosone.org/article/info%3Adoi%2F10.1371%2Fjournal.pone.0011976
	"""

	cdef _HubDominance _this

	def getQuality(self, PartitionCover zeta, Graph G):
		"""
		Calculates the dominance of hubs in the given Partition or Cover of the given
		Graph.

		Parameters
		----------
		zeta : Partition or Cover
			The Partition or Cover for which the hub dominance shall be calculated
		G : Graph
			The Graph to which zeta belongs

		Returns
		-------
		double
			The average hub dominance in the given Partition or Cover
		"""
		return self._this.getQuality(zeta._this, G._this)


cdef extern from "cpp/community/CommunityDetectionAlgorithm.h":
	cdef cppclass _CommunityDetectionAlgorithm "NetworKit::CommunityDetectionAlgorithm"(_Algorithm):
		_CommunityDetectionAlgorithm(const _Graph &_G)
		_Partition getPartition() except +


cdef class CommunityDetector(Algorithm):
	""" Abstract base class for static community detection algorithms """
	cdef Graph _G

	def __init__(self, *args, **namedargs):
		if type(self) == CommunityDetector:
			raise RuntimeError("Error, you may not use CommunityDetector directly, use a sub-class instead")

	def __dealloc__(self):
		self._G = None # just to be sure the graph is deleted

	def getPartition(self):
		"""  Returns a partition of the clustering.

		Returns
		-------
		Partition:
			A Partition of the clustering.
		"""
		if self._this == NULL:
			raise RuntimeError("Error, object not properly initialized")
		return Partition().setThis((<_CommunityDetectionAlgorithm*>(self._this)).getPartition())

cdef extern from "cpp/community/PLP.h":
	cdef cppclass _PLP "NetworKit::PLP"(_CommunityDetectionAlgorithm):
		_PLP(_Graph _G, count updateThreshold, count maxIterations) except +
		_PLP(_Graph _G, _Partition baseClustering, count updateThreshold) except +
		count numberOfIterations() except +
		vector[count] getTiming() except +


cdef class PLP(CommunityDetector):
	""" Parallel label propagation for community detection:
	Moderate solution quality, very short time to solution.

	Notes
	-----
	As described in Ovelgoenne et al: An Ensemble Learning Strategy for Graph Clustering
 	Raghavan et al. proposed a label propagation algorithm for graph clustering.
 	This algorithm initializes every vertex of a graph with a unique label. Then, in iterative
 	sweeps over the set of vertices the vertex labels are updated. A vertex gets the label
 	that the maximum number of its neighbors have. The procedure is stopped when every vertex
 	has the label that at least half of its neighbors have.
	"""

	def __cinit__(self, Graph G not None, count updateThreshold=none, count maxIterations=none, Partition baseClustering=None,):
		"""
		Constructor to the Parallel label propagation community detection algorithm.

		Parameters
		----------
		G : Graph
			The graph on which the algorithm has to run.
		updateThreshold : integer
			number of nodes that have to be changed in each iteration so that a new iteration starts.
		baseClustering : Partition
			PLP needs a base clustering to start from; if none is given the algorithm will run on a singleton clustering.
		"""
		self._G = G


		if baseClustering is None:
			self._this = new _PLP(G._this, updateThreshold, maxIterations)
		else:
			self._this = new _PLP(G._this, baseClustering._this, updateThreshold)


	def numberOfIterations(self):
		""" Get number of iterations in last run.

		Returns
		-------
		count
			The number of iterations.
		"""
		return (<_PLP*>(self._this)).numberOfIterations()

	def getTiming(self):
		""" Get list of running times for each iteration.

		Returns
		-------
		count
			The list of running times in milliseconds.
		"""
		return (<_PLP*>(self._this)).getTiming()

cdef extern from "cpp/community/LPDegreeOrdered.h":
	cdef cppclass _LPDegreeOrdered "NetworKit::LPDegreeOrdered"(_CommunityDetectionAlgorithm):
		_LPDegreeOrdered(_Graph _G) except +
		count numberOfIterations()

cdef class LPDegreeOrdered(CommunityDetector):
	""" Label propagation-based community detection algorithm which processes nodes in increasing order of node degree.	"""

	def __cinit__(self, Graph G not None):
		self._G = G
		self._this = new _LPDegreeOrdered(G._this)

	def numberOfIterations(self):
		""" Get number of iterations in last run.

		Returns
		-------
		count
			Number of iterations.
		"""
		return (<_LPDegreeOrdered*>(self._this)).numberOfIterations()



cdef extern from "cpp/community/PLM.h":
	cdef cppclass _PLM "NetworKit::PLM"(_CommunityDetectionAlgorithm):
		_PLM(_Graph _G) except +
		_PLM(_Graph _G, bool refine, double gamma, string par, count maxIter, bool turbo, bool recurse) except +
		map[string, vector[count]] getTiming() except +

cdef extern from "cpp/community/PLM.h" namespace "NetworKit::PLM":
	pair[_Graph, vector[node]] PLM_coarsen "NetworKit::PLM::coarsen" (const _Graph& G, const _Partition& zeta) except +
	_Partition PLM_prolong "NetworKit::PLM::prolong"(const _Graph& Gcoarse, const _Partition& zetaCoarse, const _Graph& Gfine, vector[node] nodeToMetaNode) except +


cdef class PLM(CommunityDetector):
	""" Parallel Louvain Method - the Louvain method, optionally extended to
		a full multi-level algorithm with refinement

		Parameters
		----------
		G : Graph
			A graph.
		refine : bool, optional
			Add a second move phase to refine the communities.
		gamma : double
			Multi-resolution modularity parameter:
			1.0 -> standard modularity
	 		0.0 -> one community
	 		2m 	-> singleton communities
		par : string
			parallelization strategy
		maxIter : count
			maximum number of iterations for move phase
		turbo : bool, optional
			faster but uses O(n) additional memory per thread
		recurse: bool, optional
			use recursive coarsening, see http://journals.aps.org/pre/abstract/10.1103/PhysRevE.89.049902 for some explanations (default: true)
	"""

	def __cinit__(self, Graph G not None, refine=False, gamma=1.0, par="balanced", maxIter=32, turbo=True, recurse=True):
		self._G = G
		self._this = new _PLM(G._this, refine, gamma, stdstring(par), maxIter, turbo, recurse)

	def getTiming(self):
		"""  Get detailed time measurements.
		"""
		return (<_PLM*>(self._this)).getTiming()

	@staticmethod
	def coarsen(Graph G, Partition zeta, bool parallel = False):
		cdef pair[_Graph, vector[node]] result = move(PLM_coarsen(G._this, zeta._this))
		return (Graph().setThis(result.first), result.second)

	@staticmethod
	def prolong(Graph Gcoarse, Partition zetaCoarse, Graph Gfine, vector[node] nodeToMetaNode):
		return Partition().setThis(PLM_prolong(Gcoarse._this, zetaCoarse._this, Gfine._this, nodeToMetaNode))

cdef extern from "cpp/community/CutClustering.h":
	cdef cppclass _CutClustering "NetworKit::CutClustering"(_CommunityDetectionAlgorithm):
		_CutClustering(_Graph _G) except +
		_CutClustering(_Graph _G, edgeweight alpha) except +

cdef extern from "cpp/community/CutClustering.h" namespace "NetworKit::CutClustering":
	map[double, _Partition] CutClustering_getClusterHierarchy "NetworKit::CutClustering::getClusterHierarchy"(const _Graph& G) nogil except +


cdef class CutClustering(CommunityDetector):
	"""
	Cut clustering algorithm as defined in
	Flake, Gary William; Tarjan, Robert E.; Tsioutsiouliklis, Kostas. Graph Clustering and Minimum Cut Trees.
	Internet Mathematics 1 (2003), no. 4, 385--408.

	Parameters
	----------
	G : Graph
	alpha : double
		The parameter for the cut clustering algorithm
	"""
	def __cinit__(self, Graph G not None,  edgeweight alpha):
		self._G = G
		self._this = new _CutClustering(G._this, alpha)

	@staticmethod
	def getClusterHierarchy(Graph G not None):
		""" Get the complete hierarchy with all possible parameter values.

		Each reported parameter value is the lower bound for the range in which the corresponding clustering is calculated by the cut clustering algorithm.

		Warning: all reported parameter values are slightly too high in order to avoid wrong clusterings because of numerical inaccuracies.
		Furthermore the completeness of the hierarchy cannot be guaranteed because of these inaccuracies.
		This implementation hasn't been optimized for performance.

		Parameters
		----------
		G : Graph
			The graph.

		Returns
		-------
		dict
			A dictionary with the parameter values as keys and the corresponding Partition instances as values
		"""
		cdef map[double, _Partition] result
		# FIXME: this probably copies the whole hierarchy because of exception handling, using move might fix this
		with nogil:
			result = CutClustering_getClusterHierarchy(G._this)
		pyResult = {}
		# FIXME: this code copies the partitions a lot!
		for res in result:
			pyResult[res.first] = Partition().setThis(res.second)
		return pyResult

cdef class DissimilarityMeasure:
	""" Abstract base class for partition/community dissimilarity measures """
	# TODO: use conventional class design of parametrized constructor, run-method and getters
	pass


cdef extern from "cpp/community/NodeStructuralRandMeasure.h":
	cdef cppclass _NodeStructuralRandMeasure "NetworKit::NodeStructuralRandMeasure":
		_NodeStructuralRandMeasure() except +
		double getDissimilarity(_Graph G, _Partition first, _Partition second) nogil except +

cdef class NodeStructuralRandMeasure(DissimilarityMeasure):
	""" The node-structural Rand measure assigns a similarity value in [0,1]
		to two partitions of a graph, by considering all pairs of nodes.
	"""
	cdef _NodeStructuralRandMeasure _this

	def getDissimilarity(self, Graph G, Partition first, Partition second):
		cdef double ret
		with nogil:
			ret = self._this.getDissimilarity(G._this, first._this, second._this)
		return ret


cdef extern from "cpp/community/GraphStructuralRandMeasure.h":
	cdef cppclass _GraphStructuralRandMeasure "NetworKit::GraphStructuralRandMeasure":
		_GraphStructuralRandMeasure() except +
		double getDissimilarity(_Graph G, _Partition first, _Partition second) nogil except +

cdef class GraphStructuralRandMeasure(DissimilarityMeasure):
	""" The graph-structural Rand measure assigns a similarity value in [0,1]
		to two partitions of a graph, by considering connected pairs of nodes.
	"""
	cdef _GraphStructuralRandMeasure _this

	def getDissimilarity(self, Graph G, Partition first, Partition second):
		cdef double ret
		with nogil:
			ret = self._this.getDissimilarity(G._this, first._this, second._this)
		return ret


cdef extern from "cpp/community/JaccardMeasure.h":
	cdef cppclass _JaccardMeasure "NetworKit::JaccardMeasure":
		_JaccardMeasure() except +
		double getDissimilarity(_Graph G, _Partition first, _Partition second) nogil except +

cdef class JaccardMeasure(DissimilarityMeasure):
	""" TODO:
	"""
	cdef _JaccardMeasure _this

	def getDissimilarity(self, Graph G, Partition first, Partition second):
		cdef double ret
		with nogil:
			ret = self._this.getDissimilarity(G._this, first._this, second._this)
		return ret

cdef extern from "cpp/community/NMIDistance.h":
	cdef cppclass _NMIDistance "NetworKit::NMIDistance":
		_NMIDistance() except +
		double getDissimilarity(_Graph G, _Partition first, _Partition second) nogil except +

cdef class NMIDistance(DissimilarityMeasure):
	""" The NMI distance assigns a similarity value in [0,1] to two partitions
		of a graph.
	"""
	cdef _NMIDistance _this

	def getDissimilarity(self, Graph G, Partition first, Partition second):
		cdef double ret
		with nogil:
			ret = self._this.getDissimilarity(G._this, first._this, second._this)
		return ret

cdef extern from "cpp/community/AdjustedRandMeasure.h":
	cdef cppclass _AdjustedRandMeasure "NetworKit::AdjustedRandMeasure":
		double getDissimilarity(_Graph G, _Partition first, _Partition second) nogil except +

cdef class AdjustedRandMeasure(DissimilarityMeasure):
	"""
	The adjusted rand dissimilarity measure as proposed by Huber and Arabie in "Comparing partitions" (http://link.springer.com/article/10.1007/BF01908075)
	"""
	cdef _AdjustedRandMeasure _this

	def getDissimilarity(self, Graph G not None, Partition first not None, Partition second not None):
		"""
		Get the adjust rand dissimilarity. Runs in O(n log(n)).

		Note that the dissimilarity can be larger than 1 if the partitions are more different than expected in the random model.

		Parameters
		----------
		G : Graph
			The graph on which the partitions shall be compared
		zeta : Partition
			The first partiton
		eta : Partition
			The second partition

		Returns
		-------
		double
			The adjusted rand dissimilarity
		"""
		cdef double ret
		with nogil:
			ret = self._this.getDissimilarity(G._this, first._this, second._this)
		return ret

cdef extern from "cpp/community/LocalCommunityEvaluation.h":
	cdef cppclass _LocalCommunityEvaluation "NetworKit::LocalCommunityEvaluation"(_Algorithm):
		double getWeightedAverage() except +
		double getUnweightedAverage() except +
		double getMaximumValue() except +
		double getMinimumValue() except +
		double getValue(index i) except +
		vector[double] getValues() except +
		bool isSmallBetter() except +

cdef class LocalCommunityEvaluation(Algorithm):
	"""
	Virtual base class of all evaluation methods for a single clustering which is based on the evaluation of single clusters.
	This is the base class both for Partitions as well as for Covers.
	"""
	def __init__(self, *args, **namedargs):
		if type(self) == LocalCommunityEvaluation:
			raise RuntimeError("Error, you may not use LocalCommunityEvaluation directly, use a sub-class instead")

	def getWeightedAverage(self):
		""" Get the average value weighted by cluster size.

		Returns
		-------
		double:
			The weighted average value.
		"""
		if self._this == NULL:
			raise RuntimeError("Error, object not properly initialized")
		return (<_LocalCommunityEvaluation*>(self._this)).getWeightedAverage()

	def getUnweightedAverage(self):
		""" Get the (unweighted) average value of all clusters.

		Returns
		-------
		double:
			The unweighted average value.
		"""
		if self._this == NULL:
			raise RuntimeError("Error, object not properly initialized")
		return (<_LocalCommunityEvaluation*>(self._this)).getUnweightedAverage()

	def getMaximumValue(self):
		""" Get the maximum value of all clusters.

		Returns
		-------
		double:
			The maximum value.
		"""
		if self._this == NULL:
			raise RuntimeError("Error, object not properly initialized")
		return (<_LocalCommunityEvaluation*>(self._this)).getMaximumValue()

	def getMinimumValue(self):
		""" Get the minimum value of all clusters.

		Returns
		-------
		double:
			The minimum value.
		"""
		if self._this == NULL:
			raise RuntimeError("Error, object not properly initialized")
		return (<_LocalCommunityEvaluation*>(self._this)).getMinimumValue()

	def getValue(self, index i):
		""" Get the value of the specified cluster.

		Parameters
		----------
		i : index
			The cluster to get the value for.

		Returns
		-------
		double:
			The value of cluster i.
		"""
		if self._this == NULL:
			raise RuntimeError("Error, object not properly initialized")
		return (<_LocalCommunityEvaluation*>(self._this)).getValue(i)

	def getValues(self):
		""" Get the values of all clusters.

		Returns
		-------
		list[double]:
			The values of all clusters.
		"""
		if self._this == NULL:
			raise RuntimeError("Error, object not properly initialized")
		return (<_LocalCommunityEvaluation*>(self._this)).getValues()

	def isSmallBetter(self):
		""" If small values are better (otherwise large values are better).

		Returns
		-------
		bool:
			If small values are better.
		"""
		if self._this == NULL:
			raise RuntimeError("Error, object not properly initialized")
		return (<_LocalCommunityEvaluation*>(self._this)).isSmallBetter()

cdef extern from "cpp/community/LocalPartitionEvaluation.h":
	cdef cppclass _LocalPartitionEvaluation "NetworKit::LocalPartitionEvaluation"(_LocalCommunityEvaluation):
		pass

cdef class LocalPartitionEvaluation(LocalCommunityEvaluation):
	"""
	Virtual base class of all evaluation methods for a single clustering which is based on the evaluation of single clusters.
	This is the base class for Partitions.
	"""
	cdef Graph _G
	cdef Partition _P

	def __init__(self, *args, **namedargs):
		if type(self) == LocalPartitionEvaluation:
			raise RuntimeError("Error, you may not use LocalPartitionEvaluation directly, use a sub-class instead")

	def __cinit__(self, Graph G not None, Partition P not None, *args, **namedargs):
		self._G = G
		self._P = P

	def __dealloc__(self):
		# Just to be sure that everything is properly deleted
		self._G = None
		self._P = None


cdef extern from "cpp/community/LocalCoverEvaluation.h":
	cdef cppclass _LocalCoverEvaluation "NetworKit::LocalCoverEvaluation"(_LocalCommunityEvaluation):
		pass


cdef class LocalCoverEvaluation(LocalCommunityEvaluation):
	"""
	Virtual base class of all evaluation methods for a single clustering which is based on the evaluation of single clusters.
	This is the base class for Covers.
	"""
	cdef Graph _G
	cdef Cover _C

	def __init__(self, *args, **namedargs):
		if type(self) == LocalCoverEvaluation:
			raise RuntimeError("Error, you may not use LocalCoverEvaluation directly, use a sub-class instead")

	def __cinit__(self, Graph G not None, Cover C not None, *args, **namedargs):
		self._G = G
		self._C = C

	def __dealloc__(self):
		# Just to be sure that everything is properly deleted
		self._G = None
		self._C = None

cdef extern from "cpp/community/IntrapartitionDensity.h":
	cdef cppclass _IntrapartitionDensity "NetworKit::IntrapartitionDensity"(_LocalPartitionEvaluation):
		_IntrapartitionDensity(_Graph G, _Partition P) except +
		double getGlobal() except +

cdef class IntrapartitionDensity(LocalPartitionEvaluation):
	"""
	The intra-cluster density of a partition is defined as the number of existing edges divided by the number of possible edges.
	The global value is the sum of all existing intra-cluster edges divided by the sum of all possible intra-cluster edges.

	Parameters
	----------
	G : Graph
		The graph on which the measure shall be evaluated
	P : Partition
		The partition that shall be evaluated
	"""
	def __cinit__(self):
		self._this = new _IntrapartitionDensity(self._G._this, self._P._this)

	def getGlobal(self):
		""" Get the global intra-cluster density.

		Returns
		-------
		double:
			The global intra-cluster density.
		"""
		if self._this == NULL:
			raise RuntimeError("Error, object not properly initialized")
		return (<_IntrapartitionDensity*>(self._this)).getGlobal()


cdef extern from "cpp/community/IsolatedInterpartitionConductance.h":
	cdef cppclass _IsolatedInterpartitionConductance "NetworKit::IsolatedInterpartitionConductance"(_LocalPartitionEvaluation):
		_IsolatedInterpartitionConductance(_Graph G, _Partition P) except +

cdef class IsolatedInterpartitionConductance(LocalPartitionEvaluation):
	"""
	Isolated inter-partition conductance is a measure for how well a partition
	(communtiy/cluster) is separated from the rest of the graph.

	The conductance of a partition is defined as the weight of the cut divided
	by the volume (the sum of the degrees) of the nodes in the partition or the
	nodes in the rest of the graph, whatever is smaller. Small values thus indicate
	that the cut is small compared to the volume of the smaller of the separated
	parts. For the whole partitions usually the maximum or the unweighted average
	is used.

	See also Experiments on Density-Constrained Graph Clustering,
	Robert Görke, Andrea Kappes and  Dorothea Wagner, JEA 2015:
	http://dx.doi.org/10.1145/2638551

	Parameters
	----------
	G : Graph
		The graph on which the measure shall be evaluated
	P : Partition
		The partition that shall be evaluated
	"""
	def __cinit__(self):
		self._this = new _IsolatedInterpartitionConductance(self._G._this, self._P._this)

cdef extern from "cpp/community/IsolatedInterpartitionExpansion.h":
	cdef cppclass _IsolatedInterpartitionExpansion "NetworKit::IsolatedInterpartitionExpansion"(_LocalPartitionEvaluation):
		_IsolatedInterpartitionExpansion(_Graph G, _Partition P) except +

cdef class IsolatedInterpartitionExpansion(LocalPartitionEvaluation):
	"""
	Isolated inter-partition expansion is a measure for how well a partition
	(communtiy/cluster) is separated from the rest of the graph.

	The expansion of a partition is defined as the weight of the cut divided
	by number of nodes in the partition or in the rest of the graph, whatever
	is smaller. Small values thus indicate that the cut is small compared to
	the size of the smaller of the separated parts. For the whole partitions
	usually the maximum or the unweighted average is used. Note that expansion
	values can be larger than 1.

	See also Experiments on Density-Constrained Graph Clustering,
	Robert Görke, Andrea Kappes and Dorothea Wagner, JEA 2015:
	http://dx.doi.org/10.1145/2638551

	Parameters
	----------
	G : Graph
		The graph on which the measure shall be evaluated
	P : Partition
		The partition that shall be evaluated
	"""
	def __cinit__(self):
		self._this = new _IsolatedInterpartitionExpansion(self._G._this, self._P._this)

cdef extern from "cpp/community/CoverHubDominance.h":
	cdef cppclass _CoverHubDominance "NetworKit::CoverHubDominance"(_LocalCoverEvaluation):
		_CoverHubDominance(_Graph G, _Cover C) except +

cdef class CoverHubDominance(LocalCoverEvaluation):
	"""
	A quality measure that measures the dominance of hubs in clusters. The hub dominance of a single
	cluster is defined as the maximum cluster-internal degree of a node in that cluster divided by
	the maximum cluster-internal degree, i.e. the number of nodes in the cluster minus one. The
	value for all clusters is defined as the average of all clusters.
	This implementation is a natural generalization of this measure for covers.
	Strictly speaking this is not a quality measure as this is rather dependent on the type of the
	considered graph, for more information see
	Lancichinetti A, Kivelä M, Saramäki J, Fortunato S (2010)
	Characterizing the Community Structure of Complex Networks
	PLoS ONE 5(8): e11976. doi: 10.1371/journal.pone.0011976
	http://www.plosone.org/article/info%3Adoi%2F10.1371%2Fjournal.pone.0011976

	Parameters
	----------
	G : Graph
		The graph on which the measure shall be evaluated
	C : Cover
		The cover that shall be evaluated
	"""
	def __cinit__(self):
		self._this = new _CoverHubDominance(self._G._this, self._C._this)

cdef extern from "cpp/community/PartitionHubDominance.h":
	cdef cppclass _PartitionHubDominance "NetworKit::PartitionHubDominance"(_LocalPartitionEvaluation):
		_PartitionHubDominance(_Graph G, _Partition C) except +

cdef class PartitionHubDominance(LocalPartitionEvaluation):
	"""
	A quality measure that measures the dominance of hubs in clusters. The hub dominance of a single
	cluster is defined as the maximum cluster-internal degree of a node in that cluster divided by
	the maximum cluster-internal degree, i.e. the number of nodes in the cluster minus one. The
	value for all clusters is defined as the average of all clusters.
	Strictly speaking this is not a quality measure as this is rather dependent on the type of the
	considered graph, for more information see
	Lancichinetti A, Kivelä M, Saramäki J, Fortunato S (2010)
	Characterizing the Community Structure of Complex Networks
	PLoS ONE 5(8): e11976. doi: 10.1371/journal.pone.0011976
	http://www.plosone.org/article/info%3Adoi%2F10.1371%2Fjournal.pone.0011976

	Parameters
	----------
	G : Graph
		The graph on which the measure shall be evaluated
	P : Partition
		The partition that shall be evaluated
	"""
	def __cinit__(self):
		self._this = new _PartitionHubDominance(self._G._this, self._P._this)

cdef extern from "cpp/community/PartitionFragmentation.h":
	cdef cppclass _PartitionFragmentation "NetworKit::PartitionFragmentation"(_LocalPartitionEvaluation):
		_PartitionFragmentation(_Graph G, _Partition C) except +

cdef class PartitionFragmentation(LocalPartitionEvaluation):
	"""
	This measure evaluates how fragmented a partition is. The fragmentation of a single cluster is defined as one minus the
	number of nodes in its maximum connected componented divided by its total number of nodes. Smaller values thus indicate a smaller fragmentation.

	Parameters
	----------
	G : Graph
		The graph on which the measure shall be evaluated
	P : Partition
		The partition that shall be evaluated
	"""
	def __cinit__(self):
		self._this = new _PartitionFragmentation(self._G._this, self._P._this)

cdef extern from "cpp/community/StablePartitionNodes.h":
	cdef cppclass _StablePartitionNodes "NetworKit::StablePartitionNodes"(_LocalPartitionEvaluation):
		_StablePartitionNodes(_Graph G, _Partition C) except +
		bool isStable(node u) except +

cdef class StablePartitionNodes(LocalPartitionEvaluation):
	"""
	Evaluates how stable a given partition is. A node is considered to be stable if it has strictly more connections
	to its own partition than to other partitions. Isolated nodes are considered to be stable.
	The value of a cluster is the percentage of stable nodes in the cluster.
	Larger values indicate that a clustering is more stable and thus better defined.

	Parameters
	----------
	G : Graph
		The graph on which the measure shall be evaluated
	P : Partition
		The partition that shall be evaluated
	"""
	def __cinit__(self):
		self._this = new _StablePartitionNodes(self._G._this, self._P._this)


	def isStable(self, node u):
		"""
		Check if a given node is stable, i.e. more connected to its own partition than to other partitions.

		Parameters
		----------
		u : node
			The node to check

		Returns
		-------
		bool
			If the node u is stable.
		"""
		if self._this == NULL:
			raise RuntimeError("Error, object not properly initialized")
		return (<_StablePartitionNodes*>(self._this)).isStable(u)

# Module: flows

cdef extern from "cpp/flow/EdmondsKarp.h":
	cdef cppclass _EdmondsKarp "NetworKit::EdmondsKarp":
		_EdmondsKarp(const _Graph &graph, node source, node sink) except +
		void run() nogil except +
		edgeweight getMaxFlow() const
		vector[node] getSourceSet() except +
		edgeweight getFlow(node u, node v) except +
		edgeweight getFlow(edgeid eid) const
		vector[edgeweight] getFlowVector() except +

cdef class EdmondsKarp:
	"""
	The EdmondsKarp class implements the maximum flow algorithm by Edmonds and Karp.

	Parameters
	----------
	graph : Graph
		The graph
	source : node
		The source node for the flow calculation
	sink : node
		The sink node for the flow calculation
	"""
	cdef _EdmondsKarp* _this
	cdef Graph _graph

	def __cinit__(self, Graph graph not None, node source, node sink):
		self._graph = graph # store reference of graph for memory management, so the graph is not deallocated before this object
		self._this = new _EdmondsKarp(graph._this, source, sink)

	def __dealloc__(self):
		del self._this

	def run(self):
		"""
		Computes the maximum flow, executes the EdmondsKarp algorithm
		"""
		with nogil:
			self._this.run()
		return self

	def getMaxFlow(self):
		"""
		Returns the value of the maximum flow from source to sink.

		Returns
		-------
		edgeweight
			The maximum flow value
		"""
		return self._this.getMaxFlow()

	def getSourceSet(self):
		"""
		Returns the set of the nodes on the source side of the flow/minimum cut.

		Returns
		-------
		list
			The set of nodes that form the (smallest) source side of the flow/minimum cut.
		"""
		return self._this.getSourceSet()

	def getFlow(self, node u, node v = none):
		"""
		Get the flow value between two nodes u and v or an edge identified by the edge id u.
		Warning: The variant with two edge ids is linear in the degree of u.

		Parameters
		----------
		u : node or edgeid
			The first node incident to the edge or the edge id
		v : node
			The second node incident to the edge (optional if edge id is specified)

		Returns
		-------
		edgeweight
			The flow on the specified edge
		"""
		if v == none: # Assume that node and edge ids are the same type
			return self._this.getFlow(u)
		else:
			return self._this.getFlow(u, v)

	def getFlowVector(self):
		"""
		Return a copy of the flow values of all edges.

		Returns
		-------
		list
			The flow values of all edges indexed by edge id
		"""
		return self._this.getFlowVector()

# Module: properties

cdef extern from "cpp/components/ConnectedComponents.h":
	cdef cppclass _ConnectedComponents "NetworKit::ConnectedComponents":
		_ConnectedComponents(_Graph G) except +
		void run() nogil except +
		count numberOfComponents() except +
		count componentOfNode(node query) except +
		_Partition getPartition() except +
		map[index, count] getComponentSizes() except +


cdef class ConnectedComponents:
	""" Determines the connected components and associated values for an undirected graph.

	ConnectedComponents(G)

	Create ConnectedComponents for Graph `G`.

	Parameters
	----------
	G : Graph
		The graph.
	"""
	cdef _ConnectedComponents* _this
	cdef Graph _G

	def __cinit__(self,  Graph G):
		self._G = G
		self._this = new _ConnectedComponents(G._this)

	def __dealloc__(self):
		del self._this

	def run(self):
		""" This method determines the connected components for the graph given in the constructor. """
		with nogil:
			self._this.run()
		return self

	def getPartition(self):
		""" Get a Partition that represents the components.

		Returns
		-------
		Partition
			A partition representing the found components.
		"""
		return Partition().setThis(self._this.getPartition())

	def numberOfComponents(self):
		""" Get the number of connected components.

		Returns
		-------
		count:
			The number of connected components.
		"""
		return self._this.numberOfComponents()

	def componentOfNode(self, v):
		"""  Get the the component in which node `v` is situated.

		v : node
			The node whose component is asked for.
		"""
		return self._this.componentOfNode(v)

	def getComponentSizes(self):
		return self._this.getComponentSizes()


cdef extern from "cpp/components/ParallelConnectedComponents.h":
	cdef cppclass _ParallelConnectedComponents "NetworKit::ParallelConnectedComponents":
		_ParallelConnectedComponents(_Graph G, bool coarsening) except +
		void run() nogil except +
		count numberOfComponents() except +
		count componentOfNode(node query) except +
		_Partition getPartition() except +


cdef class ParallelConnectedComponents:
	""" Determines the connected components and associated values for
		an undirected graph.
	"""
	cdef _ParallelConnectedComponents* _this
	cdef Graph _G

	def __cinit__(self,  Graph G, coarsening=True	):
		self._G = G
		self._this = new _ParallelConnectedComponents(G._this, coarsening)

	def __dealloc__(self):
		del self._this

	def run(self):
		with nogil:
			self._this.run()
		return self

	def getPartition(self):
		return Partition().setThis(self._this.getPartition())

	def numberOfComponents(self):
		return self._this.numberOfComponents()

	def componentOfNode(self, v):
		return self._this.componentOfNode(v)


cdef extern from "cpp/components/StronglyConnectedComponents.h":
	cdef cppclass _StronglyConnectedComponents "NetworKit::StronglyConnectedComponents":
		_StronglyConnectedComponents(_Graph G) except +
		void run() nogil except +
		count numberOfComponents() except +
		count componentOfNode(node query) except +
		_Partition getPartition() except +


cdef class StronglyConnectedComponents:
	""" Determines the connected components and associated values for
		a directed graph.
	"""
	cdef _StronglyConnectedComponents* _this
	cdef Graph _G

	def __cinit__(self,  Graph G):
		self._G = G
		self._this = new _StronglyConnectedComponents(G._this)

	def __dealloc__(self):
		del self._this

	def run(self):
		with nogil:
			self._this.run()
		return self

	def getPartition(self):
		return Partition().setThis(self._this.getPartition())

	def numberOfComponents(self):
		return self._this.numberOfComponents()

	def componentOfNode(self, v):
		return self._this.componentOfNode(v)



cdef extern from "cpp/global/ClusteringCoefficient.h" namespace "NetworKit::ClusteringCoefficient":
		double avgLocal(_Graph G, bool turbo) nogil except +
		double sequentialAvgLocal(_Graph G) nogil except +
		double approxAvgLocal(_Graph G, count trials) nogil except +
		double exactGlobal(_Graph G) nogil except +
		double approxGlobal(_Graph G, count trials) nogil except +

cdef class ClusteringCoefficient:
	@staticmethod
	def avgLocal(Graph G, bool turbo = False):
		"""
		DEPRECATED: Use centrality.LocalClusteringCoefficient and take average.

		This calculates the average local clustering coefficient of graph `G`. The graph may not contain self-loops.

		Parameters
		----------
		G : Graph
			The graph.

		Notes
		-----

		.. math:: c(G) := \\frac{1}{n} \sum_{u \in V} c(u)

		where

		.. math:: c(u) := \\frac{2 \cdot |E(N(u))| }{\deg(u) \cdot ( \deg(u) - 1)}

		"""
		cdef double ret
		with nogil:
			ret = avgLocal(G._this, turbo)
		return ret

	@staticmethod
	def sequentialAvgLocal(Graph G):
		""" This calculates the average local clustering coefficient of graph `G` using inherently sequential triangle counting.
		Parameters
		----------
		G : Graph
			The graph.

		Notes
		-----

		.. math:: c(G) := \\frac{1}{n} \sum_{u \in V} c(u)

		where

		.. math:: c(u) := \\frac{2 \cdot |E(N(u))| }{\deg(u) \cdot ( \deg(u) - 1)}

		"""
		cdef double ret
		with nogil:
			ret = sequentialAvgLocal(G._this)
		return ret

	@staticmethod
	def approxAvgLocal(Graph G, count trials):
		cdef double ret
		with nogil:
			ret = approxAvgLocal(G._this, trials)
		return ret

	@staticmethod
	def exactGlobal(Graph G):
		""" This calculates the global clustering coefficient. """
		cdef double ret
		with nogil:
			ret = exactGlobal(G._this)
		return ret

	@staticmethod
	def approxGlobal(Graph G, count trials):
		cdef double ret
		with nogil:
			ret = approxGlobal(G._this, trials)
		return ret

cdef extern from "cpp/distance/Diameter.h" namespace "NetworKit":
	cdef enum DiameterAlgo:
		automatic = 0
		exact = 1
		estimatedRange = 2
		estimatedSamples = 3
		estimatedPedantic = 4

class _DiameterAlgo(object):
	Automatic = automatic
	Exact = exact
	EstimatedRange = estimatedRange
	EstimatedSamples = estimatedSamples
	EstimatedPedantic = estimatedPedantic

cdef extern from "cpp/distance/Diameter.h" namespace "NetworKit::Diameter":
	cdef cppclass _Diameter "NetworKit::Diameter"(_Algorithm):
		_Diameter(_Graph G, DiameterAlgo algo, double error, count nSamples) except +
		pair[count, count] getDiameter() nogil except +

cdef class Diameter(Algorithm):
	cdef Graph _G
	"""
	TODO: docstring
	"""
	def __cinit__(self, Graph G not None, algo = _DiameterAlgo.Automatic, error = -1., nSamples = 0):
		self._G = G
		self._this = new _Diameter(G._this, algo, error, nSamples)

	def getDiameter(self):
		return (<_Diameter*>(self._this)).getDiameter()


cdef extern from "cpp/distance/Eccentricity.h" namespace "NetworKit::Eccentricity":
	pair[node, count] getValue(_Graph G, node v) except +

cdef class Eccentricity:
	"""
	TODO: docstring
	"""

	@staticmethod
	def getValue(Graph G, v):
		return getValue(G._this, v)


cdef extern from "cpp/distance/EffectiveDiameter.h" namespace "NetworKit::EffectiveDiameter":
	cdef cppclass _EffectiveDiameter "NetworKit::EffectiveDiameter"(_Algorithm):
		_EffectiveDiameter(_Graph& G, double ratio) except +
		void run() nogil except +
		double getEffectiveDiameter() except +

cdef class EffectiveDiameter(Algorithm):
	"""
	Calculates the effective diameter of a graph.
	The effective diameter is defined as the number of edges on average to reach a given ratio of all other nodes.

	Parameters
	----------
	G : Graph
		The graph.
	ratio : double
		The percentage of nodes that shall be within stepwidth; default = 0.9
	"""
	cdef Graph _G

	def __cinit__(self, Graph G not None, double ratio=0.9):
		self._G = G
		self._this = new _EffectiveDiameter(G._this, ratio)

	def getEffectiveDiameter(self):
		"""
		Returns
		-------
		double
			the effective diameter
		"""
		return (<_EffectiveDiameter*>(self._this)).getEffectiveDiameter()


cdef extern from "cpp/distance/ApproxEffectiveDiameter.h" namespace "NetworKit::ApproxEffectiveDiameter":
	cdef cppclass _ApproxEffectiveDiameter "NetworKit::ApproxEffectiveDiameter"(_Algorithm):
		_ApproxEffectiveDiameter(_Graph& G, double ratio, count k, count r) except +
		void run() nogil except +
		double getEffectiveDiameter() except +

cdef class ApproxEffectiveDiameter(Algorithm):
	"""
	Calculates the effective diameter of a graph.
	The effective diameter is defined as the number of edges on average to reach a given ratio of all other nodes.

	Implementation after the ANF algorithm presented in the paper "A Fast and Scalable Tool for Data Mining in Massive Graphs"[1]

	[1] by Palmer, Gibbons and Faloutsos which can be found here: http://www.cs.cmu.edu/~christos/PUBLICATIONS/kdd02-anf.pdf

	Parameters
	----------
	G : Graph
		The graph.
	ratio : double
		The percentage of nodes that shall be within stepwidth, default = 0.9
	k : count
		number of parallel approximations, bigger k -> longer runtime, more precise result; default = 64
	r : count
		number of additional bits, important in tiny graphs; default = 7
	"""
	cdef Graph _G

	def __cinit__(self, Graph G not None, double ratio=0.9, count k=64, count r=7):
		self._G = G
		self._this = new _ApproxEffectiveDiameter(G._this, ratio, k, r)

	def getEffectiveDiameter(self):
		"""
		Returns
		-------
		double
			the approximated effective diameter
		"""
		return (<_ApproxEffectiveDiameter*>(self._this)).getEffectiveDiameter()


cdef extern from "cpp/distance/ApproxHopPlot.h" namespace "NetworKit::ApproxHopPlot":
	cdef cppclass _ApproxHopPlot "NetworKit::ApproxHopPlot"(_Algorithm):
		_ApproxHopPlot(_Graph& G, count maxDistance, count k, count r) except +
		void run() nogil except +
		map[count, double] getHopPlot() except +

cdef class ApproxHopPlot(Algorithm):
	"""
	Computes an approxmation of the hop-plot of a given graph.
	The hop-plot is the set of pairs (d, g(g)) for each natural number d
	and where g(d) is the fraction of connected node pairs whose shortest connecting path has length at most d.

	Implementation after the ANF algorithm presented in the paper "A Fast and Scalable Tool for Data Mining in Massive Graphs"[1]

	[1] by Palmer, Gibbons and Faloutsos which can be found here: http://www.cs.cmu.edu/~christos/PUBLICATIONS/kdd02-anf.pdf

	Parameters
	----------
	G : Graph
		The graph.
	maxDistance : double
		maximum distance between considered nodes
		set to 0 or negative to get the hop-plot for the entire graph so that each node can reach each other node
	k : count
		number of parallel approximations, bigger k -> longer runtime, more precise result; default = 64
	r : count
		number of additional bits, important in tiny graphs; default = 7
	"""
	cdef Graph _G

	def __cinit__(self, Graph G not None, count maxDistance=0, count k=64, count r=7):
		self._G = G
		self._this = new _ApproxHopPlot(G._this, maxDistance, k, r)

	def getHopPlot(self):
		"""
		Returns
		-------
		map
			number of connected nodes for each distance
		"""
		cdef map[count, double] hp = (<_ApproxHopPlot*>(self._this)).getHopPlot()
		result = dict()
		for elem in hp:
			result[elem.first] = elem.second
		return result


cdef extern from "cpp/distance/NeighborhoodFunction.h" namespace "NetworKit::NeighborhoodFunction":
	cdef cppclass _NeighborhoodFunction "NetworKit::NeighborhoodFunction"(_Algorithm):
		_NeighborhoodFunction(_Graph& G) except +
		void run() nogil except +
		vector[count] getNeighborhoodFunction() except +

cdef class NeighborhoodFunction(Algorithm):
	"""
	Computes the neighborhood function exactly.
	The neighborhood function N of a graph G for a given distance t is defined
	as the number of node pairs (u,v) that can be reached within distance t.

	Parameters
	----------
	G : Graph
		The graph.
	"""
	cdef Graph _G

	def __cinit__(self, Graph G not None):
		self._G = G
		self._this = new _NeighborhoodFunction(G._this)

	def getNeighborhoodFunction(self):
		"""
		Returns
		-------
		list
			the i-th element denotes the number of node pairs that have a distance at most (i+1)
		"""
		return (<_NeighborhoodFunction*>(self._this)).getNeighborhoodFunction()


cdef extern from "cpp/distance/ApproxNeighborhoodFunction.h" namespace "NetworKit::ApproxNeighborhoodFunction":
	cdef cppclass _ApproxNeighborhoodFunction "NetworKit::ApproxNeighborhoodFunction"(_Algorithm):
		_ApproxNeighborhoodFunction(_Graph& G, count k, count r) except +
		void run() nogil except +
		vector[count] getNeighborhoodFunction() except +

cdef class ApproxNeighborhoodFunction(Algorithm):
	"""
	Computes the neighborhood function exactly.
	The neighborhood function N of a graph G for a given distance t is defined
	as the number of node pairs (u,v) that can be reached within distance t.

	Implementation after the ANF algorithm presented in the paper "A Fast and Scalable Tool for Data Mining in Massive Graphs"[1]

	[1] by Palmer, Gibbons and Faloutsos which can be found here: http://www.cs.cmu.edu/~christos/PUBLICATIONS/kdd02-anf.pdf

	Parameters
	----------
	G : Graph
		The graph.
	k : count
		number of parallel approximations, bigger k -> longer runtime, more precise result; default = 64
	r : count
		number of additional bits, important in tiny graphs; default = 7
	"""
	cdef Graph _G

	def __cinit__(self, Graph G not None, count k=64, count r=7):
		self._G = G
		self._this = new _ApproxNeighborhoodFunction(G._this, k, r)

	def getNeighborhoodFunction(self):
		"""
		Returns
		-------
		list
			the i-th element denotes the number of node pairs that have a distance at most (i+1)
		"""
		return (<_ApproxNeighborhoodFunction*>(self._this)).getNeighborhoodFunction()


cdef extern from "cpp/correlation/Assortativity.h":
	cdef cppclass _Assortativity "NetworKit::Assortativity"(_Algorithm):
		_Assortativity(_Graph, vector[double]) except +
		_Assortativity(_Graph, _Partition) except +
		void run() nogil except +
		double getCoefficient() except +

cdef class Assortativity(Algorithm):
	""" """
	cdef Graph G
	cdef vector[double] attribute
	cdef Partition partition

	def __cinit__(self, Graph G, data):
		if isinstance(data, Partition):
			self._this = new _Assortativity(G._this, (<Partition>data)._this)
			self.partition = <Partition>data
		else:
			self.attribute = <vector[double]?>data
			self._this = new _Assortativity(G._this, self.attribute)
		self.G = G

	def getCoefficient(self):
		return (<_Assortativity*>(self._this)).getCoefficient()

# Module: centrality

cdef extern from "cpp/centrality/Centrality.h":
	cdef cppclass _Centrality "NetworKit::Centrality"(_Algorithm):
		_Centrality(_Graph, bool, bool) except +
		vector[double] scores() except +
		vector[pair[node, double]] ranking() except +
		double score(node) except +
		double maximum() except +
		double centralization() except +


cdef class Centrality(Algorithm):
	""" Abstract base class for centrality measures"""

	cdef Graph _G

	def __init__(self, *args, **kwargs):
		if type(self) == Centrality:
			raise RuntimeError("Error, you may not use Centrality directly, use a sub-class instead")

	def __dealloc__(self):
		self._G = None # just to be sure the graph is deleted

	def scores(self):
		if self._this == NULL:
			raise RuntimeError("Error, object not properly initialized")
		return (<_Centrality*>(self._this)).scores()

	def score(self, v):
		if self._this == NULL:
			raise RuntimeError("Error, object not properly initialized")
		return (<_Centrality*>(self._this)).score(v)

	def ranking(self):
		if self._this == NULL:
			raise RuntimeError("Error, object not properly initialized")
		return (<_Centrality*>(self._this)).ranking()

	def maximum(self):
		if self._this == NULL:
			raise RuntimeError("Error, object not properly initialized")
		return (<_Centrality*>(self._this)).maximum()

	def centralization(self):
		"""
		Compute the centralization of a network with respect to some centrality measure.

	 	The centralization of any network is a measure of how central its most central
	 	node is in relation to how central all the other nodes are.
	 	Centralization measures then (a) calculate the sum in differences
	 	in centrality between the most central node in a network and all other nodes;
	 	and (b) divide this quantity by the theoretically largest such sum of
	 	differences in any network of the same size.
		"""
		if self._this == NULL:
			raise RuntimeError("Error, object not properly initialized")
		return (<_Centrality*>(self._this)).centralization()

cdef extern from "cpp/centrality/DegreeCentrality.h":
	cdef cppclass _DegreeCentrality "NetworKit::DegreeCentrality" (_Centrality):
		_DegreeCentrality(_Graph, bool normalized) except +

cdef class DegreeCentrality(Centrality):
	""" Node centrality index which ranks nodes by their degree.
 	Optional normalization by maximum degree.

 	DegreeCentrality(G, normalized=False)

 	Constructs the DegreeCentrality class for the given Graph `G`. If the scores should be normalized,
 	then set `normalized` to True.

 	Parameters
 	----------
 	G : Graph
 		The graph.
 	normalized : bool, optional
 		Normalize centrality values in the interval [0,1].
	"""

	def __cinit__(self, Graph G, bool normalized=False):
		self._G = G
		self._this = new _DegreeCentrality(G._this, normalized)



cdef extern from "cpp/centrality/Betweenness.h":
	cdef cppclass _Betweenness "NetworKit::Betweenness" (_Centrality):
		_Betweenness(_Graph, bool, bool) except +
		vector[double] edgeScores() except +

cdef class Betweenness(Centrality):
	"""
		Betweenness(G, normalized=False, computeEdgeCentrality=False)

		Constructs the Betweenness class for the given Graph `G`. If the betweenness scores should be normalized,
  		then set `normalized` to True.

	 	Parameters
	 	----------
	 	G : Graph
	 		The graph.
	 	normalized : bool, optional
	 		Set this parameter to True if scores should be normalized in the interval [0,1].
		computeEdgeCentrality: bool, optional
			Set this to true if edge betweenness scores should be computed as well.
	"""

	def __cinit__(self, Graph G, normalized=False, computeEdgeCentrality=False):
		self._G = G
		self._this = new _Betweenness(G._this, normalized, computeEdgeCentrality)


	def edgeScores(self):
		""" Get a vector containing the betweenness score for each edge in the graph.

		Returns
		-------
		vector
			The betweenness scores calculated by run().
		"""
		return (<_Betweenness*>(self._this)).edgeScores()


cdef extern from "cpp/centrality/Closeness.h":
	cdef cppclass _Closeness "NetworKit::Closeness" (_Centrality):
		_Closeness(_Graph, bool, bool) except +

cdef class Closeness(Centrality):
	"""
		Closeness(G, normalized=False, checkConnectedness=True)

		Constructs the Closeness class for the given Graph `G`. If the Closeness scores should be normalized,
  		then set `normalized` to True.

	 	Parameters
	 	----------
	 	G : Graph
	 		The graph.
	 	normalized : bool, optional
	 		Set this parameter to True if scores should be normalized in the interval [0,1]. Normalization only for unweighted networks.
	 	checkConnectedness : bool, optional
			turn this off if you know the graph is connected
	"""

	def __cinit__(self, Graph G, normalized=False, checkConnectedness=True):
		self._G = G
		self._this = new _Closeness(G._this, normalized, checkConnectedness)


cdef extern from "cpp/centrality/KPathCentrality.h":
	cdef cppclass _KPathCentrality "NetworKit::KPathCentrality" (_Centrality):
		_KPathCentrality(_Graph, double, count) except +

cdef class KPathCentrality(Centrality):
	"""
		KPathCentrality(G, alpha=0.2, k=0)

		Constructs the K-Path Centrality class for the given Graph `G`.

	 	Parameters
	 	----------
	 	G : Graph
	 		The graph.
	 	alpha : double, in interval [-0.5, 0.5]
			tradeoff between runtime and precision
			-0.5: maximum precision, maximum runtime
	 		 0.5: lowest precision, lowest runtime
	"""

	def __cinit__(self, Graph G, alpha=0.2, k=0):
		self._G = G
		self._this = new _KPathCentrality(G._this, alpha, k)


cdef extern from "cpp/centrality/KatzCentrality.h":
	cdef cppclass _KatzCentrality "NetworKit::KatzCentrality" (_Centrality):
		_KatzCentrality(_Graph, double, double, double) except +

cdef class KatzCentrality(Centrality):
	"""
		KatzCentrality(G, alpha=5e-4, beta=0.1, tol=1e-8)

		Constructs a KatzCentrality object for the given Graph `G`

	 	Parameters
	 	----------
	 	G : Graph
	 		The graph.
	 	alpha : double
			Damping of the matrix vector product result
		beta : double
			Constant value added to the centrality of each vertex
		tol : double
			The tolerance for convergence.
	"""

	def __cinit__(self, Graph G, alpha=0.2, beta=0.1, tol=1e-8):
		self._G = G
		self._this = new _KatzCentrality(G._this, alpha, beta, tol)




cdef extern from "cpp/centrality/ApproxBetweenness.h":
	cdef cppclass _ApproxBetweenness "NetworKit::ApproxBetweenness" (_Centrality):
		_ApproxBetweenness(_Graph, double, double, count, double) except +
		count numberOfSamples() except +

cdef class ApproxBetweenness(Centrality):
	""" Approximation of betweenness centrality according to algorithm described in
 	Matteo Riondato and Evgenios M. Kornaropoulos: Fast Approximation of Betweenness Centrality through Sampling

 	ApproxBetweenness(G, epsilon=0.01, delta=0.1, diameterSamples=0, universalConstant=1.0)

 	The algorithm approximates the betweenness of all vertices so that the scores are
	within an additive error epsilon with probability at least (1- delta).
	The values are normalized by default.

	Parameters
	----------
	G : Graph
		the graph
	epsilon : double, optional
		maximum additive error
	delta : double, optional
		probability that the values are within the error guarantee
	diameterSamples: count, optional
		if 0 (the default), use the possibly slow estimation of the
		vertex diameter which definitely  guarantees approximation
		quality. Otherwise, use a fast heuristic that has a higher
		chance of getting the estimate right the higher the number of
		samples (note: there is no approximation guarantee when using
		the heuristic).
	universalConstant: double, optional
		the universal constant to be used in computing the sample size.
		It is 1 by default. Some references suggest using 0.5, but there
		is no guarantee in this case.
	"""

	def __cinit__(self, Graph G, epsilon=0.1, delta=0.1, diameterSamples=0, universalConstant=1.0):
		self._G = G
		self._this = new _ApproxBetweenness(G._this, epsilon, delta, diameterSamples, universalConstant)

	def numberOfSamples(self):
		return (<_ApproxBetweenness*>(self._this)).numberOfSamples()



cdef extern from "cpp/centrality/ApproxBetweenness2.h":
	cdef cppclass _ApproxBetweenness2 "NetworKit::ApproxBetweenness2" (_Centrality):
		_ApproxBetweenness2(_Graph, count, bool, bool) except +


cdef class ApproxBetweenness2(Centrality):
	""" Approximation of betweenness centrality according to algorithm described in
	Sanders, Geisberger, Schultes: Better Approximation of Betweenness Centrality

	ApproxBetweenness2(G, nSamples, normalized=False)

	The algorithm approximates the betweenness of all nodes, using weighting
	of the contributions to avoid biased estimation.

	Parameters
	----------
	G : Graph
		input graph
	nSamples : count
		user defined number of samples
	normalized : bool, optional
		normalize centrality values in interval [0,1]
	parallel : bool, optional
		run in parallel with additional memory cost z + 3z * t
	"""

	def __cinit__(self, Graph G, nSamples, normalized=False, parallel=False):
		self._G = G
		self._this = new _ApproxBetweenness2(G._this, nSamples, normalized, parallel)



cdef extern from "cpp/centrality/ApproxCloseness.h":
	cdef cppclass _ApproxCloseness "NetworKit::ApproxCloseness" (_Centrality):
		_ApproxCloseness(_Graph, count, bool) except +


cdef class ApproxCloseness(Centrality):
	""" Approximation of closeness centrality according to algorithm described in
  Eppstein, Wang: Fast Approximation of Centrality.

	ApproxCloseness(G, nSamples, normalized=False)

	The algorithm approximates the closeness of all nodes, by taking samples
  uniformly at random and solving the SSSP problem for each. More samples
  improves the accuracy of the approximation.

	Parameters
	----------
	G : Graph
		input graph (undirected)
	nSamples : count
		user defined number of samples
	normalized : bool, optional
		normalize centrality values in interval [0,1]
	"""

	def __cinit__(self, Graph G, nSamples, normalized=False):
		self._G = G
		self._this = new _ApproxCloseness(G._this, nSamples, normalized)


cdef extern from "cpp/centrality/PageRank.h":
	cdef cppclass _PageRank "NetworKit::PageRank" (_Centrality):
		_PageRank(_Graph, double damp, double tol) except +

cdef class PageRank(Centrality):
	"""	Compute PageRank as node centrality measure.

	PageRank(G, damp=0.85, tol=1e-9)

	Parameters
	----------
	G : Graph
		Graph to be processed.
	damp : double
		Damping factor of the PageRank algorithm.
	tol : double, optional
		Error tolerance for PageRank iteration.
	"""

	def __cinit__(self, Graph G, double damp=0.85, double tol=1e-9):
		self._G = G
		self._this = new _PageRank(G._this, damp, tol)



cdef extern from "cpp/centrality/EigenvectorCentrality.h":
	cdef cppclass _EigenvectorCentrality "NetworKit::EigenvectorCentrality" (_Centrality):
		_EigenvectorCentrality(_Graph, double tol) except +

cdef class EigenvectorCentrality(Centrality):
	"""	Computes the leading eigenvector of the graph's adjacency matrix (normalized in 2-norm).
	Interpreted as eigenvector centrality score.

	EigenvectorCentrality(G, tol=1e-9)

	Constructs the EigenvectorCentrality class for the given Graph `G`. `tol` defines the tolerance for convergence.

	Parameters
	----------
	G : Graph
		The graph.
	tol : double, optional
		The tolerance for convergence.
	"""

	def __cinit__(self, Graph G, double tol=1e-9):
		self._G = G
		self._this = new _EigenvectorCentrality(G._this, tol)


cdef extern from "cpp/centrality/CoreDecomposition.h":
	cdef cppclass _CoreDecomposition "NetworKit::CoreDecomposition" (_Centrality):
		_CoreDecomposition(_Graph, bool, bool) except +
		_Cover getCover() except +
		_Partition getPartition() except +
		index maxCoreNumber() except +

cdef class CoreDecomposition(Centrality):
	""" Computes k-core decomposition of a graph.

	CoreDecomposition(G)

	Create CoreDecomposition class for graph `G`. The graph may not contain self-loops.

	Parameters
	----------
	G : Graph
		The graph.
	normalized : boolean
		Divide each core number by the maximum degree.
	enforceBucketQueueAlgorithm : boolean
		enforce switch to sequential algorithm
	"""

	def __cinit__(self, Graph G, bool normalized=False, bool enforceBucketQueueAlgorithm=False):
		self._G = G
		self._this = new _CoreDecomposition(G._this, normalized, enforceBucketQueueAlgorithm)

	def maxCoreNumber(self):
		""" Get maximum core number.

		Returns
		-------
		index
			The maximum core number.
		"""
		return (<_CoreDecomposition*>(self._this)).maxCoreNumber()

	def getCover(self):
		""" Get the k-cores as cover.

		Returns
		-------
		vector
			The k-cores as sets of nodes, indexed by k.
		"""
		return Cover().setThis((<_CoreDecomposition*>(self._this)).getCover())

	def getPartition(self):
		""" Get the k-shells as a partition object.

		Returns
		-------
		Partition
			The k-shells
		"""
		return Partition().setThis((<_CoreDecomposition*>(self._this)).getPartition())

cdef extern from "cpp/centrality/LocalClusteringCoefficient.h":
	cdef cppclass _LocalClusteringCoefficient "NetworKit::LocalClusteringCoefficient" (_Centrality):
		_LocalClusteringCoefficient(_Graph, bool) except +

cdef class LocalClusteringCoefficient(Centrality):
	"""
		LocalClusteringCoefficient(G, normalized=False, computeEdgeCentrality=False)

		Constructs the LocalClusteringCoefficient class for the given Graph `G`. If the local clustering coefficient values should be normalized,
		then set `normalized` to True. The graph may not contain self-loops.

		There are two algorithms available. The trivial (parallel) algorithm needs only a small amount of additional memory.
		The turbo mode adds a (sequential, but fast) pre-processing step using ideas from [0]. This reduces the running time
		significantly for most graphs. However, the turbo mode needs O(m) additional memory. In practice this should be a bit
		less than half of the memory that is needed for the graph itself. The turbo mode is particularly effective for graphs
		with nodes of very high degree and a very skewed degree distribution.

		[0] Triangle Listing Algorithms: Back from the Diversion
		Mark Ortmann and Ulrik Brandes                                                                          *
		2014 Proceedings of the Sixteenth Workshop on Algorithm Engineering and Experiments (ALENEX). 2014, 1-8

	 	Parameters
	 	----------
	 	G : Graph
	 		The graph.
		turbo : bool
			If the turbo mode shall be activated.
	"""

	def __cinit__(self, Graph G, bool turbo = False):
		self._G = G
		self._this = new _LocalClusteringCoefficient(G._this, turbo)


cdef extern from "cpp/centrality/Sfigality.h":
	cdef cppclass _Sfigality "NetworKit::Sfigality" (_Centrality):
		_Sfigality(_Graph) except +

cdef class Sfigality(Centrality):
	"""
	Sfigality is a new type of node centrality measures that is high if neighboring nodes have a higher degree, e.g. in social networks, if your friends have more friends than you. Formally:

		$$\sigma(u) = \frac{| \{ v: \{u,v\} \in E, deg(u) < deg(v) \} |}{ deg(u) }$$

 	Parameters
 	----------
 	G : Graph
 		The graph.
	"""

	def __cinit__(self, Graph G):
		self._G = G
		self._this = new _Sfigality(G._this)



cdef extern from "cpp/centrality/DynApproxBetweenness.h":
	cdef cppclass _DynApproxBetweenness "NetworKit::DynApproxBetweenness":
		_DynApproxBetweenness(_Graph, double, double, bool, double) except +
		void run() nogil except +
		void update(vector[_GraphEvent]) except +
		vector[double] scores() except +
		vector[pair[node, double]] ranking() except +
		double score(node) except +
		count getNumberOfSamples() except +

cdef class DynApproxBetweenness:
	""" New dynamic algorithm for the approximation of betweenness centrality with
	a guaranteed error

	DynApproxBetweenness(G, epsilon=0.01, delta=0.1, storePredecessors=True, universalConstant=1.0)

	The algorithm approximates the betweenness of all vertices so that the scores are
	within an additive error epsilon with probability at least (1- delta).
	The values are normalized by default.

	Parameters
	----------
	G : Graph
		the graph
	epsilon : double, optional
		maximum additive error
	delta : double, optional
		probability that the values are within the error guarantee
	storePredecessors : bool, optional
		store lists of predecessors?
	universalConstant: double, optional
		the universal constant to be used in computing the sample size.
		It is 1 by default. Some references suggest using 0.5, but there
		is no guarantee in this case.
	"""
	cdef _DynApproxBetweenness* _this
	cdef Graph _G

	def __cinit__(self, Graph G, epsilon=0.01, delta=0.1, storePredecessors = True, universalConstant=1.0):
		self._G = G
		self._this = new _DynApproxBetweenness(G._this, epsilon, delta, storePredecessors, universalConstant)

	# this is necessary so that the C++ object gets properly garbage collected
	def __dealloc__(self):
		del self._this

	def run(self):
		with nogil:
			self._this.run()
		return self

	def update(self, batch):
		""" Updates the betweenness centralities after the batch `batch` of edge insertions.

		Parameters
		----------
		batch : list of GraphEvent.
		"""
		cdef vector[_GraphEvent] _batch
		for ev in batch:
			_batch.push_back(_GraphEvent(ev.type, ev.u, ev.v, ev.w))
		self._this.update(_batch)

	def scores(self):
		""" Get a vector containing the betweenness score for each node in the graph.

		Returns
		-------
		vector
			The betweenness scores calculated by run().
		"""
		return self._this.scores()

	def score(self, v):
		""" Get the betweenness score of node `v` calculated by run().

		Parameters
		----------
		v : node
			A node.

		Returns
		-------
		double
			The betweenness score of node `v.
		"""
		return self._this.score(v)

	def ranking(self):
		""" Get a vector of pairs sorted into descending order. Each pair contains a node and the corresponding score
		calculated by run().

		Returns
		-------
		vector
			A vector of pairs.
		"""
		return self._this.ranking()

	def getNumberOfSamples(self):
		"""
		Get number of path samples used in last calculation.
		"""
		return self._this.getNumberOfSamples()

cdef extern from "cpp/centrality/PermanenceCentrality.h":
	cdef cppclass _PermanenceCentrality "NetworKit::PermanenceCentrality":
		_PermanenceCentrality(const _Graph& G, const _Partition& P) except +
		void run() nogil except +
		double getIntraClustering(node u) except +
		double getPermanence(node u) except +

cdef class PermanenceCentrality:
	"""
	Permanence centrality

	This centrality measure measure how well a vertex belongs to its community. The values are calculated on the fly, the partion may be changed in between the requests.
	For details see

	Tanmoy Chakraborty, Sriram Srinivasan, Niloy Ganguly, Animesh Mukherjee, and Sanjukta Bhowmick. 2014.
	On the permanence of vertices in network communities.
	In Proceedings of the 20th ACM SIGKDD international conference on Knowledge discovery and data mining (KDD '14).
	ACM, New York, NY, USA, 1396-1405. DOI: http://dx.doi.org/10.1145/2623330.2623707

	FIXME: does not use the common centrality interface yet.
	"""
	cdef _PermanenceCentrality *_this
	cdef Graph _G
	cdef Partition _P

	def __cinit__(self, Graph G, Partition P):
		self._this = new _PermanenceCentrality(G._this, P._this)
		self._G = G
		self._P = P

	def __dealloc__(self):
		del self._this

	def run(self):
		with nogil:
			self._this.run()
		return self

	def getIntraClustering(self, node u):
		return self._this.getIntraClustering(u)

	def getPermanence(self, node u):
		return self._this.getPermanence(u)

cdef extern from "cpp/centrality/LocalPartitionCoverage.h":
	cdef cppclass _LocalPartitionCoverage "NetworKit::LocalPartitionCoverage" (_Centrality):
		_LocalPartitionCoverage(_Graph, _Partition) except +

cdef class LocalPartitionCoverage(Centrality):
	"""
	The local partition coverage is the amount of neighbors of a node u that are in the same partition as u.

	Parameters
	----------
	G : Graph
		The graph.
	P : Partition
		The partition to use
	"""
	cdef Partition _P

	def __cinit__(self, Graph G not None, Partition P not None):
		self._G = G
		self._P = P
		self._this = new _LocalPartitionCoverage(G._this, P._this)


# Module: dynamic

cdef extern from "cpp/dynamics/GraphEvent.h":
	enum _GraphEventType "NetworKit::GraphEvent::Type":
		NODE_ADDITION,
		NODE_REMOVAL,
		NODE_RESTORATION,
		EDGE_ADDITION,
		EDGE_REMOVAL,
		EDGE_WEIGHT_UPDATE,
		EDGE_WEIGHT_INCREMENT,
		TIME_STEP

cdef extern from "cpp/dynamics/GraphEvent.h":
	cdef cppclass _GraphEvent "NetworKit::GraphEvent":
		node u, v
		edgeweight w
		_GraphEventType type
		_GraphEvent() except +
		_GraphEvent(_GraphEventType type, node u, node v, edgeweight w) except +
		string toString() except +

cdef class GraphEvent:
	cdef _GraphEvent _this
	NODE_ADDITION = 0
	NODE_REMOVAL = 1
	NODE_RESTORATION = 2
	EDGE_ADDITION = 3
	EDGE_REMOVAL = 4
	EDGE_WEIGHT_UPDATE = 5
	EDGE_WEIGHT_INCREMENT = 6
	TIME_STEP = 7

	property type:
		def __get__(self):
			return self._this.type
		def __set__(self, t):
			self._this.type = t

	property u:
		def __get__(self):
			return self._this.u
		def __set__(self, u):
			self._this.u = u

	property v:
		def __get__(self):
			return self._this.v
		def __set__(self, v):
			self._this.v = v

	property w:
		def __get__(self):
			return self._this.w
		def __set__(self, w):
			self._this.w = w

	def __cinit__(self, _GraphEventType type, node u, node v, edgeweight w):
		self._this = _GraphEvent(type, u, v, w)

	def toString(self):
		return self._this.toString().decode("utf-8")

	def __repr__(self):
		return self.toString()


cdef extern from "cpp/dynamics/DGSStreamParser.h":
	cdef cppclass _DGSStreamParser "NetworKit::DGSStreamParser":
		_DGSStreamParser(string path, bool mapped, node baseIndex) except +
		vector[_GraphEvent] getStream() except +

cdef class DGSStreamParser:
	cdef _DGSStreamParser* _this

	def __cinit__(self, path, mapped=True, baseIndex=0):
		self._this = new _DGSStreamParser(stdstring(path), mapped, baseIndex)

	def __dealloc__(self):
		del self._this

	def getStream(self):
		return [GraphEvent(ev.type, ev.u, ev.v, ev.w) for ev in self._this.getStream()]


cdef extern from "cpp/dynamics/DGSWriter.h":
	cdef cppclass _DGSWriter "NetworKit::DGSWriter":
		void write(vector[_GraphEvent] stream, string path) except +


cdef class DGSWriter:
	cdef _DGSWriter* _this

	def __cinit__(self):
		self._this = new _DGSWriter()

	def __dealloc__(self):
		del self._this

	def write(self, stream, path):
		cdef vector[_GraphEvent] _stream
		for ev in stream:
			_stream.push_back(_GraphEvent(ev.type, ev.u, ev.v, ev.w))
		self._this.write(_stream, stdstring(path))


# cdef extern from "cpp/dcd2/DynamicCommunityDetection.h":
# 	cdef cppclass _DynamicCommunityDetection "NetworKit::DynamicCommunityDetection":
# 		_DynamicCommunityDetection(string inputPath, string algoName, string updateStrategy, count interval, count restart, vector[string] recordSettings) except +
# 		void run() except +
# 		vector[double] getTimeline(string key) except +
# 		vector[pair[count, count]] getGraphSizeTimeline() except +
# 		vector[pair[_Graph, _Partition]] getResultTimeline() except +

# cdef class DynamicCommunityDetection:
# 	cdef _DynamicCommunityDetection* _this

# 	def __cinit__(self, inputPath, algoName, updateStrategy, interval, restart, recordSettings):
# 		self._this = new _DynamicCommunityDetection(stdstring(inputPath), stdstring(algoName), stdstring(updateStrategy), interval, restart, [stdstring(key) for key in recordSettings])

# 	def run(self):
# 		self._this.run()

# 	def getTimeline(self, key):
# 		return self._this.getTimeline(stdstring(key))

# 	def getGraphSizeTimeline(self):
# 		return self._this.getGraphSizeTimeline()

# 	def getResultTimeline(self):
# 		timeline = []
# 		for pair in self._this.getResultTimeline():
# 			_G = pair.first
# 			_zeta = pair.second
# 			timeline.append((Graph().setThis(_G), Partition().setThis(_zeta)))
# 		return timeline



cdef extern from "cpp/generators/DynamicPathGenerator.h":
	cdef cppclass _DynamicPathGenerator "NetworKit::DynamicPathGenerator":
		_DynamicPathGenerator() except +
		vector[_GraphEvent] generate(count nSteps) except +


cdef class DynamicPathGenerator:
	""" Example dynamic graph generator: Generates a dynamically growing path. """
	cdef _DynamicPathGenerator* _this

	def __cinit__(self):
		self._this = new _DynamicPathGenerator()

	def __dealloc__(self):
		del self._this

	def generate(self, nSteps):
		return [GraphEvent(ev.type, ev.u, ev.v, ev.w) for ev in self._this.generate(nSteps)]


cdef extern from "cpp/generators/DynamicDorogovtsevMendesGenerator.h":
	cdef cppclass _DynamicDorogovtsevMendesGenerator "NetworKit::DynamicDorogovtsevMendesGenerator":
		_DynamicDorogovtsevMendesGenerator() except +
		vector[_GraphEvent] generate(count nSteps) except +


cdef class DynamicDorogovtsevMendesGenerator:
	""" Generates a graph according to the Dorogovtsev-Mendes model.

 	DynamicDorogovtsevMendesGenerator()

 	Constructs the generator class.
	"""
	cdef _DynamicDorogovtsevMendesGenerator* _this

	def __cinit__(self):
		self._this = new _DynamicDorogovtsevMendesGenerator()

	def __dealloc__(self):
		del self._this

	def generate(self, nSteps):
		""" Generate event stream.

		Parameters
		----------
		nSteps : count
			Number of time steps in the event stream.
		"""
		return [GraphEvent(ev.type, ev.u, ev.v, ev.w) for ev in self._this.generate(nSteps)]



cdef extern from "cpp/generators/DynamicPubWebGenerator.h":
	cdef cppclass _DynamicPubWebGenerator "NetworKit::DynamicPubWebGenerator":
		_DynamicPubWebGenerator(count numNodes, count numberOfDenseAreas,
			float neighborhoodRadius, count maxNumberOfNeighbors) except +
		vector[_GraphEvent] generate(count nSteps) except +
		_Graph getGraph() except +


cdef class DynamicPubWebGenerator:
	cdef _DynamicPubWebGenerator* _this

	def __cinit__(self, numNodes, numberOfDenseAreas, neighborhoodRadius, maxNumberOfNeighbors):
		self._this = new _DynamicPubWebGenerator(numNodes, numberOfDenseAreas, neighborhoodRadius, maxNumberOfNeighbors)

	def __dealloc__(self):
		del self._this

	def generate(self, nSteps):
		""" Generate event stream.

		Parameters
		----------
		nSteps : count
			Number of time steps in the event stream.
		"""
		return [GraphEvent(ev.type, ev.u, ev.v, ev.w) for ev in self._this.generate(nSteps)]

	def getGraph(self):
		return Graph().setThis(self._this.getGraph())

cdef extern from "cpp/generators/DynamicHyperbolicGenerator.h":
	cdef cppclass _DynamicHyperbolicGenerator "NetworKit::DynamicHyperbolicGenerator":
		_DynamicHyperbolicGenerator(count numNodes, double avgDegree, double gamma, double T, double moveEachStep, double moveDistance) except +
		vector[_GraphEvent] generate(count nSteps) except +
		_Graph getGraph() except +
		vector[Point[float]] getCoordinates() except +
		vector[Point[float]] getHyperbolicCoordinates() except +


cdef class DynamicHyperbolicGenerator:
	cdef _DynamicHyperbolicGenerator* _this

	def __cinit__(self, numNodes, avgDegree, gamma, T, moveEachStep, moveDistance):
		""" Dynamic graph generator according to the hyperbolic unit disk model.

		Parameters
		----------
		numNodes : count
			number of nodes
		avgDegree : double
			average degree of the resulting graph
		gamma : double
			power-law exponent of the resulting graph
		T : double
			temperature, selecting a graph family on the continuum between hyperbolic unit disk graphs and Erdos-Renyi graphs
		moveFraction : double
			fraction of nodes to be moved in each time step. The nodes are chosen randomly each step
		moveDistance: double
			base value for the node movements
		"""
		if gamma <= 2:
				raise ValueError("Exponent of power-law degree distribution must be > 2")
		self._this = new _DynamicHyperbolicGenerator(numNodes, avgDegree = 6, gamma = 3, T = 0, moveEachStep = 1, moveDistance = 0.1)

	def generate(self, nSteps):
		""" Generate event stream.

		Parameters
		----------
		nSteps : count
			Number of time steps in the event stream.
		"""
		return [GraphEvent(ev.type, ev.u, ev.v, ev.w) for ev in self._this.generate(nSteps)]

	def getGraph(self):
		return Graph().setThis(self._this.getGraph())

	def getCoordinates(self):
		""" Get coordinates in the Poincare disk"""
		return [(p[0], p[1]) for p in self._this.getCoordinates()]

	def getHyperbolicCoordinates(self):
		""" Get coordinates in the hyperbolic disk"""
		return [(p[0], p[1]) for p in self._this.getHyperbolicCoordinates()]



cdef extern from "cpp/generators/DynamicForestFireGenerator.h":
	cdef cppclass _DynamicForestFireGenerator "NetworKit::DynamicForestFireGenerator":
		_DynamicForestFireGenerator(double p, bool directed, double r) except +
		vector[_GraphEvent] generate(count nSteps) except +
		_Graph getGraph() except +


cdef class DynamicForestFireGenerator:
	""" Generates a graph according to the forest fire model.
	 The forest fire generative model produces dynamic graphs with the following properties:
     heavy tailed degree distribution
     communities
     densification power law
     shrinking diameter

    see Leskovec, Kleinberg, Faloutsos: Graphs over Tim: Densification Laws,
    Shringking Diameters and Possible Explanations

 	DynamicForestFireGenerator(double p, bool directed, double r = 1.0)

 	Constructs the generator class.

 	Parameters
 	----------
 	p : forward burning probability.
 	directed : decides whether the resulting graph should be directed
 	r : optional, backward burning probability
	"""
	cdef _DynamicForestFireGenerator* _this

	def __cinit__(self, p, directed, r = 1.0):
		self._this = new _DynamicForestFireGenerator(p, directed, r)

	def __dealloc__(self):
		del self._this

	def generate(self, nSteps):
		""" Generate event stream.

		Parameters
		----------
		nSteps : count
			Number of time steps in the event stream.
		"""
		return [GraphEvent(ev.type, ev.u, ev.v, ev.w) for ev in self._this.generate(nSteps)]




cdef extern from "cpp/dynamics/GraphUpdater.h":
	cdef cppclass _GraphUpdater "NetworKit::GraphUpdater":
		_GraphUpdater(_Graph G) except +
		void update(vector[_GraphEvent] stream) nogil except +
		vector[pair[count, count]] getSizeTimeline() except +

cdef class GraphUpdater:
	""" Updates a graph according to a stream of graph events.

	Parameters
	----------
	G : Graph
	 	initial graph
	"""
	cdef _GraphUpdater* _this
	cdef Graph _G

	def __cinit__(self, Graph G):
		self._G = G
		self._this = new _GraphUpdater(G._this)

	def __dealloc__(self):
		del self._this

	def update(self, stream):
		cdef vector[_GraphEvent] _stream
		for ev in stream:
			_stream.push_back(_GraphEvent(ev.type, ev.u, ev.v, ev.w))
		with nogil:
			self._this.update(_stream)


# Module: coarsening

cdef extern from "cpp/coarsening/GraphCoarsening.h":
	cdef cppclass _GraphCoarsening "NetworKit::GraphCoarsening"(_Algorithm):
		_GraphCoarsening(_Graph) except +
		_Graph getCoarseGraph() except +
		vector[node] getFineToCoarseNodeMapping() except +
		map[node, vector[node]] getCoarseToFineNodeMapping() except +

cdef class GraphCoarsening(Algorithm):
	cdef Graph _G

	def __init__(self, *args, **namedargs):
		if type(self) == GraphCoarsening:
			raise RuntimeError("Error, you may not use GraphCoarsening directly, use a sub-class instead")

	def __dealloc__(self):
		self._G = None # just to be sure the graph is deleted

	def run(self):
		"""
		Executes the Graph coarsening algorithm.

		Returns
		-------
		GraphCoarsening:
			self
		"""
		if self._this == NULL:
			raise RuntimeError("Error, object not properly initialized")
		with nogil:
			self._this.run()
		return self

	def getCoarseGraph(self):
		return Graph(0).setThis((<_GraphCoarsening*>(self._this)).getCoarseGraph())

	def getFineToCoarseNodeMapping(self):
		return (<_GraphCoarsening*>(self._this)).getFineToCoarseNodeMapping()

	def getCoarseToFineNodeMapping(self):
		return (<_GraphCoarsening*>(self._this)).getCoarseToFineNodeMapping()


cdef extern from "cpp/coarsening/ParallelPartitionCoarsening.h":
	cdef cppclass _ParallelPartitionCoarsening "NetworKit::ParallelPartitionCoarsening"(_GraphCoarsening):
		_ParallelPartitionCoarsening(_Graph, _Partition, bool) except +


cdef class ParallelPartitionCoarsening(GraphCoarsening):
	def __cinit__(self, Graph G not None, Partition zeta not None, useGraphBuilder = True):
		self._this = new _ParallelPartitionCoarsening(G._this, zeta._this, useGraphBuilder)

cdef extern from "cpp/coarsening/MatchingCoarsening.h":
	cdef cppclass _MatchingCoarsening "NetworKit::MatchingCoarsening"(_GraphCoarsening):
		_MatchingCoarsening(_Graph, _Matching, bool) except +


cdef class MatchingCoarsening(GraphCoarsening):
	"""Coarsens graph according to a matching.
 	Parameters
 	----------
 	G : Graph
	M : Matching
 	noSelfLoops : bool, optional
		if true, self-loops are not produced
	"""

	def __cinit__(self, Graph G not None, Matching M not None, bool noSelfLoops=False):
		self._this = new _MatchingCoarsening(G._this, M._this, noSelfLoops)


# Module: scd

cdef extern from "cpp/scd/PageRankNibble.h":
	cdef cppclass _PageRankNibble "NetworKit::PageRankNibble":
		_PageRankNibble(_Graph G, double alpha, double epsilon) except +
		map[node, set[node]] run(set[unsigned int] seeds) except +

cdef class PageRankNibble:
	"""
	Produces a cut around a given seed node using the PageRank-Nibble algorithm.
	see Andersen, Chung, Lang: Local Graph Partitioning using PageRank Vectors

	Parameters:
	-----------
	G : graph in which the cut is to be produced, must be unweighted.
	alpha : Loop probability of random walk; smaller values tend to produce larger communities.
	epsilon: Tolerance threshold for approximation of PageRank vectors
	"""
	cdef _PageRankNibble *_this
	cdef Graph _G

	def __cinit__(self, Graph G, double alpha, double epsilon):
		self._G = G
		self._this = new _PageRankNibble(G._this, alpha, epsilon)

	def run(self, set[unsigned int] seeds):
		"""
		Produces a cut around a given seed node.

		Parameters:
		-----------
		seeds : the seed node ids.
		"""
		return self._this.run(seeds)

cdef extern from "cpp/scd/GCE.h":
	cdef cppclass _GCE "NetworKit::GCE":
		_GCE(_Graph G, string quality) except +
		map[node, set[node]] run(set[unsigned int] seeds) except +

cdef class GCE:
	"""
	Produces a cut around a given seed node using the GCE algorithm.

	Parameters:
	-----------
	G : graph in which the cut is to be produced, must be unweighted.
	"""
	cdef _GCE *_this
	cdef Graph _G

	def __cinit__(self, Graph G, quality):
		self._G = G
		self._this = new _GCE(G._this, stdstring(quality))

	def run(self, set[unsigned int] seeds):
		"""
		Produces a cut around a given seed node.

		Parameters:
		-----------
		seeds : the seed node ids.
		"""
		return self._this.run(seeds)
# Module: clique

cdef extern from "cpp/clique/MaxClique.h":
	cdef cppclass _MaxClique "NetworKit::MaxClique":
		_MaxClique(_Graph G, count lb) except +
		void run() nogil except +
		count getMaxCliqueSize() except +

cdef class MaxClique:
	"""
	Exact algorithm for computing the size of the largest clique in a graph.
	Worst-case running time is exponential, but in practice the algorithm is fairly fast.
	Reference: Pattabiraman et al., http://arxiv.org/pdf/1411.7460.pdf

	Parameters:
	-----------
	G : graph in which the cut is to be produced, must be unweighted.
	lb : the lower bound of the size of the maximum clique.
	"""
	cdef _MaxClique* _this
	cdef Graph _G

	def __cinit__(self, Graph G not None, lb=0):
		self._G = G
		self._this = new _MaxClique(G._this, lb)


	def __dealloc__(self):
		del self._this

	def run(self):
		"""
		Actual maximum clique algorithm. Determines largest clique each vertex
	 	is contained in and returns size of largest. Pruning steps keep running time
	 	acceptable in practice.
	 	"""
		cdef count size
		with nogil:
			self._this.run()

	def getMaxCliqueSize(self):
		"""
		Returns the size of the biggest clique
		"""
		return self._this.getMaxCliqueSize()

# Module: linkprediction

cdef extern from "cpp/linkprediction/LinkPredictor.h":
	cdef cppclass _LinkPredictor "NetworKit::LinkPredictor":
		_LinkPredictor(const _Graph& G) except +
		double run(node u, node v) except +
		vector[pair[pair[node, node], double]] runAll() except +
		vector[pair[pair[node, node], double]] runOn(vector[pair[node, node]] nodePairs) except +
		void setGraph(const _Graph& newGraph) except +

cdef class LinkPredictor:
	""" Abstract base class for link predictors.

	Parameters
	----------
	G : Graph, optional
		The graph to work on. Defaults to None.
	"""
	cdef _LinkPredictor* _this

	def __cinit__(self, *args):
		# The construction is handled by the subclasses
		return

	def __dealloc__(self):
		if self._this is not NULL:
			del self._this
			self._this = NULL

	def setGraph(self, Graph newGraph):
		""" Sets the graph to work on.

		Parameters
		----------
		newGraph : Graph
			The graph to work on.
   	"""
		self._this.setGraph(newGraph._this)

	def run(self, node u, node v):
		""" Returns a score indicating the likelihood of a future link between the given nodes.

		Prior to calling this method a graph should be provided through the constructor or
		by calling setGraph. Note that only undirected graphs are accepted.
		There is also no lower or upper bound for scores and the actual range of values depends
		on the specific link predictor implementation. In case u == v a 0 is returned.
		If suitable this method might make use of parallelization to enhance performance.

		Parameters
		----------
		u : node
			First node in graph.
		v : node
			Second node in graph.

		Returns
		-------
		A prediction-score indicating the likelihood of a future link between the given nodes.
		"""
		return self._this.run(u, v)

	def runAll(self):
		""" Runs the link predictor on all currently unconnected node-pairs.

		Possible self-loops are also excluded. The method makes use of parallelisation.

		Returns
		-------
		A vector of pairs containing all currently unconnected node-pairs as the first elements
		and the corresponding scores as the second elements. The vector is sorted ascendingly by node-pair.
		"""
		return move(self._this.runAll())

	def runOn(self, vector[pair[node, node]] nodePairs):
		""" Executes the run-method on aĺl given node-pairs and returns a vector of predictions.

		The result is a vector of pairs where the first element is the node-pair and it's second
		element the corresponding score generated by the run-method. The method makes use of
		parallelisation.

		Parameters
		----------
		nodePairs : vector[pair[node, node]]
			Node-pairs to run the predictor on.

		Returns
		-------
		A vector of pairs containing the given node-pair as the first element and it's corresponding score
		as the second element. The vector is sorted ascendingly by node-pair.
		"""
		return move(self._this.runOn(nodePairs))

cdef extern from "cpp/linkprediction/KatzIndex.h":
	cdef cppclass _KatzIndex "NetworKit::KatzIndex"(_LinkPredictor):
		_KatzIndex(count maxPathLength, double dampingValue) except +
		_KatzIndex(const _Graph& G, count maxPathLength, double dampingValue) except +

cdef class KatzIndex(LinkPredictor):
	""" Implementation of the Katz index.

	Katz index assigns a pair of nodes a similarity score
	that is based on the sum of the weighted number of paths of length l
	where l is smaller than a given limit.

	Parameters
	----------
	G : Graph, optional
		The graph to operate on. Defaults to None.
	maxPathLength : count, optional
		Maximal length of the paths to consider. Defaults to 5.
	dampingValue : double, optional
		Used to exponentially damp every addend of the sum. Should be in (0, 1]. Defaults to 0.005.
	"""

	def __cinit__(self, Graph G = None, count maxPathLength = 5, double dampingValue = 0.005):
		if G is None:
			self._this = new _KatzIndex(maxPathLength, dampingValue)
		else:
			self._this = new _KatzIndex(G._this, maxPathLength, dampingValue)

	def __dealloc__(self):
		if self._this is not NULL:
			del self._this
			self._this = NULL

	def run(self, node u, node v):
		""" Returns the similarity score for the given node-pair based on the Katz index specified during construction.

		The algorithm considers all paths starting at the node with the smaller degree except the algorithm
		started at the other node at the last call.

		Parameters
		----------
		u : node
			First node in graph.
		v : node
			Second node in graph.

		Returns
		-------
		The similarity score of the given node-pair calculated by the specified Katz index.
		"""
		return self._this.run(u, v)

cdef extern from "cpp/linkprediction/CommonNeighborsIndex.h":
	cdef cppclass _CommonNeighborsIndex "NetworKit::CommonNeighborsIndex"(_LinkPredictor):
		_CommonNeighborsIndex() except +
		_CommonNeighborsIndex(const _Graph& G) except +

cdef class CommonNeighborsIndex(LinkPredictor):
	""" The CommonNeighborsIndex calculates the number of common neighbors of a node-pair in a given graph.

	Parameters
	----------
	G : Graph, optional
		The graph to work on. Defaults to None.
	"""

	def __cinit__(self, Graph G = None):
		if G is None:
			self._this = new _CommonNeighborsIndex()
		else:
			self._this = new _CommonNeighborsIndex(G._this)

	def __dealloc__(self):
		if self._this is not NULL:
			del self._this
			self._this = NULL

	def run(self, node u, node v):
		""" Returns the number of common neighbors of the given nodes u and v.

		Parameters
		----------
		u : node
			First node in graph.
		v : node
			Second node in graph.

		Returns
		-------
		The number of common neighbors of u and v.
		"""
		return self._this.run(u, v)

cdef extern from "cpp/linkprediction/PreferentialAttachmentIndex.h":
	cdef cppclass _PreferentialAttachmentIndex "NetworKit::PreferentialAttachmentIndex"(_LinkPredictor):
		_PreferentialAttachmentIndex() except +
		_PreferentialAttachmentIndex(const _Graph& G) except +

cdef class PreferentialAttachmentIndex(LinkPredictor):
	""" Implementation of the Preferential Attachment Index.

	The run-method simply calculates the product of the number of nodes in the neighborhoods
	regarding the given nodes.

	Parameters
	----------
	G : Graph, optional
		The graph to work on. Defaults to None.
	"""

	def __cinit__(self, Graph G = None):
		if G is None:
			self._this = new _PreferentialAttachmentIndex()
		else:
			self._this = new _PreferentialAttachmentIndex(G._this)

	def __dealloc__(self):
		if self._this is not NULL:
			del self._this
			self._this = NULL

	def run(self, node u, node v):
		""" Returns the product of the cardinalities of the neighborhoods regarding u and v.

		Parameters
		----------
		u : node
			First node in graph.
		v : node
			Second node in graph.

		Returns
		-------
		The product of the cardinalities of the neighborhoods regarding u and v
		"""
		return self._this.run(u, v)

cdef extern from "cpp/linkprediction/JaccardIndex.h":
	cdef cppclass _JaccardIndex "NetworKit::JaccardIndex"(_LinkPredictor):
		_JaccardIndex() except +
		_JaccardIndex(const _Graph& G) except +

cdef class JaccardIndex(LinkPredictor):
	""" Implementation of the Jaccard index which normalizes the Common Neighbors Index.

	This is done through dividing the number of common neighbors by the number of nodes
	in the neighboorhood-union.

	Parameters
	----------
	G : Graph, optional
		The graph to work on. Defaults to None.
	"""
	def __cinit__(self, Graph G = None):
		if G is None:
			self._this = new _JaccardIndex()
		else:
			self._this = new _JaccardIndex(G._this)

	def __dealloc__(self):
		if self._this is not NULL:
			del self._this
			self._this = NULL

	def run(self, node u, node v):
		""" Returns the Jaccard index for the given node-pair (u, v).

		Parameters
		----------
		u : node
			First node in graph.
		v : node
			Second node in graph.

		Returns
		-------
		The Jaccard index for the given node-pair (u, v).
		"""
		return self._this.run(u, v)

cdef extern from "cpp/linkprediction/AdamicAdarIndex.h":
	cdef cppclass _AdamicAdarIndex "NetworKit::AdamicAdarIndex"(_LinkPredictor):
		_AdamicAdarIndex() except +
		_AdamicAdarIndex(const _Graph& G) except +

cdef class AdamicAdarIndex(LinkPredictor):
	""" Implementation of the Adamic/Adar Index.

	The index sums up the reciprocals of the logarithm of the degree of all
	common neighbors of u and v.

	Parameters
	----------
	G : Graph, optional
		The graph to work on. Defaults to None.
	"""

	def __cinit__(self, Graph G = None):
		if G is None:
			self._this = new _AdamicAdarIndex()
		else:
			self._this = new _AdamicAdarIndex(G._this)

	def __dealloc__(self):
		if self._this is not NULL:
			del self._this
			self._this = NULL

	def run(self, node u, node v):
		""" Returns the Adamic/Adar Index of the given node-pair (u, v).

		Parameters
		----------
		u : node
			First node in graph.
		v : node
			Second node in graph.

		Returns
		-------
		The Adamic/Adar Index of the given node-pair (u, v).
		"""
		return self._this.run(u, v)

cdef extern from "cpp/linkprediction/UDegreeIndex.h":
	cdef cppclass _UDegreeIndex "NetworKit::UDegreeIndex"(_LinkPredictor):
		_UDegreeIndex() except +
		_UDegreeIndex(const _Graph& G) except +

cdef class UDegreeIndex(LinkPredictor):
	""" Index that simply returns the degree of the first given node.

	Parameters
	----------
	G : Graph, optional
		The graph to work on. Defaults to None.
	"""

	def __cinit__(self, Graph G = None):
		if G is None:
			self._this = new _UDegreeIndex()
		else:
			self._this = new _UDegreeIndex(G._this)

	def __dealloc__(self):
		if self._this is not NULL:
			del self._this
			self._this = NULL

	def run(self, node u, node v):
		""" Returns the degree of the first node provided, namely u.

		Parameters
		----------
		u : node
			First node in graph.
		v : node
			Second node in graph.

		Returns
		-------
		The degree of the first node provided, namely u.
		"""
		return self._this.run(u, v)

cdef extern from "cpp/linkprediction/VDegreeIndex.h":
	cdef cppclass _VDegreeIndex "NetworKit::VDegreeIndex"(_LinkPredictor):
		_VDegreeIndex() except +
		_VDegreeIndex(const _Graph& G) except +

cdef class VDegreeIndex(LinkPredictor):
	""" Index that simply returns the degree of the second given node.

	Parameters
	----------
	G : Graph, optional
		The graph to work on. Defaults to None.
	"""

	def __cinit__(self, Graph G = None):
		if G is None:
			self._this = new _VDegreeIndex()
		else:
			self._this = new _VDegreeIndex(G._this)

	def __dealloc__(self):
		if self._this is not NULL:
			del self._this
			self._this = NULL

	def run(self, node u, node v):
		""" Returns the degree of the second node provided, namely v.

		Parameters
		----------
		u : node
			First node in graph.
		v : node
			Second node in graph.

		Returns
		-------
		The degree of the second node provided, namely v.
		"""
		return self._this.run(u, v)

cdef extern from "cpp/linkprediction/AlgebraicDistanceIndex.h":
	cdef cppclass _AlgebraicDistanceIndex "NetworKit::AlgebraicDistanceIndex"(_LinkPredictor):
		_AlgebraicDistanceIndex(count numberSystems, count numberIterations, double omega, index norm) except +
		_AlgebraicDistanceIndex(const _Graph& G, count numberSystems, count numberIterations, double omega, index norm, ) except +
		void preprocess() except +
		double run(node u, node v) except +

cdef class AlgebraicDistanceIndex(LinkPredictor):
	""" Algebraic distance assigns a distance value to pairs of nodes according to their structural closeness in the graph.

	Parameters
	----------
	G : Graph
		The graph to work on. Can be set to None and default is None.
	numberSystems : count
		Number of vectors/systems used for algebraic iteration.
	numberIterations : count
		Number of iterations in each system.
	omega : double, optional
		Overrelaxation parameter, default: 0.5.
	norm : index, optional
		The norm factor of the extended algebraic distance. Maximum norm is realized by setting the norm to 0. Default: 2.
	"""

	def __cinit__(self, Graph G, count numberSystems, count numberIterations, double omega = 0.5, index norm = 2):
		if G is None:
			self._this = new _AlgebraicDistanceIndex(numberSystems, numberIterations, omega, norm)
		else:
			self._this = new _AlgebraicDistanceIndex(G._this, numberSystems, numberIterations, omega, norm)

	def __dealloc__(self):
		if self._this is not NULL:
			del self._this
			self._this = NULL

	def preprocess(self):
		""" Executes necessary initializations.

		Starting with random initialization, compute for all numberSystems
		"diffusion" systems the situation after numberIterations iterations
		of overrelaxation with overrelaxation parameter omega.

		REQ: Needs to be called before algdist delivers meaningful results!
		"""
		(<_AlgebraicDistanceIndex *>self._this).preprocess()

	def run(self, node u, node v):
		""" Returns the extended algebraic distance between node u and node v in the norm specified in the constructor.

		Parameters
		----------
		u : node
			The first node.
		v : node
			The second node.

		Returns
		-------
		Extended algebraic distance between the two nodes.
		"""
		return self._this.run(u, v)

cdef extern from "cpp/linkprediction/NeighborhoodDistanceIndex.h":
	cdef cppclass _NeighborhoodDistanceIndex "NetworKit::NeighborhoodDistanceIndex"(_LinkPredictor):
		_NeighborhoodDistanceIndex() except +
		_NeighborhoodDistanceIndex(const _Graph& G) except +
		double run(node u, node v) except +

cdef class NeighborhoodDistanceIndex(LinkPredictor):
	""" Assigns a distance value to pairs of nodes according to the overlap of their neighborhoods.

	Parameters
	----------
	G : Graph, optional
		The graph to work on. Defaults to None.
	"""
	def __cinit__(self, Graph G = None):
		if G is None:
			self._this = new _NeighborhoodDistanceIndex()
		else:
			self._this = new _NeighborhoodDistanceIndex(G._this)

	def __dealloc__(self):
		if self._this is not NULL:
			del self._this
			self._this = NULL

	def run(self, node u, node v):
		""" Returns the Neighborhood Distance index for the given node-pair (u, v).

		Parameters
		----------
		u : node
			First node in graph.
		v : node
			Second node in graph.

		Returns
		-------
		The Neighborhood Distance index for the given node-pair (u, v).
		"""
		return self._this.run(u, v)

cdef extern from "cpp/linkprediction/TotalNeighborsIndex.h":
	cdef cppclass _TotalNeighborsIndex "NetworKit::TotalNeighborsIndex"(_LinkPredictor):
		_TotalNeighborsIndex() except +
		_TotalNeighborsIndex(const _Graph& G) except +

cdef class TotalNeighborsIndex(LinkPredictor):
	""" Implementation of the Total Neighbors Index.

	This index is also known as Total Friends Index and returns
	the number of nodes in the neighborhood-union of u and v.

	Parameters
	----------
	G : Graph, optional
		The graph to work on. Defaults to None.
	"""

	def __cinit__(self, Graph G = None):
		if G is None:
			self._this = new _TotalNeighborsIndex()
		else:
			self._this = new _TotalNeighborsIndex(G._this)

	def __dealloc__(self):
		if self._this is not NULL:
			del self._this
			self._this = NULL

	def run(self, node u, node v):
		""" Returns the number of total union-neighbors for the given node-pair (u, v).

		Parameters
		----------
		u : node
			First node in graph.
		v : node
			Second node in graph.

		Returns
		-------
		The number of total union-neighbors for the given node-pair (u, v).
		"""
		return self._this.run(u, v)

cdef extern from "cpp/linkprediction/NeighborsMeasureIndex.h":
	cdef cppclass _NeighborsMeasureIndex "NetworKit::NeighborsMeasureIndex"(_LinkPredictor):
		_NeighborsMeasureIndex() except +
		_NeighborsMeasureIndex(const _Graph& G) except +

cdef class NeighborsMeasureIndex(LinkPredictor):
	""" Implementation of the Neighbors Measure Index.

	This index is also known as Friends Measure and simply returns
	the number of connections between neighbors of the given nodes u and v.

	Parameters
	----------
	G : Graph, optional
		The graph to work on. Defaults to None.
	"""

	def __cinit__(self, Graph G = None):
		if G is None:
			self._this = new _NeighborsMeasureIndex()
		else:
			self._this = new _NeighborsMeasureIndex(G._this)

	def __dealloc__(self):
		if self._this is not NULL:
			del self._this
			self._this = NULL

	def run(self, node u, node v):
		""" Returns the number of connections between neighbors of u and v.

		Parameters
		----------
		u : node
			First node in graph.
		v : node
			Second node in graph.

		Returns
		-------
		The number of connections between neighbors of u and v.
		"""
		return self._this.run(u, v)

cdef extern from "cpp/linkprediction/SameCommunityIndex.h":
	cdef cppclass _SameCommunityIndex "NetworKit::SameCommunityIndex"(_LinkPredictor):
		_SameCommunityIndex() except +
		_SameCommunityIndex(const _Graph& G) except +

cdef class SameCommunityIndex(LinkPredictor):
	""" Index to determine whether two nodes are in the same community.

	Parameters
	----------
	G : Graph, optional
		The graph to work on. Defaults to None.
	"""

	def __cinit__(self, Graph G = None):
		if G is None:
			self._this = new _SameCommunityIndex()
		else:
			self._this = new _SameCommunityIndex(G._this)

	def __dealloc__(self):
		if self._this is not NULL:
			del self._this
			self._this = NULL

	def run(self, node u, node v):
		""" Returns 1 if the given nodes u and v are in the same community, 0 otherwise.

		Parameters
		----------
		u : node
			First node in graph.
		v : node
			Second node in graph.

		Returns
		-------
		1 if the given nodes u and v are in the same community, 0 otherwise.
		"""
		return self._this.run(u, v)

cdef extern from "cpp/linkprediction/AdjustedRandIndex.h":
	cdef cppclass _AdjustedRandIndex "NetworKit::AdjustedRandIndex"(_LinkPredictor):
		_AdjustedRandIndex() except +
		_AdjustedRandIndex(const _Graph& G) except +

cdef class AdjustedRandIndex(LinkPredictor):
	""" AdjustedRandIndex proposed by Hoffman et al. with natural threshold of 0.

	Parameters
	----------
	G : Graph, optional
		The graph to work on. Defaults to None.
	"""

	def __cinit__(self, Graph G = None):
		if G is None:
			self._this = new _AdjustedRandIndex()
		else:
			self._this = new _AdjustedRandIndex(G._this)

	def __dealloc__(self):
		if self._this is not NULL:
			del self._this
			self._this = NULL

	def run(self, node u, node v):
		""" Returns the Adjusted Rand Index of the given node-pair (u, v).

		Parameters
		----------
		u : node
			First node in graph.
		v : node
			Second node in graph.

		Returns
		-------
		The Adjusted Rand Index of the given node-pair (u, v).
		"""
		return self._this.run(u, v)

cdef extern from "cpp/linkprediction/ResourceAllocationIndex.h":
	cdef cppclass _ResourceAllocationIndex "NetworKit::ResourceAllocationIndex"(_LinkPredictor):
		_ResourceAllocationIndex() except +
		_ResourceAllocationIndex(const _Graph& G) except +

cdef class ResourceAllocationIndex(LinkPredictor):
	""" Implementation of the ResourceAllocationIndex.

	The index is similar to Adamic/Adar and sums up the reciprocals of
	the degree of all common neighbors of u and v.

	Parameters
	----------
	G : Graph, optional
		The graph to work on. Defaults to None.
	"""

	def __cinit__(self, Graph G = None):
		if G is None:
			self._this = new _ResourceAllocationIndex()
		else:
			self._this = new _ResourceAllocationIndex(G._this)

	def __dealloc__(self):
		if self._this is not NULL:
			del self._this
			self._this = NULL

	def run(self, node u, node v):
		""" Returns the Resource Allocation Index of the given node-pair (u, v).

		Parameters
		----------
		u : node
			First node in graph.
		v : node
			Second node in graph.

		Returns
		-------
		The Resource Allocation Index of the given node-pair (u, v).
		"""
		return self._this.run(u, v)

cdef extern from "cpp/linkprediction/RandomLinkSampler.h" namespace "NetworKit::RandomLinkSampler":
	_Graph byPercentage(_Graph G, double percentage) except +
	_Graph byCount(_Graph G, count numLinks) except +

cdef class RandomLinkSampler:
	""" Provides methods to randomly sample a number of edges from a given graph. """

	@staticmethod
	def byPercentage(Graph G, double percentage):
		""" Returns a graph that contains percentage percent of links form the given graph G.

		The links are randomly selected from G until the given percentage is reached.

		Parameters
		----------
		G : Graph
			The graph to construct the training graph from.
		percentage : double
			Percentage of links regarding the number of links in the given graph that should
			be in the returned graph.

		Returns
		-------
		A graph that contains the given percentage of links from G.
		"""
		return Graph().setThis(byPercentage(G._this, percentage))

	@staticmethod
	def byCount(Graph G, count numLinks):
		""" Returns a graph that contains numLinks links from the given graph G.

		The links are randomly selected from G until the given count is reached.

		Parameters
		----------
		G : Graph
			The graph to construct the training graph from.
		numLinks : count
			Number of links the returned graph should consist of.

		Returns
		-------
		A graph that contains the given number of links from G.
		"""
		return Graph().setThis(byCount(G._this, numLinks))

cdef extern from "cpp/linkprediction/EvaluationMetric.h":
	cdef cppclass _EvaluationMetric "NetworKit::EvaluationMetric":
		_EvaluationMetric() except +
		_EvaluationMetric(const _Graph& testGraph) except +
		void setTestGraph(const _Graph& newTestGraph) except +
		pair[vector[double], vector[double]] getCurve(vector[pair[pair[node, node], double]] predictions, count numThresholds) except +
		double getAreaUnderCurve() except +
		double getAreaUnderCurve(pair[vector[double], vector[double]] curve) except +

cdef class EvaluationMetric:
	""" Abstract base class for evaluation curves.

	The evualation curves are generated based on the predictions calculated
	by the link predictor and a testGraph to compare against.

	Parameters
	----------
	testGraph : Graph
		Graph containing the links to use for evaluation. Can be set to None and default is None.
	"""
	cdef _EvaluationMetric *_this

	def __cinit__(self, *args):
		# The construction is handled by the subclasses
		return

	def __dealloc__(self):
		if self._this is not NULL:
			del self._this
			self._this = NULL

	def setTestGraph(self, Graph newTestGraph):
		""" Sets a new graph to use as ground truth for evaluation.

		Note that this won't reset the most recently calculated curve and as a consequence
		getAreaUnderCurve() will still behave as expected by returning the AUC of the most recent curve.

		Parameters
		----------
		newTestGraph : Graph
			New graph to use as ground truth.
		"""
		self._this.setTestGraph(newTestGraph._this)

	def getCurve(self, vector[pair[pair[node, node], double]] predictions, count numThresholds = 1000):
		""" Returns a pair of X- and Y-vectors describing the evaluation curve generated from the given predictions.

		The latest y-value will be used as a tie-breaker in case there are multiple y-values for one x-value.
		Note that the given number of thresholds (@a numThresholds) is an upper bound for the number of
		points returned. This is due to the fact that multiple y-values can map to one x-value in which case
		the tie-breaking behaviour described above will intervene.

		Parameters
		----------
		predictions : vector[pair[pair[node, node], double]]
			Predictions to evaluate.
		numThresholds : count, optional
			The number of thresholds to use the metric on. Defaults to 1000.

		Returns
		-------
		A pair of vectors where the first vectors contains all x-values and the second one contains the
		corresponding y-value.
		"""
		return self._this.getCurve(predictions, numThresholds)

	def getAreaUnderCurve(self, pair[vector[double], vector[double]] curve = pair[vector[double], vector[double]]()):
		""" Returns the area under the most recently calculated or optionally the given curve by using the trapezoidal rule.

		Note that if there is no curve specified or the vectors of the given curves are empty than
		the area under the most recently calculated curve will be returned.

		Parameters
		----------
		curve : pair[vector[double], vector[double]]
			Curve whose AUC to determine. Default: Pair of empty vectors.

		Returns
		-------
		The area under the given curve.
		"""
		if len(curve.first) == 0:
			return self._this.getAreaUnderCurve()
		return self._this.getAreaUnderCurve(curve)

cdef extern from "cpp/linkprediction/ROCMetric.h":
	cdef cppclass _ROCMetric "NetworKit::ROCMetric"(_EvaluationMetric):
		_ROCMetric() except +
		_ROCMetric(const _Graph& testGraph) except +
		pair[vector[double], vector[double]] getCurve(vector[pair[pair[node, node], double]] predictions, count numThresholds) except +

cdef class ROCMetric(EvaluationMetric):
	""" Provides points that define the Receiver Operating Characteristic curve for a given set of predictions.

	Based on the generated points the area under the curve can be calculated with the trapzoidal rule.

	Parameters
	----------
	testGraph : Graph, optional
		Graph containing the links to use for evaluation. Defaults to None.
	"""

	def __cinit__(self, Graph testGraph = None):
		if testGraph is None:
			self._this = new _ROCMetric()
		else:
			self._this = new _ROCMetric(testGraph._this)

	def __dealloc__(self):
		if self._this is not NULL:
			del self._this
			self._this = NULL

	def getCurve(self, vector[pair[pair[node, node], double]] predictions, count numThresholds = 1000):
		""" Generate the points of the Receiver Operating Characteristic curve regarding the previously set predictions.

		Note that in the case of multiple y-values mapping to the same x-value the highest (=latest) y-value gets picked.

		Parameters
		----------
		predictions : vector[pair[pair[node, node], double]]
			Predictions to evaluate.
		numThresholds : count, optional
			The number of thresholds to use the metric on. Defaults to 1000.

		Returns
		-------
		A pair of vectors where the first vector contains the false positive rates and the second vector the
		corresponding true positive rates.
		"""
		return self._this.getCurve(predictions, numThresholds)

cdef extern from "cpp/linkprediction/PrecisionRecallMetric.h":
	cdef cppclass _PrecisionRecallMetric "NetworKit::PrecisionRecallMetric"(_EvaluationMetric):
		_PrecisionRecallMetric() except +
		_PrecisionRecallMetric(const _Graph& testGraph) except +
		pair[vector[double], vector[double]] getCurve(vector[pair[pair[node, node], double]] predictions, count numThresholds) except +

cdef class PrecisionRecallMetric(EvaluationMetric):
	""" Provides points that define the Precision-Recall curve for a given set of predictions.

	Based on the generated points the area under the curve can be calculated with the trapzoidal rule.

	Parameters
	----------
	testGraph : Graph, optional
		Graph containing the links to use for evaluation. Defaults to None.
	"""

	def __cinit__(self, Graph testGraph = None):
		if testGraph is None:
			self._this = new _PrecisionRecallMetric()
		else:
			self._this = new _PrecisionRecallMetric(testGraph._this)

	def __dealloc__(self):
		if self._this is not NULL:
			del self._this
			self._this = NULL

	def getCurve(self, vector[pair[pair[node, node], double]] predictions, count numThresholds = 1000):
		""" Generates the points for the Precision-Recall curve with respect to the given predictions.

		The curve assigns every recall-value a corresponding precision as the y-value.
		In case of a tie regarding multiple y-values for a x-value the smallest (= latest) y-value will be used.

		Parameters
		----------
		predictions : vector[pair[pair[node, node], double]]
			Predictions to evaluate.
		numThresholds : count, optional
			The number of thresholds to use the metric on. Defaults to 1000.

		Returns
		-------
		A pair of vectors where the first vector contains all recall-values and the second vector
		the corresponding precision-values.
		"""
		return self._this.getCurve(predictions, numThresholds)

cdef extern from "cpp/linkprediction/MissingLinksFinder.h":
	cdef cppclass _MissingLinksFinder "NetworKit::MissingLinksFinder":
		_MissingLinksFinder(const _Graph& G) except +
		vector[pair[node, node]] findAtDistance(count k) except +
		vector[pair[node, node]] findFromNode(node u, count k) except +

cdef class MissingLinksFinder:
	""" Allows the user to find missing links in the given graph.

	The absent links to find are narrowed down by providing a distance
	that the nodes of the missing links should have.
	For example in case of distance 2 only node-pairs that would close
	a triangle in the given graph get returned.

	Parameters
	----------
	G : Graph
		The graph to find missing links in.
	"""
	cdef _MissingLinksFinder* _this

	def __cinit__(self, Graph G):
		self._this = new _MissingLinksFinder(G._this)

	def __dealloc__(self):
		del self._this

	def findAtDistance(self, count k):
		""" Returns all missing links in the graph that have distance k.

		Note that a distance of k actually means that there are k different links
		on the path of the two nodes that are connected through that path.

		Parameters
		----------
		k : count
			Distance of the absent links.

		Returns
		-------
		An ascendingly sorted vector of node-pairs where there is a missing link of distance k
		between the two nodes.
		"""
		return move(self._this.findAtDistance(k))

	def findFromNode(self, node u, count k):
		""" Returns all missing links in the graph that have distance k and are connected to u.

		Note that a distance of k actually means that there are k different links
		on the path of the two nodes that are connected through that path.

		Parameters
		----------
		u : node
			Node to find missing links from.
		k : count
			Distance of the absent links.

		Returns
		-------
		A vector of node-pairs where there is a missing link of distance k
		between the given node u and another node in the graph.
		"""
		return move(self._this.findFromNode(u, k))

cdef extern from "cpp/linkprediction/NeighborhoodUtility.h" namespace "NetworKit::NeighborhoodUtility":
	vector[node] getNeighborsUnion(const _Graph& G, node u, node v) except +
	vector[node] getCommonNeighbors(const _Graph& G, node u, node v) except +

cdef class NeighborhoodUtility:
	""" Provides basic operations on neighborhoods in a given graph. """

	@staticmethod
	def getNeighborsUnion(Graph G, node u, node v):
		""" Returns the union of the neighboorhoods of u and v.

		Parameters
		----------
		G : Graph
			Graph to obtain neighbors-union from.
		u : node
			First node.
		v : node
			Second node.

		Returns
		-------
		A vector containing all the nodes in the neighboorhood-union of u and v.
		"""
		return getNeighborsUnion(G._this, u, v)

	@staticmethod
	def getCommonNeighbors(Graph G, node u, node v):
		""" Returns a vector containing the node-ids of all common neighbors of u and v.

		Parameters
		----------
		G : Graph
			Graph to obtain common neighbors from.
		u : node
			First node.
		v : node
			Second node.

		Returns
		-------
		A vector containing the node-ids of all common neighbors of u and v.
		"""
		return getCommonNeighbors(G._this, u, v)

cdef extern from "cpp/linkprediction/LinkThresholder.h" namespace "NetworKit::LinkThresholder":
	vector[pair[node, node]] byScore(vector[pair[pair[node, node], double]] predictions, double minScore)
	vector[pair[node, node]] byCount(vector[pair[pair[node, node], double]] predictions, count numLinks)
	vector[pair[node, node]] byPercentage(vector[pair[pair[node, node], double]] predictions, double percentageLinks)

cdef class LinkThresholder:
	""" Filters given predictions based on some criterion and returns a vector of node-pairs that fulfill the given criterion.

	This can be used to determine which node-pairs should actually be interpreted
	as future links and which shouldn't.
	"""

	@staticmethod
	def byScore(vector[pair[pair[node, node], double]] predictions, double minScore):
		""" Returns the node-pairs whose scores are at least equal to the given minScore.

		Parameters
		----------
		predictions : vector[pair[pair[node, node], double]].
			Predictions to filter.
		minScore : double
			Minimal score that the returned node-pairs should have.

		Returns
		-------
		A vector of node-pairs whose scores are at least equal to the given minScore.
		"""
		return byScore(predictions, minScore)

	@staticmethod
	def byCount(vector[pair[pair[node, node], double]] predictions, count numLinks):
		""" Returns the first numLinks highest scored node-pairs.

		Parameters
		----------
		predictions : vector[pair[pair[node, node], double]].
			Predictions to filter.
		numLinks : count
			Number of top-scored node-pairs to return.

		Returns
		-------
		The first numLinks highest scored node-pairs.
		"""
		return byCount(predictions, numLinks)

	@staticmethod
	def byPercentage(vector[pair[pair[node, node], double]] predictions, double percentageLinks):
		""" Returns the first percentageLinks percent of the highest scores node-pairs.

		Parameters
		----------
		predictions : vector[pair[pair[node, node], double]].
			Predictions to filter.
		percentageLinks : double
			Percentage of highest scored node-pairs to return.

		Returns
		-------
		The first percentageLinks percent of the highest scores node-pairs.
		"""
		return byPercentage(predictions, percentageLinks)

cdef extern from "cpp/linkprediction/PredictionsSorter.h" namespace "NetworKit::PredictionsSorter":
	void sortByScore (vector[pair[pair[node, node], double]]& predictions) except +
	void sortByNodePair (vector[pair[pair[node, node], double]]& predictions) except +

cdef class PredictionsSorter:
	""" Allows the sorting of predictions by score or node-pair. """

	@staticmethod
	def sortByScore(list predictions):
		""" Sorts the given predictions descendingly by score.

		In case there is a tie the node-pairs are used as a tie-breaker by sorting them
		ascendingly on the first node and on a tie ascendingly by the second node.

		Parameters
		----------
		predictions : vector[pair[pair[node, node], double]]
			The predictions to sort.
		"""
		cdef vector[pair[pair[node, node], double]] predCopy = predictions
		sortByScore(predCopy)
		predictions[:] = predCopy

	@staticmethod
	def sortByNodePair(list predictions):
		""" Sorts the predictions ascendingly by node-pair.

		This means for example (0, 0) < (0, 1) and (1, 1) < (1, 0).

		Parameters
		----------
		predictions : vector[pair[pair[node, node], double]]
			The predictions to sort.
		"""
		cdef vector[pair[pair[node, node], double]] predCopy = predictions
		sortByNodePair(predCopy)
		predictions[:] = predCopy

# Module: EdgeScore

cdef extern from "cpp/edgescores/EdgeScore.h":
	cdef cppclass _EdgeScore "NetworKit::EdgeScore"[T](_Algorithm):
		_EdgeScore(const _Graph& G) except +
		vector[T] scores() except +
		T score(edgeid eid) except +
		T score(node u, node v) except +

cdef class EdgeScore(Algorithm):
	"""
	TODO DOCSTIRNG
	"""
	cdef Graph _G

	cdef bool isDoubleValue(self):
		raise RuntimeError("Implement in subclass")

	def __init__(self, *args, **namedargs):
		if type(self) == EdgeScore:
			raise RuntimeError("Error, you may not use EdgeScore directly, use a sub-class instead")

	def __dealloc__(self):
		self._G = None # just to be sure the graph is deleted

	def score(self, u, v = None):
		if v is None:
			if self.isDoubleValue():
				return (<_EdgeScore[double]*>(self._this)).score(u)
			else:
				return (<_EdgeScore[count]*>(self._this)).score(u)
		else:
			if self.isDoubleValue():
				return (<_EdgeScore[double]*>(self._this)).score(u, v)
			else:
				return (<_EdgeScore[count]*>(self._this)).score(u, v)

	def scores(self):
		if self.isDoubleValue():
			return (<_EdgeScore[double]*>(self._this)).scores()
		else:
			return (<_EdgeScore[count]*>(self._this)).scores()


cdef extern from "cpp/edgescores/ChibaNishizekiTriangleEdgeScore.h":
	cdef cppclass _ChibaNishizekiTriangleEdgeScore "NetworKit::ChibaNishizekiTriangleEdgeScore"(_EdgeScore[count]):
		_ChibaNishizekiTriangleEdgeScore(const _Graph& G) except +

cdef class ChibaNishizekiTriangleEdgeScore(EdgeScore):
	"""
	Calculates for each edge the number of triangles it is embedded in.

	Parameters
	----------
	G : Graph
		The graph to count triangles on.
	"""

	def __cinit__(self, Graph G):
		"""
		G : Graph
			The graph to count triangles on.
		"""
		self._G = G
		self._this = new _ChibaNishizekiTriangleEdgeScore(G._this)

	cdef bool isDoubleValue(self):
		return False

cdef extern from "cpp/edgescores/ChibaNishizekiQuadrangleEdgeScore.h":
	cdef cppclass _ChibaNishizekiQuadrangleEdgeScore "NetworKit::ChibaNishizekiQuadrangleEdgeScore"(_EdgeScore[count]):
		_ChibaNishizekiQuadrangleEdgeScore(const _Graph& G) except +

cdef class ChibaNishizekiQuadrangleEdgeScore(EdgeScore):
	"""
	Calculates for each edge the number of quadrangles (circles of length 4) it is embedded in.

	Parameters
	----------
	G : Graph
		The graph to count quadrangles on.
	"""

	def __cinit__(self, Graph G):
		"""
		Parameters
		----------
		G : Graph
			The graph to count quadrangles on.
		"""
		self._G = G
		self._this = new _ChibaNishizekiQuadrangleEdgeScore(G._this)

	cdef bool isDoubleValue(self):
		return False

cdef extern from "cpp/edgescores/TriangleEdgeScore.h":
	cdef cppclass _TriangleEdgeScore "NetworKit::TriangleEdgeScore"(_EdgeScore[double]):
		_TriangleEdgeScore(const _Graph& G) except +

cdef class TriangleEdgeScore(EdgeScore):
	"""
	Triangle counting.

	Parameters
	----------
	G : Graph
		The graph to count triangles on.
	"""

	def __cinit__(self, Graph G):
		"""
		Parameters
		----------
		G : Graph
			The graph to count triangles on.
		"""
		self._G = G
		self._this = new _TriangleEdgeScore(G._this)

	cdef bool isDoubleValue(self):
		return False

cdef extern from "cpp/edgescores/EdgeScoreLinearizer.h":
	cdef cppclass _EdgeScoreLinearizer "NetworKit::EdgeScoreLinearizer"(_EdgeScore[double]):
		_EdgeScoreLinearizer(const _Graph& G, const vector[double]& attribute, bool inverse) except +

cdef class EdgeScoreLinearizer(EdgeScore):
	"""
	Linearizes a score such that values are evenly distributed between 0 and 1.

	Parameters
	----------
	G : Graph
		The input graph.
	a : vector[double]
		Edge score that shall be linearized.
	"""
	cdef vector[double] _score

	def __cinit__(self, Graph G, vector[double] score, inverse = False):
		self._G = G
		self._score = score
		self._this = new _EdgeScoreLinearizer(G._this, self._score, inverse)

	cdef bool isDoubleValue(self):
		return True


cdef extern from "cpp/edgescores/EdgeScoreNormalizer.h":
	cdef cppclass _EdgeScoreNormalizer "NetworKit::EdgeScoreNormalizer"[T](_EdgeScore[double]):
		_EdgeScoreNormalizer(const _Graph&, const vector[T]&, bool inverse, double lower, double upper) except +

cdef class EdgeScoreNormalizer(EdgeScore):
	"""
	Normalize an edge score such that it is in a certain range.

	Parameters
	----------
	G : Graph
		The graph the edge score is defined on.
	score : vector[double]
		The edge score to normalize.
	inverse
		Set to True in order to inverse the resulting score.
	lower
		Lower bound of the target range.
	upper
		Upper bound of the target range.
	"""
	cdef vector[double] _inScoreDouble
	cdef vector[count] _inScoreCount

	def __cinit__(self, Graph G not None, score, bool inverse = False, double lower = 0.0, double upper = 1.0):
		self._G = G
		try:
			self._inScoreDouble = move(<vector[double]?>score)
			self._this = new _EdgeScoreNormalizer[double](G._this, self._inScoreDouble, inverse, lower, upper)
		except TypeError:
			try:
				self._inScoreCount = move(<vector[count]?>score)
				self._this = new _EdgeScoreNormalizer[count](G._this, self._inScoreCount, inverse, lower, upper)
			except TypeError:
				raise TypeError("score must be either a vector of integer or float")

	cdef bool isDoubleValue(self):
		return True

cdef extern from "cpp/edgescores/EdgeScoreBlender.h":
	cdef cppclass _EdgeScoreBlender "NetworKit::EdgeScoreBlender"(_EdgeScore[double]):
		_EdgeScoreBlender(const _Graph&, const vector[double]&, const vector[double]&, const vector[bool]&) except +

cdef class EdgeScoreBlender(EdgeScore):
	"""
	Blends two attribute vectors, the value is chosen depending on the supplied boolean vector

	Parameters
	----------
	G : Graph
		The graph for which the attribute shall be blended
	attribute0 : vector[double]
		The first attribute (chosen for selection[eid] == false)
	attribute1 : vector[double]
		The second attribute (chosen for selection[eid] == true)
	selection : vector[bool]
		The selection vector
	"""
	cdef vector[double] _attribute0
	cdef vector[double] _attribute1
	cdef vector[bool] _selection

	def __cinit__(self, Graph G not None, vector[double] attribute0, vector[double] attribute1, vector[bool] selection):
		self._G = G
		self._attribute0 = move(attribute0)
		self._attribute1 = move(attribute1)
		self._selection = move(selection)

		self._this = new _EdgeScoreBlender(G._this, self._attribute0, self._attribute1, self._selection)

	cdef bool isDoubleValue(self):
		return True

cdef extern from "cpp/edgescores/GeometricMeanScore.h":
	cdef cppclass _GeometricMeanScore "NetworKit::GeometricMeanScore"(_EdgeScore[double]):
		_GeometricMeanScore(const _Graph& G, const vector[double]& a) except +

cdef class GeometricMeanScore(EdgeScore):
	"""
	Normalizes the given edge attribute by the geometric average of the sum of the attributes of the incident edges of the incident nodes.

	Parameters
	----------
	G : Graph
		The input graph.
	a : vector[double]
		Edge attribute that shall be normalized.
	"""
	cdef vector[double] _attribute

	def __cinit__(self, Graph G, vector[double] attribute):
		self._G = G
		self._attribute = attribute
		self._this = new _GeometricMeanScore(G._this, self._attribute)

	cdef bool isDoubleValue(self):
		return True

cdef extern from "cpp/edgescores/EdgeScoreAsWeight.h":
	cdef cppclass _EdgeScoreAsWeight "NetworKit::EdgeScoreAsWeight":
		_EdgeScoreAsWeight(const _Graph& G, const vector[double]& score, bool squared, edgeweight offset, edgeweight factor) except +
		_Graph calculate() except +

cdef class EdgeScoreAsWeight:
	"""
	Assigns an edge score as edge weight of a graph.

	Parameters
	----------
	G : Graph
		The graph to assign edge weights to.
	score : vector[double]
		The input edge score.
	squared : bool
		Edge weights will be squared if set to True.
	offset : edgeweight
		This offset will be added to each edge weight.
	factor : edgeweight
		Each edge weight will be multiplied by this factor.
	"""

	cdef _EdgeScoreAsWeight* _this
	cdef Graph _G
	cdef vector[double] _score

	def __cinit__(self, Graph G, vector[double] score, bool squared, edgeweight offset, edgeweight factor):
		self._G = G
		self._score = score
		self._this = new _EdgeScoreAsWeight(G._this, self._score, squared, offset, factor)

	def __dealloc__(self):
		self._G = None
		self._score = None
		del self._this

	def getWeightedGraph(self):
		"""
		Returns
		-------
		Graph
			The weighted result graph.
		"""
		return Graph(0).setThis(self._this.calculate())

# Module: distances
cdef extern from "cpp/distance/AdamicAdarDistance.h":
	cdef cppclass _AdamicAdarDistance "NetworKit::AdamicAdarDistance":
		_AdamicAdarDistance(const _Graph& G) except +
		void preprocess() except +
		double distance(node u, node v) except +
		vector[double] getEdgeScores() except +

cdef class AdamicAdarDistance:
	"""
	Calculate the adamic adar similarity.

	Parameters
	----------
	G : Graph
		The input graph.
	"""
	cdef _AdamicAdarDistance* _this
	cdef Graph _G

	def __cinit__(self, Graph G):
		self._G = G
		self._this = new _AdamicAdarDistance(G._this)

	def __dealloc__(self):
		del self._this

	def preprocess(self):
		self._this.preprocess()

	def getAttribute(self):
		"""
		Returns
		-------
		vector[double]
			The edge attribute that contains the adamic adar similarity.

		"""
		#### TODO: convert distance to similarity!?! ####
		return self._this.getEdgeScores()

# Module: sparsification

cdef extern from "cpp/sparsification/SimmelianOverlapScore.h":
	cdef cppclass _SimmelianOverlapScore "NetworKit::SimmelianOverlapScore"(_EdgeScore[double]):
		_SimmelianOverlapScore(const _Graph& G, const vector[count]& triangles, count maxRank) except +

cdef class SimmelianOverlapScore(EdgeScore):
	cdef vector[count] _triangles

	"""
	An implementation of the parametric variant of Simmelian Backbones. Calculates
	for each edge the minimum parameter value such that the edge is still contained in
	the sparsified graph.

	Parameters
	----------
	G : Graph
		The graph to apply the Simmelian Backbone algorithm to.
	triangles : vector[count]
		Previously calculated edge triangle counts on G.
	"""
	def __cinit__(self, Graph G, vector[count] triangles, count maxRank):
		self._G = G
		self._triangles = triangles
		self._this = new _SimmelianOverlapScore(G._this, self._triangles, maxRank)

	cdef bool isDoubleValue(self):
		return True

cdef extern from "cpp/edgescores/PrefixJaccardScore.h":
	cdef cppclass _PrefixJaccardScore "NetworKit::PrefixJaccardScore<double>"(_EdgeScore[double]):
		_PrefixJaccardScore(const _Graph& G, const vector[double]& a) except +

cdef class PrefixJaccardScore(EdgeScore):
	cdef vector[double] _attribute

	def __cinit__(self, Graph G, vector[double] attribute):
		self._G = G
		self._attribute = attribute
		self._this = new _PrefixJaccardScore(G._this, self._attribute)

	cdef bool isDoubleValue(self):
		return True

cdef extern from "cpp/sparsification/MultiscaleScore.h":
	cdef cppclass _MultiscaleScore "NetworKit::MultiscaleScore"(_EdgeScore[double]):
		_MultiscaleScore(const _Graph& G, const vector[double]& a) except +

cdef class MultiscaleScore(EdgeScore):
	"""
	An implementation of the Multiscale Backbone. Calculates for each edge the minimum
	parameter value such that the edge is still contained in the sparsified graph.

	Parameters
	----------
	G : Graph
		The graph to apply the Multiscale algorithm to.
	attribute : vector[double]
		The edge attribute the Multiscale algorithm is to be applied to.
	"""

	cdef vector[double] _attribute

	def __cinit__(self, Graph G, vector[double] attribute):
		self._G = G
		self._attribute = attribute
		self._this = new _MultiscaleScore(G._this, self._attribute)

	cdef bool isDoubleValue(self):
		return True

cdef extern from "cpp/sparsification/RandomEdgeScore.h":
	cdef cppclass _RandomEdgeScore "NetworKit::RandomEdgeScore"(_EdgeScore[double]):
		_RandomEdgeScore(const _Graph& G) except +

cdef class RandomEdgeScore(EdgeScore):
	"""
	[todo]

	Parameters
	----------
	G : Graph
		The graph to calculate the Random Edge attribute for.
	"""

	def __cinit__(self, Graph G):
		self._G = G
		self._this = new _RandomEdgeScore(G._this)

	cdef bool isDoubleValue(self):
		return True

cdef extern from "cpp/sparsification/LocalSimilarityScore.h":
	cdef cppclass _LocalSimilarityScore "NetworKit::LocalSimilarityScore"(_EdgeScore[double]):
		_LocalSimilarityScore(const _Graph& G, const vector[count]& triangles) except +

cdef class LocalSimilarityScore(EdgeScore):
	"""
	An implementation of the Local Simlarity sparsification approach.
	This attributizer calculates for each edge the maximum parameter value
	such that the edge is still contained in the sparsified graph.

	Parameters
	----------
	G : Graph
		The graph to apply the Local Similarity algorithm to.
	triangles : vector[count]
		Previously calculated edge triangle counts.
	"""
	cdef vector[count] _triangles

	def __cinit__(self, Graph G, vector[count] triangles):
		self._G = G
		self._triangles = triangles
		self._this = new _LocalSimilarityScore(G._this, self._triangles)

	cdef bool isDoubleValue(self):
		return True

cdef extern from "cpp/sparsification/ForestFireScore.h":
	cdef cppclass _ForestFireScore "NetworKit::ForestFireScore"(_EdgeScore[double]):
		_ForestFireScore(const _Graph& G, double pf, double tebr) except +

cdef class ForestFireScore(EdgeScore):
	"""
	A variant of the Forest Fire sparsification approach that is based on random walks.
	This attributizer calculates for each edge the minimum parameter value
	such that the edge is still contained in the sparsified graph.

	Parameters
	----------
	G : Graph
		The graph to apply the Forest Fire algorithm to.
	pf : double
		The probability for neighbor nodes to get burned aswell.
	tebr : double
		The Forest Fire will burn until tebr * numberOfEdges edges have been burnt.
	"""

	def __cinit__(self, Graph G, double pf, double tebr):
		self._G = G
		self._this = new _ForestFireScore(G._this, pf, tebr)

	cdef bool isDoubleValue(self):
		return True

cdef extern from "cpp/sparsification/LocalDegreeScore.h":
	cdef cppclass _LocalDegreeScore "NetworKit::LocalDegreeScore"(_EdgeScore[double]):
		_LocalDegreeScore(const _Graph& G) except +

cdef class LocalDegreeScore(EdgeScore):
	"""
	The LocalDegree sparsification approach is based on the idea of hub nodes.
	This attributizer calculates for each edge the maximum parameter value
	such that the edge is still contained in the sparsified graph.

	Parameters
	----------
	G : Graph
		The graph to apply the Local Degree  algorithm to.
	"""

	def __cinit__(self, Graph G):
		self._G = G
		self._this = new _LocalDegreeScore(G._this)

	cdef bool isDoubleValue(self):
		return True

cdef extern from "cpp/distance/JaccardDistance.h":
	cdef cppclass _JaccardDistance "NetworKit::JaccardDistance":
		_JaccardDistance(const _Graph& G, const vector[count]& triangles) except +
		void preprocess() except +
		vector[double] getEdgeScores() except +

cdef class JaccardDistance:
	"""
	The Jaccard distance measure assigns to each edge the jaccard coefficient
	of the neighborhoods of the two adjacent nodes.

	Parameters
	----------
	G : Graph
		The graph to calculate Jaccard distances for.
	triangles : vector[count]
		Previously calculated edge triangle counts.
	"""

	cdef _JaccardDistance* _this
	cdef Graph _G
	cdef vector[count] triangles

	def __cinit__(self, Graph G, vector[count] triangles):
		self._G = G
		self._triangles = triangles
		self._this = new _JaccardDistance(G._this, self._triangles)

	def __dealloc__(self):
		del self._this

	def getAttribute(self):
		return self._this.getEdgeScores()


cdef extern from "cpp/distance/AlgebraicDistance.h":
	cdef cppclass _AlgebraicDistance "NetworKit::AlgebraicDistance":
		_AlgebraicDistance(_Graph G, count numberSystems, count numberIterations, double omega, index norm, bool withEdgeScores) except +
		void preprocess() except +
		double distance(node, node) except +
		vector[double] getEdgeScores() except +


cdef class AlgebraicDistance:
	"""
	Algebraic distance assigns a distance value to pairs of nodes
    according to their structural closeness in the graph.
    Algebraic distances will become small within dense subgraphs.

	Parameters
	----------
	G : Graph
		The graph to calculate Jaccard distances for.
	numberSystems : count
	 	Number of vectors/systems used for algebraic iteration.
	numberIterations : count
	 	Number of iterations in each system.
	omega : double
	 	attenuation factor in [0,1] influencing convergence speed.
	norm : index
		The norm factor of the extended algebraic distance.
	withEdgeScores : bool
		calculate array of scores for edges {u,v} that equal ad(u,v)
	"""

	cdef _AlgebraicDistance* _this
	cdef Graph _G

	def __cinit__(self, Graph G, count numberSystems=10, count numberIterations=30, double omega=0.5, index norm=0, bool withEdgeScores=False):
		self._G = G
		self._this = new _AlgebraicDistance(G._this, numberSystems, numberIterations, omega, norm, withEdgeScores)

	def __dealloc__(self):
		del self._this

	def preprocess(self):
		self._this.preprocess()
		return self

	def distance(self, node u, node v):
		return self._this.distance(u, v)

	def getEdgeScores(self):
		return self._this.getEdgeScores()


cdef class JaccardSimilarityAttributizer:
	"""
	The Jaccard similarity measure assigns to each edge (1 - the jaccard coefficient
	of the neighborhoods of the two adjacent nodes).

	Parameters
	----------
	G : Graph
		The graph to calculate Jaccard similarities for.
	triangles : vector[count]
		Previously calculated edge triangle counts.
	"""

	cdef _JaccardDistance* _this
	cdef Graph _G
	cdef vector[count] _triangles

	def __cinit__(self, Graph G, vector[count] triangles):
		self._G = G
		self._triangles = triangles
		self._this = new _JaccardDistance(G._this, self._triangles)

	def __dealloc__(self):
		del self._this

	def getAttribute(self):
		#convert distance to similarity
		self._this.preprocess()
		return [1 - x for x in self._this.getEdgeScores()]

cdef extern from "cpp/sparsification/RandomNodeEdgeScore.h":
	cdef cppclass _RandomNodeEdgeScore "NetworKit::RandomNodeEdgeScore"(_EdgeScore[double]):
		_RandomNodeEdgeScore(const _Graph& G) except +

cdef class RandomNodeEdgeScore(EdgeScore):
	"""
	Random Edge sampling. This attributizer returns edge attributes where
	each value is selected uniformly at random from [0,1].

	Parameters
	----------
	G : Graph
		The graph to calculate the Random Edge attribute for.
	"""
	def __cinit__(self, Graph G):
		self._G = G
		self._this = new _RandomNodeEdgeScore(G._this)

	cdef bool isDoubleValue(self):
		return True

ctypedef fused DoubleInt:
	int
	double

cdef extern from "cpp/sparsification/LocalFilterScore.h":
	cdef cppclass _LocalFilterScoreDouble "NetworKit::LocalFilterScore<double>"(_EdgeScore[double]):
		_LocalFilterScoreDouble(const _Graph& G, const vector[double]& a, bool logarithmic) except +

	cdef cppclass _LocalFilterScoreInt "NetworKit::LocalFilterScore<int>"(_EdgeScore[count]):
		_LocalFilterScoreInt(const _Graph& G, const vector[double]& a, bool logarithmic) except +

cdef class LocalFilterScore(EdgeScore):
	"""
	Local filtering edge scoring. Edges with high score are more important.

	Edges are ranked locally, the top d^e (logarithmic, default) or 1+e*(d-1) edges (non-logarithmic) are kept.
	For equal attribute values, neighbors of low degree are preferred.
	If bothRequired is set (default: false), both neighbors need to indicate that they want to keep the edge.

	Parameters
	----------
	G : Graph
		The input graph
	a : list
		The input attribute according to which the edges shall be fitlered locally.
	logarithmic : bool
		If the score shall be logarithmic in the rank (then d^e edges are kept). Linear otherwise.
	"""
	cdef vector[double] _a

	def __cinit__(self, Graph G, vector[double] a, bool logarithmic = True):
		self._G = G
		self._a = a
		self._this = new _LocalFilterScoreDouble(G._this, self._a, logarithmic)

	cdef bool isDoubleValue(self):
		return True

cdef extern from "cpp/sparsification/ChanceCorrectedTriangleScore.h":
	cdef cppclass _ChanceCorrectedTriangleScore "NetworKit::ChanceCorrectedTriangleScore"(_EdgeScore[double]):
		_ChanceCorrectedTriangleScore(const _Graph& G, const vector[count]& triangles) except +

cdef class ChanceCorrectedTriangleScore(EdgeScore):
	"""
	Divide the number of triangles per edge by the expected number of triangles given a random edge distribution.

	Parameters
	----------
	G : Graph
		The input graph.
	triangles : vector[count]
		Triangle count.
	"""
	cdef vector[count] _triangles

	def __cinit__(self, Graph G, vector[count] triangles):
		self._G = G
		self._triangles = triangles
		self._this = new _ChanceCorrectedTriangleScore(G._this, self._triangles)

	cdef bool isDoubleValue(self):
		return True

cdef extern from "cpp/sparsification/SCANStructuralSimilarityScore.h":
	cdef cppclass _SCANStructuralSimilarityScore "NetworKit::SCANStructuralSimilarityScore"(_EdgeScore[double]):
		_SCANStructuralSimilarityScore(_Graph G, const vector[count]& triangles) except +

cdef class SCANStructuralSimilarityScore(EdgeScore):
	cdef vector[count] _triangles

	def __cinit__(self, Graph G, vector[count] triangles):
		self._G = G
		self._triangles = triangles
		self._this = new _SCANStructuralSimilarityScore(G._this, self._triangles)

	cdef bool isDoubleValue(self):
		return True

cdef extern from "cpp/sparsification/GlobalThresholdFilter.h":
	cdef cppclass _GlobalThresholdFilter "NetworKit::GlobalThresholdFilter":
		_GlobalThresholdFilter(const _Graph& G, const vector[double]& a, double alpha, bool above) except +
		_Graph calculate() except +

cdef class GlobalThresholdFilter:
	"""
	Calculates a sparsified graph by filtering globally using a constant threshold value
	and a given edge attribute.

	Parameters
	----------
	G : Graph
		The graph to sparsify.
	attribute : vector[double]
		The edge attribute to consider for filtering.
	e : double
		Threshold value.
	above : bool
		If set to True (False), all edges with an attribute value equal to or above (below)
		will be kept in the sparsified graph.
	"""
	cdef _GlobalThresholdFilter* _this
	cdef Graph _G
	cdef vector[double] _attribute

	def __cinit__(self, Graph G not None, vector[double] attribute, double e, bool above):
		self._G = G
		self._attribute = attribute
		self._this = new _GlobalThresholdFilter(G._this, self._attribute, e, above)

	def __dealloc__(self):
		del self._this

	def calculate(self):
		return Graph().setThis(self._this.calculate())

# matching

cdef extern from "cpp/matching/Matching.h":
	cdef cppclass _Matching "NetworKit::Matching":
		_Matching() except +
		_Matching(count) except +
		void match(node, node) except +
		void unmatch(node, node) except +
		bool isMatched(node) except +
		bool areMatched(node, node) except +
		bool isProper(_Graph) except +
		count size(_Graph) except +
		index mate(node) except +
		edgeweight weight(_Graph) except +
		_Partition toPartition(_Graph) except +
		vector[node] getVector() except +

cdef class Matching:
	""" Implements a graph matching.

 		Matching(z=0)

 		Create a new matching data structure for `z` elements.

		Parameters
		----------
		z : index, optional
			Maximum number of nodes.
	"""
	cdef _Matching _this

	def __cinit__(self, index z=0):
		self._this = move(_Matching(z))

	cdef setThis(self,  _Matching& other):
		swap[_Matching](self._this,  other)
		return self

	def match(self, node u, node v):
		self._this.match(u,v)

	def unmatch(self, node u,  node v):
		self._this.unmatch(u, v)

	def isMatched(self, node u):
		return self._this.isMatched(u)

	def areMatched(self, node u, node v):
		return self._this.areMatched(u,v)

	def isProper(self, Graph G):
		return self._this.isProper(G._this)

	def size(self, Graph G):
		return self._this.size(G._this)

	def mate(self, node v):
		return self._this.mate(v)

	def weight(self, Graph G):
		return self._this.weight(G._this)

	def toPartition(self, Graph G):
		return Partition().setThis(self._this.toPartition(G._this))

	def getVector(self):
		""" Get the vector storing the data

		Returns
		-------
		vector
			Vector indexed by node id to node id of mate or none if unmatched
		"""
		return self._this.getVector()





cdef extern from "cpp/matching/Matcher.h":
	cdef cppclass _Matcher "NetworKit::Matcher"(_Algorithm):
		_Matcher(const _Graph _G) except +
		_Matching getMatching() except +

cdef class Matcher(Algorithm):
	""" Abstract base class for matching algorithms """
	cdef Graph G

	def __init__(self, *args, **namedargs):
		if type(self) == Matcher:
			raise RuntimeError("Instantiation of abstract base class")

	def __dealloc__(self):
		self.G = None # just to be sure the graph is deleted

	def getMatching(self):
		"""  Returns the matching.

		Returns
		-------
		Matching
		"""
		if self._this == NULL:
			raise RuntimeError("Error, object not properly initialized")
		return Matching().setThis((<_Matcher*>(self._this)).getMatching())


cdef extern from "cpp/matching/PathGrowingMatcher.h":
	cdef cppclass _PathGrowingMatcher "NetworKit::PathGrowingMatcher"(_Matcher):
		_PathGrowingMatcher(_Graph) except +
		_PathGrowingMatcher(_Graph, vector[double]) except +

cdef class PathGrowingMatcher(Matcher):
	"""
	Path growing matching algorithm as described by  Hougardy and Drake.
	Computes an approximate maximum weight matching with guarantee 1/2.
	"""
	def __cinit__(self, Graph G not None, edgeScores=None):
		self.G = G
		if edgeScores:
			self._this = new _PathGrowingMatcher(G._this, edgeScores)
		else:
			self._this = new _PathGrowingMatcher(G._this)

# profiling

def ranked(sample):
	"""
		Given a list of numbers, this function computes the rank of each value
		and returns a list of ranks where result[i] is the rank of
		the i-th element in the given sample.
		Currently used in profiling.stat.
	"""
	cdef vector[pair[double, count]] helper = vector[pair[double, count]](len(sample))
	cdef vector[double] result = vector[double](len(sample), 0)
	for i in range(len(sample)):
		helper[i] = <pair[double, count]?>(sample[i], i)
	sort(helper.begin(), helper.end())
	cdef double value = helper[0].first
	cdef double summ = 0.
	cdef count length = 0
	for i in range(len(sample)):
		if value == helper[i].first:
			summ += (i+1)
			length += 1
		else:
			summ /= length
			for j in range(length):
				result[helper[i-j-1].second] = summ
			value = helper[i].first
			summ = i+1
			length = 1
	summ /= length
	for j in range(length):
		result[helper[len(sample)-j-1].second] = summ
	return result

def sort2(sample):
	"""
		Sorts a given list of numbers.
		Currently used as profiling.stat.sorted.
	"""
	cdef vector[double] result = <vector[double]?>sample
	sort(result.begin(),result.end())
	return result

# stats


def gini(values):
	"""
	Computes the Gini coefficient for the distribution given as a list of values.
	"""
	sorted_list = sorted(values)
	height, area = 0, 0
	for value in sorted_list:
		height += value
		area += height - value / 2.
	fair_area = height * len(values) / 2
	return (fair_area - area) / fair_area


# simulation

cdef extern from "cpp/simulation/EpidemicSimulationSEIR.h":
	cdef cppclass _EpidemicSimulationSEIR "NetworKit::EpidemicSimulationSEIR" (_Algorithm):
		_EpidemicSimulationSEIR(_Graph, count, double, count, count, node) except +
		vector[vector[count]] getData() except +

cdef class EpidemicSimulationSEIR(Algorithm):
	"""

 	Parameters
 	----------
 	G : Graph
 		The graph.
 	tMax : count
 		max. number of timesteps
	transP : double
		transmission probability
	eTime : count
		exposed time
	iTime : count
		infectious time
	zero : node
		starting node
	"""

	cdef Graph G

	def __cinit__(self, Graph G, count tMax, double transP=0.5, count eTime=2, count iTime=7, node zero=none):
		self.G = G
		self._this = new _EpidemicSimulationSEIR(G._this, tMax, transP, eTime, iTime, zero)

	def getData(self):
		return pandas.DataFrame((<_EpidemicSimulationSEIR*>(self._this)).getData(), columns=["zero", "time", "state", "count"])<|MERGE_RESOLUTION|>--- conflicted
+++ resolved
@@ -1672,16 +1672,12 @@
 
 cdef class BarabasiAlbertGenerator:
 	"""
-<<<<<<< HEAD
-	Generates a scale-free graph using the Barabasi-Albert preferential attachment model.
-=======
 	This generator implements the preferential attachment model as introduced by Barabasi and Albert[1].
 	The original algorithm is very slow and thus, the much faster method from Batagelj and Brandes[2] is
 	implemented and the current default.
 	The original method can be chosen by setting \p batagelj to false.
 	[1] Barabasi, Albert: Emergence of Scaling in Random Networks http://arxiv.org/pdf/cond-mat/9910332.pdf
 	[2] ALG 5 of Batagelj, Brandes: Efficient Generation of Large Random Networks https://kops.uni-konstanz.de/bitstream/handle/123456789/5799/random.pdf?sequence=1
->>>>>>> 22c26268
 
 	Parameters
 	----------
@@ -1691,15 +1687,9 @@
 		maximum number of nodes produced
 	n0 : count
 		number of starting nodes
-<<<<<<< HEAD
-	"""
-	
-	 
-=======
 	batagelj : bool
 		Specifies whether to use batagelj's method or the original one.
 	"""
->>>>>>> 22c26268
 	cdef _BarabasiAlbertGenerator _this
 
 	def __cinit__(self, count k, count nMax, n0=0, bool batagelj=True):
@@ -2117,10 +2107,10 @@
 	ignoreIfRealizable : bool, optional
 		If true, generate the graph even if the degree sequence is not realizable. Some nodes may get lower degrees than requested in the sequence.
 	"""
-	cdef _EdgeSwitchingMarkovChainGenerator *_this
+	cdef _ConfigurationModelGenerator *_this
 
 	def __cinit__(self, vector[count] degreeSequence, bool ignoreIfRealizable = False):
-		self._this = new _EdgeSwitchingMarkovChainGenerator(degreeSequence, ignoreIfRealizable)
+		self._this = new _ConfigurationModelGenerator(degreeSequence, ignoreIfRealizable)
 
 	def __dealloc__(self):
 		del self._this
@@ -2175,13 +2165,9 @@
 			average degree
 		gamma : double
 			exponent of power-law degree distribution
-<<<<<<< HEAD
 		T : double
 			temperature of statistical model
 			
-=======
-
->>>>>>> 22c26268
 	"""
 
 	cdef _HyperbolicGenerator* _this
@@ -2214,58 +2200,9 @@
 		return Graph(0).setThis(self._this.generate())
 
 	def generateExternal(self, angles, radii, k, gamma, T=0):
+		# TODO: documentation
 		return Graph(0).setThis(self._this.generateExternal(angles, radii, k, gamma, T))
-
-cdef extern from "cpp/generators/RHGGenerator.h":
-	cdef cppclass _RHGGenerator "NetworKit::RHGGenerator":
-		# TODO: revert to count when cython issue fixed
-		_RHGGenerator(unsigned int nodes,  double k, double gamma) except +
-		vector[double] getElapsedMilliseconds() except +
-		_Graph generate() except +
-
-cdef class RHGGenerator:
-	""" The Hyperbolic Generator distributes points in hyperbolic space and adds edges between points with a probability depending on their distance. The resulting graphs have a power-law degree distribution, small diameter and high clustering coefficient.
-For a temperature of 0, the model resembles a unit-disk model in hyperbolic space.
-
- 		HyperbolicGenerator(n, k=6, gamma=3)
-
- 		Parameters
-		----------
-		n : integer
-			number of nodes
-		k : double
-			average degree
-		gamma : double
-			exponent of power-law degree distribution
-			
-	"""
-
-	cdef _RHGGenerator* _this
-
-	def __cinit__(self,  n, k=6, gamma=3):
-		if gamma <= 2:
-				raise ValueError("Exponent of power-law degree distribution must be > 2")
-		self._this = new _RHGGenerator(n, k, gamma)
-
-	def getElapsedMilliseconds(self):
-		return self._this.getElapsedMilliseconds()
-
-	def generate(self):
-		""" Generates hyperbolic graph
-
-		Returns
-		-------
-		Graph
-
-		"""
-		return Graph(0).setThis(self._this.generate())
-
-<<<<<<< HEAD
-=======
-	def generateExternal(self, angles, radii, k, gamma):
-		# TODO: documentation
-		return Graph(0).setThis(self._this.generateExternal(angles, radii, k, gamma))
-
+	
 	@classmethod
 	def fit(cls, Graph G, scale=1):
 		""" Fit model to input graph"""
@@ -2275,7 +2212,50 @@
 		k = 2 * (m / n)
 		return cls(n * scale, k, gamma)
 
->>>>>>> 22c26268
+cdef extern from "cpp/generators/RHGGenerator.h":
+	cdef cppclass _RHGGenerator "NetworKit::RHGGenerator":
+		# TODO: revert to count when cython issue fixed
+		_RHGGenerator(unsigned int nodes,  double k, double gamma) except +
+		vector[double] getElapsedMilliseconds() except +
+		_Graph generate() except +
+
+cdef class RHGGenerator:
+	""" The Hyperbolic Generator distributes points in hyperbolic space and adds edges between points with a probability depending on their distance. The resulting graphs have a power-law degree distribution, small diameter and high clustering coefficient.
+For a temperature of 0, the model resembles a unit-disk model in hyperbolic space.
+
+ 		HyperbolicGenerator(n, k=6, gamma=3)
+
+ 		Parameters
+		----------
+		n : integer
+			number of nodes
+		k : double
+			average degree
+		gamma : double
+			exponent of power-law degree distribution
+			
+	"""
+
+	cdef _RHGGenerator* _this
+
+	def __cinit__(self,  n, k=6, gamma=3):
+		if gamma <= 2:
+				raise ValueError("Exponent of power-law degree distribution must be > 2")
+		self._this = new _RHGGenerator(n, k, gamma)
+
+	def getElapsedMilliseconds(self):
+		return self._this.getElapsedMilliseconds()
+
+	def generate(self):
+		""" Generates hyperbolic graph
+
+		Returns
+		-------
+		Graph
+		
+		"""
+		return Graph(0).setThis(self._this.generate())
+
 
 cdef extern from "cpp/generators/RmatGenerator.h":
 	cdef cppclass _RmatGenerator "NetworKit::RmatGenerator":
