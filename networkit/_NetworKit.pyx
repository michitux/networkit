
# cython: language_level=3

#includes

# C++ operators
from cython.operator import dereference

# type imports
from libc.stdint cimport uint64_t
from libc.stdint cimport int64_t


# the C++ standard library
from libcpp cimport bool
from libcpp.vector cimport vector
from libcpp.utility cimport pair
from libcpp.map cimport map
from libcpp.set cimport set
from libcpp.string cimport string
from networkit.unordered_set cimport unordered_set
from networkit.unordered_map cimport unordered_map

# NetworKit typedefs
ctypedef uint64_t count
ctypedef uint64_t index
ctypedef uint64_t edgeid
ctypedef index node
ctypedef index cluster
ctypedef double edgeweight

cdef extern from "cpp/Globals.h" namespace "NetworKit":
	index _none "NetworKit::none"

none = _none

cdef extern from "<algorithm>" namespace "std":
	void swap[T](T &a,  T &b)
	_Graph move( _Graph t ) # specialized declaration as general declaration disables template argument deduction and doesn't work
	_Partition move( _Partition t)
	_Cover move(_Cover t)
	pair[_Graph, vector[node]] move(pair[_Graph, vector[node]])


# Cython helper functions

def stdstring(pystring):
	""" convert a Python string to a bytes object which is automatically coerced to std::string"""
	pybytes = pystring.encode("utf-8")
	return pybytes

def pystring(stdstring):
	""" convert a std::string (= python byte string) to a normal Python string"""
	return stdstring.decode("utf-8")


# Function definitions

cdef extern from "cpp/auxiliary/Log.h" namespace "Aux":
	#void _configureLogging "Aux::configureLogging" (string loglevel)
	string _getLogLevel "Aux::Log::getLogLevel" () except +
	void _setLogLevel "Aux::Log::setLogLevel" (string loglevel) except +
	void _setPrintLocation "Aux::Log::Settings::setPrintLocation" (bool) except +

def getLogLevel():
	""" Get the current log level"""
	return pystring(_getLogLevel());

def setLogLevel(loglevel):
	""" Set the current loglevel"""
	_setLogLevel(stdstring(loglevel))

def setPrintLocation(flag):
	""" Switch locations in log statements on or off"""
	_setPrintLocation(flag)

cdef extern from "cpp/auxiliary/Parallelism.h" namespace "Aux":
	void _setNumberOfThreads "Aux::setNumberOfThreads" (int)
	int _getCurrentNumberOfThreads "Aux::getCurrentNumberOfThreads" ()
	int _getMaxNumberOfThreads "Aux::getMaxNumberOfThreads" ()
	void _enableNestedParallelism "Aux::enableNestedParallelism" ()

def setNumberOfThreads(nThreads):
	""" Set the number of OpenMP threads """
	_setNumberOfThreads(nThreads)

def getCurrentNumberOfThreads():
	""" Get the number of currently running threads"""
	return _getCurrentNumberOfThreads()

def getMaxNumberOfThreads():
	""" Get the maximum number of available threads"""
	return _getMaxNumberOfThreads()

def enableNestedParallelism():
	""" Enable nested parallelism for OpenMP"""
	_enableNestedParallelism()


cdef extern from "cpp/auxiliary/Random.h" namespace "Aux::Random":
	void _setSeed "Aux::Random::setSeed" (uint64_t, bool)

def setSeed(uint64_t seed, bool useThreadId):
	""" Set the random seed that is used in NetworKit.

	Note that there is a separate random number generator per thread.

	Parameters
	----------
	seed : uint64_t
		The seed
	useThreadId : bool
		If the thread id shall be added to the seed
	"""
	_setSeed(seed, useThreadId)

# Class definitions

## Module: engineering

# TODO: timer

## Module: graph

cdef extern from "cpp/viz/Point.h" namespace "NetworKit":
	cdef cppclass Point[T]:
		Point()
		Point(T x, T y)
		T& operator[](const index i) except +
		T& at(const index i) except +

cdef extern from "cpp/graph/Graph.h":
	cdef cppclass _Graph "NetworKit::Graph":
		_Graph() except +
		_Graph(count, bool, bool) except +
		_Graph(const _Graph& other) except +
		_Graph(const _Graph& other, bool weighted, bool directed) except +
		void indexEdges() except +
		bool hasEdgeIds() except +
		edgeid edgeId(node, node) except +
		count numberOfNodes() except +
		count numberOfEdges() except +
		index upperNodeIdBound() except +
		index upperEdgeIdBound() except +
		count degree(node u) except +
		count degreeIn(node u) except +
		count degreeOut(node u) except +
		bool isIsolated(node u) except +
		_Graph copyNodes() except +
		node addNode() except +
		void removeNode(node u) except +
		bool hasNode(node u) except +
		void addEdge(node u, node v, edgeweight w) except +
		void setWeight(node u, node v, edgeweight w) except +
		void removeEdge(node u, node v) except +
		void swapEdge(node s1, node t1, node s2, node t2) except +
		void compactEdges() except +
		void sortEdges() except +
		bool hasEdge(node u, node v) except +
		edgeweight weight(node u, node v) except +
		vector[node] nodes() except +
		vector[pair[node, node]] edges() except +
		vector[node] neighbors(node u) except +
		bool isWeighted() except +
		bool isDirected() except +
		string toString() except +
		string getName() except +
		void setName(string name) except +
		edgeweight totalEdgeWeight() except +
		node randomNode() except +
		node randomNeighbor(node) except +
		pair[node, node] randomEdge() except +
		Point[float] getCoordinate(node v) except +
		void setCoordinate(node v, Point[float] value) except +
		void initCoordinates() except +
		count numberOfSelfLoops() except +
		_Graph toUndirected() except +


cdef class Graph:
	""" An undirected graph (with optional weights) and parallel iterator methods.

		Graph(n=0, weighted=False, directed=False)

		Create a graph of `n` nodes. The graph has assignable edge weights if `weighted` is set to True.
	 	If `weighted` is set to False each edge has edge weight 1.0 and any other weight assignment will
	 	be ignored.

	    Parameters
	    ----------
	    n : count, optional
	    	Number of nodes.
	    weighted : bool, optional
	    	If set to True, the graph can have edge weights other than 1.0.
	    directed : bool, optional
	    	If set to True, the graph will be directed.
	"""
	cdef _Graph _this

	def __cinit__(self, n=0, bool weighted=False, bool directed=False):
		if isinstance(n, Graph):
			self._this = move(_Graph((<Graph>n)._this, weighted, directed))
		else:
			self._this = move(_Graph(<count>n, weighted, directed))

	# # any _thisect which appears as a return type needs to implement setThis
	# cdef setThis(self, _Graph other):
	# 	#del self._this
	# 	self._this = other
	# 	return self

	cdef setThis(self, _Graph& other):
		swap[_Graph](self._this, other)
		return self

	def __copy__(self):
		"""
		Generates a copy of the graph
		"""
		return Graph().setThis(_Graph(self._this))

	def __deepcopy__(self, memo):
		"""
		Generates a (deep) copy of the graph
		"""
		return Graph().setThis(_Graph(self._this))

	def __str__(self):
		return "NetworKit.Graph(name={0}, n={1}, m={2})".format(self.getName(), self.numberOfNodes(), self.numberOfEdges())


	def copyNodes(self):
		"""
		Copies all nodes to a new graph

		Returns
		-------
		Graph
			Graph with the same nodes (without edges)
		"""
		return Graph().setThis(self._this.copyNodes())

	def indexEdges(self):
		"""
		Assign integer ids to edges.

		"""
		self._this.indexEdges()

	def hasEdgeIds(self):
		"""
		Returns true if edges have been indexed

		Returns
		-------
		bool
			if edges have been indexed
		"""
		return self._this.hasEdgeIds()

	def edgeId(self, node u, node v):
		"""
		Returns
		-------
		edgeid
			id of the edge
		"""
		return self._this.edgeId(u, v)

	def numberOfNodes(self):
		"""
		Get the number of nodes in the graph.

	 	Returns
	 	-------
	 	count
	 		The number of nodes.
		"""
		return self._this.numberOfNodes()

	def numberOfEdges(self):
		"""
		Get the number of edges in the graph.

	 	Returns
	 	-------
	 	count
	 		The number of edges.
		"""
		return self._this.numberOfEdges()

	def upperNodeIdBound(self):
		"""
		Get an upper bound for the node ids in the graph

		Returns
		-------
		count
			An upper bound for the node ids in the graph
		"""
		return self._this.upperNodeIdBound()

	def upperEdgeIdBound(self):
		"""
		Get an upper bound for the edge ids in the graph

		Returns
		-------
		count
			An upper bound for the edge ids in the graph
		"""
		return self._this.upperEdgeIdBound()

	def degree(self, u):
		"""
		Get the number of neighbors of `v`.

		Parameters
		----------
		v : node
			Node.

		Returns
		-------
		count
			The number of neighbors.
		"""
		return self._this.degree(u)

	def degreeIn(self, u):
		return self._this.degreeIn(u)

	def degreeOut(self, u):
		return self._this.degreeOut(u)

	def isIsolated(self, u):
		"""
		If the node `u` is isolated

		Parameters
		----------
		u : node
			Node.

		Returns
		-------
		bool
			If the node is isolated
		"""
		return self._this.isIsolated(u)

	def addNode(self):
		""" Add a new node to the graph and return it.

		Returns
		-------
		node
			The new node.
	 	"""
		return self._this.addNode()

	def removeNode(self, u):
		""" Remove the isolated node `u` from the graph.

	 	Parameters
	 	----------
	 	u : node
	 		Node.

	 	Notes
	 	-----
	 	Although it would be convenient to remove all incident edges at the same time, this causes complications for
	 	dynamic applications. Therefore, removeNode is an atomic event. All incident edges need to be removed first
	 	and an exception is thrown otherwise.
		"""
		self._this.removeNode(u)

	def hasNode(self, u):
		""" Checks if the Graph has the node `u`, i.e. if `u` hasn't been deleted and is in the range of valid ids.

		Parameters
		----------
		u : node
			Node

		Returns
		-------
		bool
			If the Graph has the node `u`
		"""
		return self._this.hasNode(u)

	def addEdge(self, u, v, w=1.0):
		""" Insert an undirected edge between the nodes `u` and `v`. If the graph is weighted you can optionally
	 	set a weight for this edge. The default weight is 1.0.

	 	Parameters
	 	----------
	 	u : node
	 		Endpoint of edge.
 		v : node
 			Endpoint of edge.
		w : edgeweight, optional
			Edge weight.
		"""
		self._this.addEdge(u, v, w)

	def setWeight(self, u, v, w):
		""" Set the weight of an edge. If the edge does not exist, it will be inserted.

		Parameters
		----------
		u : node
			Endpoint of edge.
		v : node
			Endpoint of edge.
		w : edgeweight
			Edge weight.
		"""
		self._this.setWeight(u, v, w)

	def removeEdge(self, u, v):
		""" Removes the undirected edge {`u`,`v`}.

		Parameters
		----------
		u : node
			Endpoint of edge.
		v : node
			Endpoint of edge.
		"""
		self._this.removeEdge(u, v)

	def swapEdge(self, node s1, node t1, node s2, node t2):
		"""
		Changes the edge (s1, t1) into (s1, t2) and the edge (s2, t2) into (s2, t1).

		If there are edge weights or edge ids, they are preserved. Note that no check is performed if the swap is actually possible, i.e. does not generate duplicate edges.

		Parameters
		----------
		s1 : node
			Source node of the first edge
		t1 : node
			Target node of the first edge
		s2 : node
			Source node of the second edge
		t2 : node
			Target node of the second edge
		"""
		self._this.swapEdge(s1, t1, s2, t2)

	def compactEdges(self):
		"""
		Compact the edge storage, this should be called after executing many edge deletions.
		"""
		self._this.compactEdges()

	def sortEdges(self):
		"""
		Sorts the adjacency arrays by node id. While the running time is linear this
		temporarily duplicates the memory.
		"""
		self._this.sortEdges()

	def hasEdge(self, u, v):
		""" Checks if undirected edge {`u`,`v`} exists in the graph.

		Parameters
		----------
		u : node
			Endpoint of edge.
		v : node
			Endpoint of edge.

		Returns
		-------
		bool
			True if the edge exists, False otherwise.
		"""
		return self._this.hasEdge(u, v)

	def weight(self, u, v):
		""" Get edge weight of edge {`u` , `v`}. Returns 0 if edge does not exist.

		Parameters
		----------
		u : node
			Endpoint of edge.
		v : node
			Endpoint of edge.

		Returns
		-------
		edgeweight
			Edge weight of edge {`u` , `v`} or 0 if edge does not exist.
		"""
		return self._this.weight(u, v)

	def nodes(self):
		""" Get list of all nodes.

	 	Returns
	 	-------
	 	list
	 		List of all nodes.
		"""
		return self._this.nodes()

	def edges(self):
		""" Get list of edges as node pairs.

	 	Returns
	 	-------
	 	list
	 		List of edges as node pairs.
		"""
		return self._this.edges()

	def neighbors(self, u):
		""" Get list of neighbors of `u`.

	 	Parameters
	 	----------
	 	u : node
	 		Node.

	 	Returns
	 	-------
	 	list
	 		List of neighbors of `u.
		"""
		return self._this.neighbors(u)

	def toUndirected(self):
		"""
		Return an undirected version of this graph.

	 	Returns
	 	-------
			undirected graph.
		"""
		return Graph().setThis(self._this.toUndirected())

	def isWeighted(self):
		"""
		Returns
		-------
		bool
			True if this graph supports edge weights other than 1.0.
		"""
		return self._this.isWeighted()

	def isDirected(self):
		return self._this.isDirected()

	def toString(self):
		""" Get a string representation of the graph.

		Returns
		-------
		string
			A string representation of the graph.
		"""
		return self._this.toString()

	def getName(self):
		""" Get the name of the graph.

		Returns
		-------
		string
			The name of the graph.
		"""
		return pystring(self._this.getName())

	def setName(self, name):
		""" Set name of graph to `name`.

		Parameters
		----------
		name : string
			The name.
		"""
		self._this.setName(stdstring(name))

	def totalEdgeWeight(self):
		""" Get the sum of all edge weights.

		Returns
		-------
		edgeweight
			The sum of all edge weights.
		"""
		return self._this.totalEdgeWeight()

	def randomNode(self):
		""" Get a random node of the graph.

		Returns
		-------
		node
			A random node.
		"""
		return self._this.randomNode()

	def randomNeighbor(self, u):
		""" Get a random neighbor of `v` and `none` if degree is zero.

		Parameters
		----------
		v : node
			Node.

		Returns
		-------
		node
			A random neighbor of `v.
		"""
		return self._this.randomNeighbor(u)

	def randomEdge(self):
		""" Get a random edge of the graph.

		Returns
		-------
		pair
			Random random edge.

		Notes
		-----
		Fast, but not uniformly random.
		"""
		return self._this.randomEdge()

	def getCoordinate(self, v):
		""" Get the coordinates of node v.
		Parameters
		----------
		v : node
			Node.

		Returns
		-------
		pair[float, float]
			x and y coordinates of v.
		"""

		return (self._this.getCoordinate(v)[0], self._this.getCoordinate(v)[1])

	def setCoordinate(self, v, value):
		""" Set the coordinates of node v.
		Parameters
		----------
		v : node
			Node.
		value : pair[float, float]
			x and y coordinates of v.
		"""
		cdef Point[float] p = Point[float](value[0], value[1])
		self._this.setCoordinate(v, p)

	def initCoordinates(self):
		self._this.initCoordinates()

	def numberOfSelfLoops(self):
		""" Get number of self-loops, i.e. edges {v, v}.
		Returns
		-------
		count
			number of self-loops.
		"""
		return self._this.numberOfSelfLoops()

# TODO: expose all methods

cdef extern from "cpp/graph/BFS.h":
	cdef cppclass _BFS "NetworKit::BFS":
		_BFS(_Graph G, node source, bool storePaths, bool storeStack) except +
		void run() except +
		void run(node t) except +
		vector[edgeweight] getDistances() except +
		vector[node] getPath(node t) except +

cdef class BFS:
	""" Simple breadth-first search on a Graph from a given source

	BFS(G, source, [storePaths], [storeStack])

	Create BFS for `G` and source node `source`.

	Parameters
	----------
	G : Graph
		The graph.
	source : node
		The source node of the breadth-first search.
	storePaths : bool
		store paths and number of paths?

	"""
	cdef _BFS* _this
	cdef Graph _G

	def __cinit__(self, Graph G, source, storePaths=True, storeStack=False):
		self._G = G
		self._this = new _BFS(G._this, source, storePaths, storeStack)

	def __dealloc__(self):
		del self._this

	def run(self, t = None):
		"""
		Breadth-first search from source.

		Returns
		-------
		vector
			Vector of unweighted distances from source node, i.e. the
	 		length (number of edges) of the shortest path from source to any other node.
		"""
		if t == None:
			self._this.run()
		else:
			self._this.run(t)
		return self

	def getDistances(self):
		"""
		Returns a vector of weighted distances from the source node, i.e. the
 	 	length of the shortest path from the source node to any other node.

 	 	Returns
 	 	-------
 	 	vector
 	 		The weighted distances from the source node to any other node in the graph.
		"""
		return self._this.getDistances()

	def getPath(self, t):
		""" Returns a shortest path from source to `t` and an empty path if source and `t` are not connected.

		Parameters
		----------
		t : node
			Target node.

		Returns
		-------
		vector
			A shortest path from source to `t or an empty path.
		"""
		return self._this.getPath(t)


cdef extern from "cpp/graph/DynBFS.h":
	cdef cppclass _DynBFS "NetworKit::DynBFS":
		_DynBFS(_Graph G, node source) except +
		void run() except +
		vector[edgeweight] getDistances() except +
		vector[node] getPath(node t) except +
		void update(vector[_GraphEvent]) except +

cdef class DynBFS:
	""" Dynamic version of BFS.

	DynBFS(G, source)

	Create DynBFS for `G` and source node `source`.

	Parameters
	----------
	G : Graph
		The graph.
	source : node
		The source node of the breadth-first search.
	storeStack : bool
		maintain a stack of nodes in order of decreasing distance?
	"""
	cdef _DynBFS* _this
	cdef Graph _G

	def __cinit__(self, Graph G, source):
		self._G = G
		self._this = new _DynBFS(G._this, source)

	# this is necessary so that the C++ object gets properly garbage collected
	def __dealloc__(self):
		del self._this

	def run(self):
		"""
		Breadth-first search from source.

		Returns
		-------
		vector
			Vector of unweighted distances from source node, i.e. the
			length (number of edges) of the shortest path from source to any other node.
		"""
		self._this.run()
		return self

	def getDistances(self):
		"""
		Returns a vector of weighted distances from the source node, i.e. the
			length of the shortest path from the source node to any other node.

			Returns
			-------
			vector
				The weighted distances from the source node to any other node in the graph.
		"""
		return self._this.getDistances()

	def getPath(self, t):
		""" Returns a shortest path from source to `t` and an empty path if source and `t` are not connected.

		Parameters
		----------
		t : node
			Target node.

		Returns
		-------
		vector
			A shortest path from source to `t or an empty path.
		"""
		return self._this.getPath(t)

	def update(self, batch):
		""" Updates shortest paths with the batch `batch` of edge insertions.

		Parameters
		----------
		batch : list of GraphEvent.
		"""
		cdef vector[_GraphEvent] _batch
		for ev in batch:
			_batch.push_back(_GraphEvent(ev.type, ev.u, ev.v, ev.w))
		self._this.update(_batch)



cdef extern from "cpp/graph/Dijkstra.h":
	cdef cppclass _Dijkstra "NetworKit::Dijkstra":
		_Dijkstra(_Graph G, node source, bool storePaths, bool storeStack) except +
		void run() except +
		void run(node t) except +
		vector[edgeweight] getDistances() except +
		vector[node] getPath(node t) except +

cdef class Dijkstra:
	""" Dijkstra's SSSP algorithm.
	Returns list of weighted distances from node source, i.e. the length of the shortest path from source to
	any other node.

    Dijkstra(G, source, [storePaths], [storeStack])

    Creates Dijkstra for `G` and source node `source`.

    Parameters
	----------
	G : Graph
		The graph.
	source : node
		The source node.
	storePaths : bool
		store paths and number of paths?
	storeStack : bool
		maintain a stack of nodes in order of decreasing distance?
    """
	cdef _Dijkstra* _this
	cdef Graph _G

	def __cinit__(self, Graph G, source, storePaths=True, storeStack=False):
		self._G = G
		self._this = new _Dijkstra(G._this, source, storePaths, storeStack)

	def __dealloc__(self):
		del self._this

	def run(self, t = None):
		"""
		Breadth-first search from source.

		Returns
		-------
		vector
			Vector of unweighted distances from source node, i.e. the
	 		length (number of edges) of the shortest path from source to any other node.
		"""
		if t == None:
			self._this.run()
		else:
			self._this.run(t)
		return self

	def getDistances(self):
		""" Returns a vector of weighted distances from the source node, i.e. the
 	 	length of the shortest path from the source node to any other node.

 	 	Returns
 	 	-------
 	 	vector
 	 		The weighted distances from the source node to any other node in the graph.
		"""
		return self._this.getDistances()

	def getPath(self, t):
		""" Returns a shortest path from source to `t` and an empty path if source and `t` are not connected.

		Parameters
		----------
		t : node
			Target node.

		Returns
		-------
		vector
			A shortest path from source to `t or an empty path.
		"""
		return self._this.getPath(t)


cdef extern from "cpp/graph/DynDijkstra.h":
	cdef cppclass _DynDijkstra "NetworKit::DynDijkstra":
		_DynDijkstra(_Graph G, node source) except +
		void run() except +
		vector[edgeweight] getDistances() except +
		vector[node] getPath(node t) except +
		void update(vector[_GraphEvent]) except +

cdef class DynDijkstra:
	""" Dynamic version of Dijkstra.

	DynDijkstra(G, source)

	Create DynDijkstra for `G` and source node `source`.

	Parameters
	----------
	G : Graph
		The graph.
	source : node
		The source node of the breadth-first search.

	"""
	cdef _DynDijkstra* _this
	cdef Graph _G

	def __cinit__(self, Graph G, source):
		self._G = G
		self._this = new _DynDijkstra(G._this, source)

	# this is necessary so that the C++ object gets properly garbage collected
	def __dealloc__(self):
		del self._this

	def init(self):
		"""
		SSSP search from source.

		Returns
		-------
		vector
			Vector of distances from source node, i.e. the length of the
			shortest path from source to any other node.
		"""
		self._this.run()

	def getDistances(self):
		"""
		Returns a vector of weighted distances from the source node, i.e. the
			length of the shortest path from the source node to any other node.

		Returns
		-------
		vector
			The weighted distances from the source node to any other node in the graph.
		"""
		return self._this.getDistances()

	def getPath(self, t):
		""" Returns a shortest path from source to `t` and an empty path if source and `t` are not connected.

		Parameters
		----------
		t : node
			Target node.

		Returns
		-------
		vector
			A shortest path from source to `t or an empty path.
		"""
		return self._this.getPath(t)

	def update(self, batch):
		""" Updates shortest paths with the batch `batch` of edge insertions.

		Parameters
		----------
		batch : list of GraphEvent.
		"""
		cdef vector[_GraphEvent] _batch
		for ev in batch:
			_batch.push_back(_GraphEvent(ev.type, ev.u, ev.v, ev.w))
		self._this.update(_batch)


cdef extern from "cpp/graph/Subgraph.h" namespace "NetworKit::Subgraph":
		_Graph _SubGraphFromNodes "NetworKit::Subgraph::fromNodes"(_Graph G, unordered_set[node] nodes)  except +

cdef class Subgraph:
	""" Methods for creating subgraphs """

	def fromNodes(self, Graph G, nodes): #unordered_set[node]
		""" Create a subgraph induced by the set `nodes`.

	 	Parameters
	 	----------
	 	G : Graph
	 		The graph.
 		nodes : list
 			A subset of nodes of `G` which induce the subgraph.

		Returns
		-------
		Graph
			The subgraph induced by `nodes`.

		Notes
		-----
		The returned graph G' is isomorphic (structurally identical) to the subgraph in G,
	 	but node indices are not preserved.
		"""
		cdef unordered_set[node] nnodes
		for node in nodes:
			nnodes.insert(node);
		return Graph().setThis(_SubGraphFromNodes(G._this, nnodes))


cdef extern from "cpp/graph/SpanningForest.h":
	cdef cppclass _SpanningForest "NetworKit::SpanningForest":
		_SpanningForest(_Graph) except +
		_Graph generate() except +

cdef class SpanningForest:
	""" Generates a spanning forest for a given graph

		Parameters
		----------
		G : Graph
			The graph.
		nodes : list
			A subset of nodes of `G` which induce the subgraph.
	"""
	cdef _SpanningForest* _this
	cdef Graph _G

	def __cinit__(self, Graph G not None):
		self._G = G
		self._this = new _SpanningForest(G._this)

	def __dealloc__(self):
		del self._this

	def generate(self):
		return Graph().setThis(self._this.generate());




cdef extern from "cpp/independentset/Luby.h":
	cdef cppclass _Luby "NetworKit::Luby":
		_Luby() except +
		vector[bool] run(_Graph G)
		string toString()


# FIXME: check correctness
cdef class Luby:
	""" Luby's parallel maximal independent set algorithm"""
	cdef _Luby _this

	def run(self, Graph G not None):
		""" Returns a boolean vector of length n where vec[v] is True iff v is in the independent sets.

		Parameters
		----------
		G : Graph
			The graph.

		Returns
		-------
		vector
			A boolean vector of length n.
		"""
		return self._this.run(G._this)
		# TODO: return self

	def toString(self):
		""" Get string representation of the algorithm.

		Returns
		-------
		string
			The string representation of the algorithm.
		"""
		return self._this.toString().decode("utf-8")


# Module: generators

# cdef extern from "cpp/graph/GraphGenerator.h":
# 	cdef cppclass _GraphGenerator "NetworKit::GraphGenerator":
# 		_GraphGenerator() except +
# 		_Graph makeRandomGraph(count n, double p)


# cdef class GraphGenerator:
# 	""" Provides several functions for graph generation"""
# 	cdef _GraphGenerator _this

# 	def __cinit__(self):
# 		self._this = _GraphGenerator()


# 	def makeRandomGraph(self, n, p):
# 		cdef _Graph _G = self._this.makeRandomGraph(n, p)
# 		return Graph(0).setThis(_G)

cdef extern from "cpp/generators/BarabasiAlbertGenerator.h":
	cdef cppclass _BarabasiAlbertGenerator "NetworKit::BarabasiAlbertGenerator":
		_BarabasiAlbertGenerator() except +
		_BarabasiAlbertGenerator(count k, count nMax, count n0) except +
		#_Graph* _generate()
		_Graph generate() except +

cdef class BarabasiAlbertGenerator:
	""" Generates a scale-free graph using the Barabasi-Albert preferential attachment model.

	Parameters
	----------
	k : count
		number of edges that come with a new node
	nMax : count
		maximum number of nodes produced
	n0 : count
		number of starting nodes
	 """
	cdef _BarabasiAlbertGenerator _this

	def __cinit__(self, k, nMax, n0):
		self._this = _BarabasiAlbertGenerator(k, nMax, n0)

	def generate(self):
		return Graph().setThis(self._this.generate());


cdef extern from "cpp/generators/PubWebGenerator.h":
	cdef cppclass _PubWebGenerator "NetworKit::PubWebGenerator":
		_PubWebGenerator(count numNodes, count numberOfDenseAreas, float neighborhoodRadius, count maxNumberOfNeighbors) except +
		_Graph generate() except +

cdef class PubWebGenerator:
	""" Generates a static graph that resembles an assumed geometric distribution of nodes in
	a P2P network.

	The basic structure is to distribute points randomly in the unit torus
	and to connect vertices close to each other (at most @a neighRad distance and none of
	them already has @a maxNeigh neighbors). The distribution is chosen to get some areas with
	high density and others with low density. There are @a numDenseAreas dense areas, which can
	overlap. Each area is circular, has a certain position and radius and number of points.
	These values are strored in @a denseAreaXYR and @a numPerArea, respectively.

	Used and described in more detail in J. Gehweiler, H. Meyerhenke: A Distributed
	Diffusive Heuristic for Clustering a Virtual P2P Supercomputer. In Proc. 7th High-Performance
	Grid Computing Workshop (HPGC'10), in conjunction with 24th IEEE Internatl. Parallel and
	Distributed Processing Symposium (IPDPS'10), IEEE, 2010.

	PubWebGenerator(numNodes, numberOfDenseAreas, neighborhoodRadius, maxNumberOfNeighbors)

	Parameters
	----------
	numNodes : count
		Up to a few thousand (possibly more if visualization is not desired and quadratic
		time complexity has been resolved)
	numberOfDenseAreas : count
		Depending on number of nodes, e.g. [8, 50]
	neighborhoodRadius : float
		The higher, the better the connectivity [0.1, 0.35]
	maxNumberOfNeighbors : count
		Maximum degree, a higher value corresponds to better connectivity [4, 40]
	"""
	cdef _PubWebGenerator* _this

	def __cinit__(self, numNodes, numberOfDenseAreas, neighborhoodRadius, maxNumberOfNeighbors):
		self._this = new _PubWebGenerator(numNodes, numberOfDenseAreas, neighborhoodRadius, maxNumberOfNeighbors)

	def __dealloc__(self):
		del self._this

	def generate(self):
		return Graph(0).setThis(self._this.generate())


cdef extern from "cpp/generators/ErdosRenyiGenerator.h":
	cdef cppclass _ErdosRenyiGenerator "NetworKit::ErdosRenyiGenerator":
		_ErdosRenyiGenerator(count nNodes, double prob, bool directed) except +
		_Graph generate() except +

cdef class ErdosRenyiGenerator:
	""" Creates random graphs in the G(n,p) model.
	The generation follows Vladimir Batagelj and Ulrik Brandes: "Efficient
	generation of large random networks", Phys Rev E 71, 036113 (2005).

	ErdosRenyiGenerator(count, double)

	Creates G(nNodes, prob) graphs.

	Parameters
	----------
	nNodes : count
		Number of nodes n in the graph.
	prob : double
		Probability of existence for each edge p.
	directed : bool
		Generates a directed
	"""

	cdef _ErdosRenyiGenerator* _this

	def __cinit__(self, nNodes, prob, directed=False):
		self._this = new _ErdosRenyiGenerator(nNodes, prob, directed)

	def __dealloc__(self):
		del self._this

	def generate(self):
		return Graph(0).setThis(self._this.generate())


cdef extern from "cpp/generators/DorogovtsevMendesGenerator.h":
	cdef cppclass _DorogovtsevMendesGenerator "NetworKit::DorogovtsevMendesGenerator":
		_DorogovtsevMendesGenerator(count nNodes) except +
		_Graph generate() except +

cdef class DorogovtsevMendesGenerator:
	""" Generates a graph according to the Dorogovtsev-Mendes model.

 	DorogovtsevMendesGenerator(nNodes)

 	Constructs the generator class.

	Parameters
	----------
	nNodes : count
		Number of nodes in the target graph.
	"""

	cdef _DorogovtsevMendesGenerator* _this

	def __cinit__(self, nNodes):
		self._this = new _DorogovtsevMendesGenerator(nNodes)

	def __dealloc__(self):
		del self._this

	def generate(self):
		""" Generates a random graph according to the Dorogovtsev-Mendes model.

		Returns
		-------
		Graph
			The generated graph.
		"""
		return Graph(0).setThis(self._this.generate())


cdef extern from "cpp/generators/RegularRingLatticeGenerator.h":
	cdef cppclass _RegularRingLatticeGenerator "NetworKit::RegularRingLatticeGenerator":
		_RegularRingLatticeGenerator(count nNodes, count nNeighbors) except +
		_Graph generate() except +

cdef class RegularRingLatticeGenerator:
	"""
	Constructs a regular ring lattice.

	RegularRingLatticeGenerator(count nNodes, count nNeighbors)

	Constructs the generator.

	Parameters
	----------
	nNodes : number of nodes in the target graph.
	nNeighbors : number of neighbors on each side of a node
	"""

	cdef _RegularRingLatticeGenerator* _this

	def __cinit__(self, nNodes, nNeighbors):
		self._this = new _RegularRingLatticeGenerator(nNodes, nNeighbors)

	def __dealloc__(self):
		del self._this

	def generate(self):
		""" Generates a rgular ring lattice.

		Returns
		-------
		Graph
			The generated graph.
		"""
		return Graph(0).setThis(self._this.generate())


cdef extern from "cpp/generators/WattsStrogatzGenerator.h":
	cdef cppclass _WattsStrogatzGenerator "NetworKit::WattsStrogatzGenerator":
		_WattsStrogatzGenerator(count nNodes, count nNeighbors, double p) except +
		_Graph generate() except +

cdef class WattsStrogatzGenerator:
	""" Generates a graph according to the Watts-Strogatz model.

	First, a regular ring lattice is generated. Then edges are rewired
		with a given probability.

	WattsStrogatzGenerator(count nNodes, count nNeighbors, double p)

	Constructs the generator.

	Parameters
	----------
	nNodes : Number of nodes in the target graph.
	nNeighbors : number of neighbors on each side of a node
	p : rewiring probability
	"""

	cdef _WattsStrogatzGenerator* _this

	def __dealloc__(self):
		del self._this

	def __cinit__(self, nNodes, nNeighbors, p):
		self._this = new _WattsStrogatzGenerator(nNodes, nNeighbors, p)

	def generate(self):
		""" Generates a random graph according to the Watts-Strogatz model.

		Returns
		-------
		Graph
			The generated graph.
		"""
		return Graph(0).setThis(self._this.generate())


cdef extern from "cpp/generators/ClusteredRandomGraphGenerator.h":
	cdef cppclass _ClusteredRandomGraphGenerator "NetworKit::ClusteredRandomGraphGenerator":
		_ClusteredRandomGraphGenerator(count, count, double, double) except +
		_Graph generate() except +
		_Partition getCommunities() except +

cdef class ClusteredRandomGraphGenerator:
	""" The ClusteredRandomGraphGenerator class is used to create a clustered random graph.

	The number of nodes and the number of edges are adjustable as well as the probabilities
	for intra-cluster and inter-cluster edges.

	ClusteredRandomGraphGenerator(count, count, pin, pout)

	Creates a clustered random graph.

	Parameters
	----------
	n : count
		number of nodes
	k : count
		number of clusters
	pin : double
		intra-cluster edge probability
	pout : double
		inter-cluster edge probability
	"""

	cdef _ClusteredRandomGraphGenerator* _this

	def __cinit__(self, n, k, pin, pout):
		self._this = new _ClusteredRandomGraphGenerator(n, k, pin, pout)

	def __dealloc__(self):
		del self._this

	def generate(self):
		""" Generates a clustered random graph with the properties given in the constructor.

		Returns
		-------
		Graph
			The generated graph.
		"""
		return Graph(0).setThis(self._this.generate())

	def getCommunities(self):
		""" Returns the generated ground truth clustering.

		Returns
		-------
		Partition
			The generated ground truth clustering.
		"""
		return Partition().setThis(self._this.getCommunities())


cdef extern from "cpp/generators/ChungLuGenerator.h":
	cdef cppclass _ChungLuGenerator "NetworKit::ChungLuGenerator":
		_ChungLuGenerator(vector[count] degreeSequence) except +
		_Graph generate() except +

cdef class ChungLuGenerator:
	"""
		Given an arbitrary degree sequence, the Chung-Lu generative model
		will produce a random graph with the same expected degree sequence.

 		see Aiello, Chung, Lu: A Random Graph Model for Massive Graphs
	"""

	cdef _ChungLuGenerator* _this

	def __cinit__(self, vector[count] degreeSequence):
		self._this = new _ChungLuGenerator(degreeSequence)

	def __dealloc__(self):
		del self._this

	def generate(self):
		""" Generates graph with expected degree sequence seq.

		Returns
		-------
		Graph
			The generated graph.
		"""
		return Graph(0).setThis(self._this.generate())


cdef extern from "cpp/generators/HavelHakimiGenerator.h":
	cdef cppclass _HavelHakimiGenerator "NetworKit::HavelHakimiGenerator":
		_HavelHakimiGenerator(vector[count] degreeSequence, bool ignoreIfRealizable) except +
		_Graph generate() except +
		bool isRealizable() except +
		bool getRealizable() except +

cdef class HavelHakimiGenerator:
	""" Havel-Hakimi algorithm for generating a graph according to a given degree sequence.

		The sequence, if it is realizable, is reconstructed exactly. The resulting graph usually
		has a high clustering coefficient. Construction runs in linear time O(m).

		If the sequence is not realizable, depending on the parameter ignoreIfRealizable, either
		an exception is thrown during generation or the graph is generated with a modified degree
		sequence, i.e. not all nodes might have as many neighbors as requested.

		HavelHakimiGenerator(sequence, ignoreIfRealizable=True)

		Parameters
		----------
		sequence : vector
			Degree sequence to realize. Must be non-increasing.
		ignoreIfRealizable : bool, optional
			If true, generate the graph even if the degree sequence is not realizable. Some nodes may get lower degrees than requested in the sequence.
	"""

	cdef _HavelHakimiGenerator* _this


	def __cinit__(self, vector[count] degreeSequence, ignoreIfRealizable=True):
		self._this = new _HavelHakimiGenerator(degreeSequence, ignoreIfRealizable)

	def __dealloc__(self):
		del self._this

	def isRealizable(self):
		return self._this.isRealizable()

	def getRealizable(self):
		return self._this.getRealizable();

	def generate(self):
		""" Generates degree sequence seq (if it is realizable).

		Returns
		-------
		Graph
			Graph with degree sequence seq or modified sequence if ignoreIfRealizable is true and the sequence is not realizable.
		"""
		return Graph(0).setThis(self._this.generate())

cdef extern from "cpp/generators/ConfigurationModelGenerator.h":
	cdef cppclass _ConfigurationModelGenerator "NetworKit::ConfigurationModelGenerator":
		_ConfigurationModelGenerator(vector[count] degreeSequence, bool ignoreIfRealizable) except +
		_Graph generate() except +
		bool isRealizable() except +
		bool getRealizable() except +

cdef class ConfigurationModelGenerator:
	"""
	Configuration model graph generator for generating a random simple graph with exactly the given degree sequence.

	This implementation is based on the paper
	"Random generation of large connected simple graphs with prescribed degree distribution" by Fabien Viger and Matthieu Latapy,
	available at http://www-rp.lip6.fr/~latapy/FV/generation.html, however without preserving connectivity (this could later be added as
	optional feature).

	The Havel-Hakami generator is used for the initial graph generation, then the Markov-Chain Monte-Carlo algorithm as described and
	implemented by Fabien Viger and Matthieu Latapy but without the steps for ensuring connectivity is executed. This should lead to a
	graph that is drawn uniformly at random from all graphs with the given degree sequence.

	Note that at most 10 times the number of edges edge swaps are performed (same number as in the abovementioned implementation) and
	in order to limit the running time, at most 200 times as many attempts to perform an edge swap are made (as certain degree distributions
	do not allow edge swaps at all).

	Parameters
	----------
	degreeSequence : vector[count]
		The degree sequence that shall be generated
	ignoreIfRealizable : bool, optional
		If true, generate the graph even if the degree sequence is not realizable. Some nodes may get lower degrees than requested in the sequence.
	"""
	cdef _ConfigurationModelGenerator *_this

	def __cinit__(self, vector[count] degreeSequence, bool ignoreIfRealizable = False):
		self._this = new _ConfigurationModelGenerator(degreeSequence, ignoreIfRealizable)

	def __dealloc__(self):
		del self._this

	def isRealizable(self):
		return self._this.isRealizable()

	def getRealizable(self):
		return self._this.getRealizable()

	def generate(self):
		"""
		Generate a graph according to the configuration model.

		Issues a INFO log message if the wanted number of edge swaps cannot be performed because of the limit of attempts (see in the description of the class for details).

		Returns
		-------
		Graph
			The generated graph.
		"""
		return Graph().setThis(self._this.generate())


cdef extern from "cpp/generators/HyperbolicGenerator.h":
	cdef cppclass _HyperbolicGenerator "NetworKit::HyperbolicGenerator":
		# TODO: revert to count when cython issue fixed
		_HyperbolicGenerator(unsigned int nodes,  double k, double gamma, double T) except +
		void setLeafCapacity(unsigned int capacity) except +
		void setTheoreticalSplit(bool split) except +
		void setBalance(double balance) except +
		vector[double] getElapsedMilliseconds() except +
		_Graph generate() except +
		_Graph generateExternal(vector[double] angles, vector[double] radii, double r, double thresholdDistance, double T) except +

cdef class HyperbolicGenerator:
	""" The Hyperbolic Generator distributes points in hyperbolic space and adds edges between points with a probability depending on their distance. The resulting graphs have a power-law degree distribution, small diameter and high clustering coefficient.
For a temperature of 0, the model resembles a unit-disk model in hyperbolic space.

 		HyperbolicGenerator(n, k=6, gamma=3, T=0)

 		Parameters
		----------
		n : integer
			number of nodes
		k : double
			average degree
		gamma : double
			exponent of power-law degree distribution
		T : double
			temperature of statistical model
			
	"""

	cdef _HyperbolicGenerator* _this

	def __cinit__(self, int n, k=6, gamma=3, T=0):		
		self._this = new _HyperbolicGenerator(n, k, gamma, T)

	def setLeafCapacity(self, capacity):
		self._this.setLeafCapacity(capacity)

	def setBalance(self, balance):
		self._this.setBalance(balance)

	def setTheoreticalSplit(self, theoreticalSplit):
		self._this.setTheoreticalSplit(theoreticalSplit)

	def getElapsedMilliseconds(self):
		return self._this.getElapsedMilliseconds()

	def generate(self):
		""" Generates hyperbolic graph

		Returns
		-------
		Graph
		
		"""
		return Graph(0).setThis(self._this.generate())

	def generateExternal(self, angles, radii, k, gamma, T=0):
		return Graph(0).setThis(self._this.generateExternal(angles, radii, k, gamma, T))
	

cdef extern from "cpp/generators/RmatGenerator.h":
	cdef cppclass _RmatGenerator "NetworKit::RmatGenerator":
		_RmatGenerator(count scale, count edgeFactor, double a, double b, double c, double d) except +
		_Graph generate() except +

cdef class RmatGenerator:
	"""
	Generates static R-MAT graphs. R-MAT (recursive matrix) graphs are
	random graphs with n=2^scale nodes and m=nedgeFactor edges.
	More details at http://www.graph500.org or in the original paper:
	Deepayan Chakrabarti, Yiping Zhan, Christos Faloutsos:
	R-MAT: A Recursive Model for Graph Mining. SDM 2004: 442-446.

	RmatGenerator(scale, edgeFactor, a, b, c, d)

	Parameters
	----------
	scale : count
		Number of nodes = 2^scale
	edgeFactor : count
		Number of edges = number of nodes * edgeFactor
	a : double
		Probability for quadrant upper left
	b : double
		Probability for quadrant upper right
	c : double
		Probability for quadrant lower left
	d : double
		Probability for quadrant lower right

	"""

	cdef _RmatGenerator* _this

	def __cinit__(self, count scale, count edgeFactor, double a, double b, double c, double d):
		self._this = new _RmatGenerator(scale, edgeFactor, a, b, c, d)

	def __dealloc__(self):
		del self._this

	def generate(self):
		""" Graph to be generated according to parameters specified in constructor.

		Returns
		-------
		Graph
			The generated graph.
		"""
		return Graph(0).setThis(self._this.generate())

cdef extern from "cpp/generators/PowerlawDegreeSequence.h":
	cdef cppclass _PowerlawDegreeSequence "NetworKit::PowerlawDegreeSequence":
		_PowerlawDegreeSequence(count minDeg, count maxDeg, double gamma) except +
		void setMinimumFromAverageDegree(double avgDeg) except +
		double getExpectedAverageDegree() except +
		count getMinimumDegree() const
		void run() except +
		vector[count] getDegreeSequence(count numNodes) except +
		count getDegree() except +

cdef class PowerlawDegreeSequence:
	"""
	Generates a powerlaw degree sequence with the given minimum and maximum degree, the powerlaw exponent gamma

	Parameters
	----------
	minDeg : count
		The minium degree
	maxDeg : count
		The maximum degree
	gamma : double
		The powerlaw exponent
	"""
	cdef _PowerlawDegreeSequence *_this

	def __cinit__(self, count minDeg, count maxDeg, double gamma):
		self._this = new _PowerlawDegreeSequence(minDeg, maxDeg, gamma)

	def __dealloc__(self):
		del self._this

	def setMinimumFromAverageDegree(self, double avgDeg):
		"""
		Tries to set the minimum degree such that the specified average degree is expected.

		Parameters
		----------
		avgDeg : double
			The average degree that shall be approximated
		"""
		self._this.setMinimumFromAverageDegree(avgDeg)
		return self

	def getExpectedAverageDegree(self):
		"""
		Returns the expected average degree. Note: run needs to be called first.

		Returns
		-------
		double
			The expected average degree.
		"""
		return self._this.getExpectedAverageDegree()

	def getMinimumDegree(self):
		"""
		Returns the minimum degree.

		Returns
		-------
		count
			The minimum degree
		"""
		return self._this.getMinimumDegree()

	def run(self):
		"""
		Executes the generation of the probability distribution.
		"""
		self._this.run()
		return self

	def getDegreeSequence(self, count numNodes):
		"""
		Returns a degree sequence with even degree sum.

		Parameters
		----------
		numNodes : count
			The number of nodes/degrees that shall be returned

		Returns
		-------
		vector[count]
			The generated degree sequence
		"""
		return self._this.getDegreeSequence(numNodes)

	def getDegree(self):
		"""
		Returns a degree drawn at random with a power law distribution

		Returns
		-------
		count
			The generated random degree
		"""
		return self._this.getDegree()

# Module: graphio

cdef extern from "cpp/io/METISGraphReader.h":
	cdef cppclass _METISGraphReader "NetworKit::METISGraphReader":
		_METISGraphReader() except +
		_Graph read(string path) except +

cdef class METISGraphReader:
	""" Reads the METIS adjacency file format [1]. If the Fast reader fails,
		use readGraph(path, graphio.formats.metis) as an alternative.
		[1]: http://people.sc.fsu.edu/~jburkardt/data/metis_graph/metis_graph.html
	"""
	cdef _METISGraphReader _this

	def read(self, path):
		pathbytes = path.encode("utf-8") # string needs to be converted to bytes, which are coerced to std::string
		return Graph(0).setThis(self._this.read(pathbytes))

cdef extern from "cpp/io/GraphToolBinaryReader.h":
	cdef cppclass _GraphToolBinaryReader "NetworKit::GraphToolBinaryReader":
		_GraphToolBinaryReader() except +
		_Graph read(string path) except +

cdef class GraphToolBinaryReader:
	""" Reads the binary file format defined by graph-tool[1].
		[1]: http://graph-tool.skewed.de/static/doc/gt_format.html
	"""
	cdef _GraphToolBinaryReader _this

	def read(self, path):
		pathbytes = path.encode("utf-8") # string needs to be converted to bytes, which are coerced to std::string
		return Graph(0).setThis(self._this.read(pathbytes))


cdef extern from "cpp/io/EdgeListReader.h":
	cdef cppclass _EdgeListReader "NetworKit::EdgeListReader":
		_EdgeListReader() except +
		_EdgeListReader(char separator, node firstNode, string commentPrefix, bool continuous, bool directed)
		_Graph read(string path) except +
		unordered_map[node,node] getNodeMap() except +


cdef class EdgeListReader:
	""" Reads a file in an edge list format.
		TODO: docstring
	"""
	cdef _EdgeListReader _this

	def __cinit__(self, separator, firstNode, commentPrefix="#", continuous=True, directed=False):
		self._this = _EdgeListReader(stdstring(separator)[0], firstNode, stdstring(commentPrefix), continuous, directed)

	def read(self, path):
		pathbytes = path.encode("utf-8") # string needs to be converted to bytes, which are coerced to std::string
		return Graph(0).setThis(self._this.read(pathbytes))

	def getNodeMap(self):
		cdef unordered_map[node,node] cResult = self._this.getNodeMap()
		result = []
		for elem in cResult:
			result.append((elem.first,elem.second))
		return result

cdef extern from "cpp/io/KONECTGraphReader.h":
	cdef cppclass _KONECTGraphReader "NetworKit::KONECTGraphReader":
		_KONECTGraphReader() except +
		_KONECTGraphReader(char separator, bool ignoreLoops)
		_Graph read(string path) except +

cdef class KONECTGraphReader:
	""" Reader for the KONECT graph format, which is described in detail on the KONECT website[1].

		[1]: http://konect.uni-koblenz.de/downloads/konect-handbook.pdf
	"""
	cdef _KONECTGraphReader _this

	def __cinit__(self, separator, ignoreLoops = False):
		self._this = _KONECTGraphReader(stdstring(separator)[0], ignoreLoops)

	def read(self, path):
		pathbytes = path.encode("utf-8") # string needs to be converted to bytes, which are coerced to std::string
		return Graph(0).setThis(self._this.read(pathbytes))

cdef extern from "cpp/io/GMLGraphReader.h":
	cdef cppclass _GMLGraphReader "NetworKit::GMLGraphReader":
		_GMLGraphReader() except +
		_Graph read(string path) except +

cdef class GMLGraphReader:
	""" Reader for the GML graph format, which is documented here [1].

		[1]: http://www.fim.uni-passau.de/fileadmin/files/lehrstuhl/brandenburg/projekte/gml/gml-technical-report.pdf
 	"""
	cdef _GMLGraphReader _this

	def __cinit__(self):
		self._this = _GMLGraphReader()

	def read(self, path):
		pathbytes = path.encode("utf-8")
		return Graph(0).setThis(self._this.read(pathbytes))

cdef extern from "cpp/io/METISGraphWriter.h":
	cdef cppclass _METISGraphWriter "NetworKit::METISGraphWriter":
		_METISGraphWriter() except +
		void write(_Graph G, string path) except +


cdef class METISGraphWriter:
	""" Writes graphs in the METIS format"""
	cdef _METISGraphWriter _this

	def write(self, Graph G not None, path):
		 # string needs to be converted to bytes, which are coerced to std::string
		self._this.write(G._this, stdstring(path))

cdef extern from "cpp/io/GraphToolBinaryWriter.h":
	cdef cppclass _GraphToolBinaryWriter "NetworKit::GraphToolBinaryWriter":
		_GraphToolBinaryWriter() except +
		void write(_Graph G, string path) except +


cdef class GraphToolBinaryWriter:
	""" Reads the binary file format defined by graph-tool[1].
		[1]: http://graph-tool.skewed.de/static/doc/gt_format.html
	"""
	cdef _GraphToolBinaryWriter _this

	def write(self, Graph G not None, path):
		 # string needs to be converted to bytes, which are coerced to std::string
		self._this.write(G._this, stdstring(path))


cdef extern from "cpp/io/DotGraphWriter.h":
	cdef cppclass _DotGraphWriter "NetworKit::DotGraphWriter":
		_DotGraphWriter() except +
		void write(_Graph G, string path) except +


cdef class DotGraphWriter:
	""" Writes graphs in the .dot/GraphViz format"""
	cdef _DotGraphWriter _this

	def write(self, Graph G not None, path):
		 # string needs to be converted to bytes, which are coerced to std::string
		self._this.write(G._this, stdstring(path))


#cdef extern from "cpp/io/VNAGraphWriter.h":
#	cdef cppclass _VNAGraphWriter "NetworKit::VNAGraphWriter":
#		_VNAGraphWriter() except +
#		void write(_Graph G, string path) except +


#cdef class VNAGraphWriter:
#	""" Writes graphs in the VNA format. The VNA format is commonly used by Netdraw, and is very similar to Pajek format.
#	It defines nodes and edges (ties), and supports attributes. Each section of the file is separated by an asterisk. """
#	cdef _VNAGraphWriter _this

#	def write(self, Graph G not None, path):
		 # string needs to be converted to bytes, which are coerced to std::string
#		self._this.write(G._this, stdstring(path))


cdef extern from "cpp/io/GMLGraphWriter.h":
	cdef cppclass _GMLGraphWriter "NetworKit::GMLGraphWriter":
		_GMLGraphWriter() except +
		void write(_Graph G, string path) except +


cdef class GMLGraphWriter:
	""" Writes a graph and its coordinates as a GML file.[1]
		[1] http://svn.bigcat.unimaas.nl/pvplugins/GML/trunk/docs/gml-technical-report.pdf """
	cdef _GMLGraphWriter _this

	def write(self, Graph G not None, path):
		 # string needs to be converted to bytes, which are coerced to std::string
		self._this.write(G._this, stdstring(path))


cdef extern from "cpp/io/EdgeListWriter.h":
	cdef cppclass _EdgeListWriter "NetworKit::EdgeListWriter":
		_EdgeListWriter() except +
		_EdgeListWriter(char separator, node firstNode) except +
		void write(_Graph G, string path) except +

cdef class EdgeListWriter:
	""" Reads and writes graphs in various edge list formats. The constructor takes a
		seperator char and the ID of the first node as paraneters."""

	cdef _EdgeListWriter _this

	def __cinit__(self, separator, firstNode):
		cdef char sep = stdstring(separator)[0]
		self._this = _EdgeListWriter(sep, firstNode)

	def write(self, Graph G not None, path):
		self._this.write(G._this, stdstring(path))



cdef extern from "cpp/io/LineFileReader.h":
	cdef cppclass _LineFileReader "NetworKit::LineFileReader":
		_LineFileReader() except +
		vector[string] read(string path)


cdef class LineFileReader:
	""" Reads a file and puts each line in a list of strings """
	cdef _LineFileReader _this

	def read(self, path):
		return self._this.read(stdstring(path))


cdef extern from "cpp/io/SNAPGraphWriter.h":
	cdef cppclass _SNAPGraphWriter "NetworKit::SNAPGraphWriter":
		_SNAPGraphWriter() except +
		void write(_Graph G, string path)

cdef class SNAPGraphWriter:
	""" Writes graphs in a format suitable for the Georgia Tech SNAP software [1]
		[1]: http://snap-graph.sourceforge.net/
	"""
	cdef _SNAPGraphWriter _this

	def write(self, Graph G, path):
		self._this.write(G._this, stdstring(path))


cdef extern from "cpp/io/SNAPGraphReader.h":
	cdef cppclass _SNAPGraphReader "NetworKit::SNAPGraphReader":
		_SNAPGraphReader() except +
		_Graph read(string path) except +
		unordered_map[node,node] getNodeIdMap() except +

cdef class SNAPGraphReader:
	""" Reads a graph from the SNAP graph data collection [1] (currently experimental)
		[1]: http://snap.stanford.edu/data/index.html
	"""
	cdef _SNAPGraphReader _this

	def read(self, path):
		return Graph().setThis(self._this.read(stdstring(path)))

	def getNodeIdMap(self):
		cdef unordered_map[node,node] cResult = self._this.getNodeIdMap()
		result = []
		for elem in cResult:
			result.append((elem.first,elem.second))
		return result


cdef extern from "cpp/io/PartitionReader.h":
	cdef cppclass _PartitionReader "NetworKit::PartitionReader":
		_PartitionReader() except +
		_Partition read(string path) except +


cdef class PartitionReader:
	""" Reads a partition from a file.
		File format: line i contains subset id of element i.
	 """
	cdef _PartitionReader _this

	def read(self, path):
		return Partition().setThis(self._this.read(stdstring(path)))


cdef extern from "cpp/io/PartitionWriter.h":
	cdef cppclass _PartitionWriter "NetworKit::PartitionWriter":
		_PartitionWriter() except +
		void write(_Partition, string path)


cdef class PartitionWriter:
	""" Writes a partition to a file.
		File format: line i contains subset id of element i.
	 """
	cdef _PartitionWriter _this

	def write(self, Partition zeta, path):
		self._this.write(zeta._this, stdstring(path))


cdef extern from "cpp/io/EdgeListPartitionReader.h":
	cdef cppclass _EdgeListPartitionReader "NetworKit::EdgeListPartitionReader":
		_EdgeListPartitionReader() except +
		_EdgeListPartitionReader(node firstNode, char sepChar) except +
		_Partition read(string path) except +


cdef class EdgeListPartitionReader:
	""" Reads a partition from an edge list type of file
	 """
	cdef _EdgeListPartitionReader _this

	def __cinit__(self, node firstNode=1, sepChar = '\t'):
		self._this = _EdgeListPartitionReader(firstNode, stdstring(sepChar)[0])

	def read(self, path):
		return Partition().setThis(self._this.read(stdstring(path)))

cdef extern from "cpp/io/SNAPEdgeListPartitionReader.h":
	cdef cppclass _SNAPEdgeListPartitionReader "NetworKit::SNAPEdgeListPartitionReader":
		_SNAPEdgeListPartitionReader() except +
		_Cover read(string path, unordered_map[node,node] nodeMap,_Graph G) except +
#		_Partition readWithInfo(string path, count nNodes) except +

cdef class SNAPEdgeListPartitionReader:
	""" Reads a partition from a SNAP 'community with ground truth' file
	 """
	cdef _SNAPEdgeListPartitionReader _this

	def read(self,path, nodeMap, Graph G):
		cdef unordered_map[node,node] cNodeMap
		for (key,val) in nodeMap:
			cNodeMap[key] = val
		return Cover().setThis(self._this.read(stdstring(path), cNodeMap, G._this))

#	def readWithInfo(self,path,nNodes):
#		return Partition().setThis(self._this.readWithInfo(stdstring(path),nNodes))

#not existing yet, maybe in the future?
#cdef extern from "cpp/io/EdgeListPartitionWriter.h":
#	cdef cppclass _EdgeListPartitionWriter "NetworKit::EdgeListPartitionWriter":
#		_EdgeListPartitionWriter() except +
#		void write(_Partition, string path)


#cdef class EdgeListPartitionWriter:
#	""" Writes a partition to a edge list type of file.
#		File format: a line contains the element id and the subsed id of the element.
#	 """
#	cdef _EdgeListPartitionWriter _this

#	def Write(self, Partition zeta, path):
#		self._this.write(zeta._this, stdstring(path))

cdef extern from "cpp/io/CoverReader.h":
	cdef cppclass _CoverReader "NetworKit::CoverReader":
		_CoverReader() except +
		_Cover read(string path,_Graph G) except +

cdef class CoverReader:
	""" Reads a cover from a file
		File format: each line contains the space-separated node ids of a community
	 """
	cdef _CoverReader _this

	def read(self, path, Graph G):
		return Cover().setThis(self._this.read(stdstring(path), G._this))

cdef extern from "cpp/io/CoverWriter.h":
	cdef cppclass _CoverWriter "NetworKit::CoverWriter":
		_CoverWriter() except +
		void write(_Cover, string path)


cdef class CoverWriter:
	""" Writes a partition to a file.
		File format: each line contains the space-separated node ids of a community
	 """
	cdef _CoverWriter _this

	def write(self, Cover zeta, path):
		self._this.write(zeta._this, stdstring(path))

cdef extern from "cpp/io/EdgeListCoverReader.h":
	cdef cppclass _EdgeListCoverReader "NetworKit::EdgeListCoverReader":
		_EdgeListCoverReader() except +
		_EdgeListCoverReader(node firstNode) except +
		_Cover read(string path, _Graph G) except +


cdef class EdgeListCoverReader:
	""" Reads a cover from an edge list type of file
		File format: each line starts with a node id and continues with a list of the communities the node belongs to
	 """
	cdef _EdgeListCoverReader _this

	def __cinit__(self, firstNode=1):
		self._this = _EdgeListCoverReader(firstNode)

	def read(self, path, Graph G):
		return Cover().setThis(self._this.read(stdstring(path), G._this))

# Parameters

cdef extern from "cpp/base/Parameters.h":
	cdef cppclass _Parameters "NetworKit::Parameters":
		_Parameters() except +
		void setInt(string key, int64_t value)
		void setDouble(string key, double value)
		void setString(key, value)
		void setBool(string key, bool value)
		int64_t getInt(string key)
		double getDouble(string key)
		string getString(string key)
		bool getBool(string key)


# Module: structures
#
cdef extern from "cpp/structures/Partition.h":
	cdef cppclass _Partition "NetworKit::Partition":
		_Partition() except +
		_Partition(index) except +
		_Partition(_Partition) except +
		index subsetOf(index e) except +
		index extend() except +
		void remove(index e) except +
		void addToSubset(index s, index e) except +
		void moveToSubset(index s, index e) except +
		void toSingleton(index e) except +
		void allToSingletons() except +
		void mergeSubsets(index s, index t) except +
		void setUpperBound(index upper) except +
		index upperBound() except +
		index lowerBound() except +
		void compact() except +
		bool contains(index e) except +
		bool inSameSubset(index e1, index e2) except +
		vector[count] subsetSizes() except +
		map[index, count] subsetSizeMap() except +
		set[index] getMembers(const index s) except +
		count numberOfElements() except +
		count numberOfSubsets() except +
		vector[index] getVector() except +
		void setName(string name) except +
		string getName() except +
		set[index] getSubsetIds() except +
		index operator[](index) except +


cdef class Partition:
	""" Implements a partition of a set, i.e. a subdivision of the
 		set into disjoint subsets.

 		Partition(z=0)

 		Create a new partition data structure for `z` elements.

		Parameters
		----------
		size : index, optional
			Maximum index of an element. Default is 0.
	"""
	cdef _Partition _this

	def __cinit__(self, index size=0):
		self._this = move(_Partition(size))

	def __len__(self):
		"""
		Returns
		-------
		count
			Number of elements in the partition.
		"""
		return self._this.numberOfElements()

	def __getitem__(self, index e):
		""" Get the set (id) in which the element `e` is contained.

	 	Parameters
	 	----------
	 	e : index
	 		Index of element.

	 	Returns
	 	-------
	 	index
	 		The index of the set in which `e` is contained.
		"""
		return self._this.subsetOf(e)

	def __setitem__(self, index e, index s):
		""" Set the set (id) in which the element `e` is contained.

		Parameters
		----------
		e : index
			Index of the element
		s : index
			Index of the subset
		"""
		self._this.addToSubset(s, e)

	def __copy__(self):
		"""
		Generates a copy of the partition
		"""
		return Partition().setThis(_Partition(self._this))

	def __deepcopy__(self):
		"""
		Generates a copy of the partition
		"""
		return Partition().setThis(_Partition(self._this))

	cdef setThis(self,  _Partition& other):
		swap[_Partition](self._this,  other)
		return self

	def subsetOf(self, e):
		""" Get the set (id) in which the element `e` is contained.

	 	Parameters
	 	----------
	 	e : index
	 		Index of element.

	 	Returns
	 	-------
	 	index
	 		The index of the set in which `e` is contained.
		"""
		return self._this.subsetOf(e)

	def extend(self):
		""" Extend the data structure and create a slot	for one more element.

		Initializes the entry to `none` and returns the index of the entry.

		Returns
		-------
		index
			The index of the new element.
		"""
		return self._this.extend()

	def addToSubset(self, s, e):
		""" Add a (previously unassigned) element `e` to the set `s`.

		Parameters
		----------
		s : index
			The index of the subset.
		e : index
			The element to add.
		"""
		self._this.addToSubset(s, e)

	def moveToSubset(self, index s, index e):
		"""  Move the (previously assigned) element `e` to the set `s.

		Parameters
		----------
		s : index
			The index of the subset.
		e : index
			The element to move.
		"""
		self._this.moveToSubset(s, e)

	def toSingleton(self, index e):
		""" Creates a singleton set containing the element `e`.

		Parameters
		----------
		e : index
			The index of the element.
		"""
		self._this.toSingleton(e)

	def allToSingletons(self):
		""" Assigns every element to a singleton set. Set id is equal to element id. """
		self._this.allToSingletons()

	def mergeSubsets(self, index s, index t):
		""" Assigns the elements from both sets to a new set and returns the id of it.

		Parameters
		----------
		s : index
			Set to merge.
		t : index
			Set to merge.

		Returns
		-------
		index
			Id of newly created set.
		"""
		self._this.mergeSubsets(s, t)

	def __getitem__(self, index):
		return self._this[index]


	def setUpperBound(self, index upper):
		""" Sets an upper bound for the subset ids that **can** be assigned.

		Parameters
		----------
		upper : index
			Highest assigned subset id + 1
		"""
		self._this.setUpperBound(upper)

	def upperBound(self):
		""" Return an upper bound for the subset ids that have been assigned.
	 	(This is the maximum id + 1.)

	 	Returns
	 	-------
	 	index
	 		The upper bound.
		"""
		return self._this.upperBound()

	def lowerBound(self):
		""" Get a lower bound for the subset ids that have been assigned.

		Returns
		-------
		index
			The lower bound.
		"""
		return self._this.lowerBound()

	def compact(self):
		""" Change subset IDs to be consecutive, starting at 0. """
		self._this.compact()

	def contains(self, index e):
		""" Check if partition assigns a valid subset to the element `e`.

		Parameters
		----------
		e : index
			The element.

		Returns
		-------
		bool
			True if the assigned subset is valid, False otherwise.
		"""
		return self._this.contains(e)

	def inSameSubset(self, index e1, index e2):
		""" Check if two elements `e1` and `e2` belong to the same subset.

		Parameters
		----------
		e1 : index
			An Element.
		e2 : index
			An Element.

		Returns
		-------
		bool
			True if `e1` and `e2` belong to same subset, False otherwise.
		"""
		return self._this.inSameSubset(e1, e2)

	def subsetSizes(self):
		""" Get a list of subset sizes. Indices do not necessarily correspond to subset ids.

	 	Returns
	 	-------
	 	vector
	 		A vector of subset sizes.
		"""
		return self._this.subsetSizes()

	def subsetSizeMap(self):
		""" Get a map from subset id to size of the subset.

		Returns
		-------
		dict
			A map from subset id to size of the subset.
		"""
		return self._this.subsetSizeMap()

	def getMembers(self, s):
		""" Get the members of the subset `s`.

		Parameters
		----------
		s : index
			The subset.

		Returns
		-------
		set
			A set containing the members of `s.
		"""
		return self._this.getMembers(s)

	def numberOfElements(self):
		"""
		Returns
		-------
		count
			Number of elements in the partition.
		"""
		return self._this.numberOfElements()

	def numberOfSubsets(self):
		""" Get the current number of sets in this partition.

		Returns
		-------
		count
			The current number of sets.
		"""
		return self._this.numberOfSubsets()

	def getVector(self):
		""" Get the actual vector representing the partition data structure.

		Returns
		-------
		vector
			Vector containing information about partitions.
		"""
		return self._this.getVector()

	def setName(self, string name):
		"""  Set a human-readable identifier `name` for the instance.

		Parameters
		----------
		name : string
			The name.
		"""
		self._this.setName(name)

	def getName(self):
		""" Get the human-readable identifier.

		Returns
		-------
		string
			The name of this partition.
		"""
		return self._this.getName()

	def getSubsetIds(self):
		""" Get the ids of nonempty subsets.

		Returns
		-------
		set
			A set of ids of nonempty subsets.
		"""
		return self._this.getSubsetIds()


cdef extern from "cpp/structures/Cover.h":
	cdef cppclass _Cover "NetworKit::Cover":
		_Cover() except +
		_Cover(_Partition p) except +
		set[index] subsetsOf(index e) except +
#		index extend() except +
		void remove(index e) except +
		void addToSubset(index s, index e) except +
		void moveToSubset(index s, index e) except +
		void toSingleton(index e) except +
		void allToSingletons() except +
		void mergeSubsets(index s, index t) except +
#		void setUpperBound(index upper) except +
		index upperBound() except +
		index lowerBound() except +
#		void compact() except +
		bool contains(index e) except +
		bool inSameSubset(index e1, index e2) except +
		vector[count] subsetSizes() except +
		map[index, count] subsetSizeMap() except +
		set[index] getMembers(const index s) except +
		count numberOfElements() except +
		count numberOfSubsets() except +
#		vector[index] getVector() except +
#		void setName(string name) except +
#		string getName() except +
#		set[index] getSubsetIds() except +


cdef class Cover:
	""" Implements a cover of a set, i.e. an assignment of its elements to possibly overlapping subsets. """
	cdef _Cover _this

	def __cinit__(self, Partition p = None):
		if p is not None:
			self._this = move(_Cover(p._this))

	cdef setThis(self, _Cover& other):
		swap[_Cover](self._this, other)
		return self

	def subsetsOf(self, e):
		""" Get the ids of subsets in which the element `e` is contained.

		Parameters
		----------
		e : index
			An element

		Returns
		-------
		set
			A set of subset ids in which `e` 	is contained.
		"""
		return self._this.subsetsOf(e)

#	def extend(self):
#		self._this.extend()

	def addToSubset(self, s, e):
		""" Add the (previously unassigned) element `e` to the set `s`.

		Parameters
		----------
		s : index
			A subset
		e : index
			An element
		"""
		self._this.addToSubset(s, e)

	def moveToSubset(self, index s, index e):
		""" Move the element `e` to subset `s`, i.e. remove it from all other subsets and place it in the subset.

		Parameters
		----------
		s : index
			A subset
		e : index
			An element
		"""
		self._this.moveToSubset(s, e)

	def toSingleton(self, index e):
		""" Creates a singleton set containing the element `e` and returns the index of the new set.

		Parameters
		----------
		e : index
			An element

		Returns
		-------
		index
			The index of the new set.
		"""
		self._this.toSingleton(e)

	def allToSingletons(self):
		""" Assigns every element to a singleton set. Set id is equal to element id. """
		self._this.allToSingletons()

	def mergeSubsets(self, index s, index t):
		""" Assigns the elements from both sets to a new set.

		Parameters
		----------
		s : index
			A subset
		t : index
			A subset
		"""
		self._this.mergeSubsets(s, t)

#	def setUpperBound(self, index upper):
#		self._this.setUpperBound(upper)

	def upperBound(self):
		""" Get an upper bound for the subset ids that have been assigned.
	   	(This is the maximum id + 1.)

	   	Returns
	   	-------
	   	index
	   		An upper bound.
		"""
		return self._this.upperBound()

	def lowerBound(self):
		""" Get a lower bound for the subset ids that have been assigned.

		Returns
		-------
		index
			A lower bound.
		"""
		return self._this.lowerBound()

#	def compact(self):
#		self._this.compact()

	def contains(self, index e):
		"""  Check if cover assigns a valid subset to the element `e`.

		Parameters
		----------
		e : index
			An element.

		Returns
		-------
		bool
			True, if `e` is assigned to a valid subset, False otherwise.

		"""
		return self._this.contains(e)

	def inSameSubset(self, index e1, index e2):
		"""  Check if two elements `e1` and `e2` belong to the same subset.

	 	Parameters
	 	----------
	 	e1 : index
			An element.
		e2 : index
			An element.

		Returns
		-------
		bool
			True, if `e1` and `e2` belong to the same subset, False otherwise.
		"""
		return self._this.inSameSubset(e1, e2)

	def subsetSizes(self):
		""" Get a list of subset sizes.

		Returns
		-------
		list
			A list of subset sizes.

		Notes
		-----
		Indices do not necessarily correspond to subset ids.
		"""
		return self._this.subsetSizes()

	def subsetSizeMap(self):
		""" Get a map from subset id to size of the subset.

	 	Returns
	 	-------
	 	dict
	 		A map from subset id to size of the subset.
		"""
		return self._this.subsetSizeMap()

	def getMembers(self, s):
		""" Get the members of a specific subset `s`.

		Returns
		-------
		set
			The set of members of subset `s`.
		"""
		return self._this.getMembers(s)

	def numberOfElements(self):
		""" Get the current number of elements in this cover.

		Returns
		-------
		count
			The current number of elements.
		"""
		return self._this.numberOfElements()

	def numberOfSubsets(self):
		"""  Get the current number of sets in this cover.

		Returns
		-------
		count
			The number of sets in this cover.
		"""
		return self._this.numberOfSubsets()

#	def getVector(self):
#		return self._this.getVector()

#	def setName(self, string name):
#		self._this.setName(name)

#	def getName(self):
#		return self._this.getName()

#	def getSubsetIds(self):
#		return self._this.getSubsetIds()


# Module: community

# Fused type for methods that accept both a partition and a cover
ctypedef fused PartitionCover:
	Partition
	Cover

cdef extern from "cpp/community/ClusteringGenerator.h":
	cdef cppclass _ClusteringGenerator "NetworKit::ClusteringGenerator":
		_ClusteringGenerator() except +
		_Partition makeSingletonClustering(_Graph G) except +
		_Partition makeOneClustering(_Graph G) except +
		_Partition makeRandomClustering(_Graph G, count k) except +
		_Partition makeContinuousBalancedClustering(_Graph G, count k) except +
		_Partition makeNoncontinuousBalancedClustering(_Graph G, count k) except +

cdef class ClusteringGenerator:
	""" Generators for various clusterings """
	cdef _ClusteringGenerator _this
	def makeSingletonClustering(self, Graph G):
		"""  Generate a clustering where each node has its own cluster

		Parameters
		----------
		G: Graph
			The graph for which the clustering shall be generated

		Returns
		-------
		Partition
			The generated partition
		"""
		return Partition().setThis(self._this.makeSingletonClustering(G._this))
	def makeOneClustering(self, Graph G):
		"""  Generate a clustering with one cluster consisting of all nodes

		Parameters
		----------
		G: Graph
			The graph for which the clustering shall be generated

		Returns
		-------
		Partition
			The generated partition
		"""
		return Partition().setThis(self._this.makeOneClustering(G._this))
	def makeRandomClustering(self, Graph G, count k):
		"""  Generate a clustering with `k` clusters to which nodes are assigned randomly

		Parameters
		----------
		G: Graph
			The graph for which the clustering shall be generated
		k: count
			The number of clusters that shall be generated

		Returns
		-------
		Partition
			The generated partition
		"""
		return Partition().setThis(self._this.makeRandomClustering(G._this, k))
	def makeContinuousBalancedClustering(self, Graph G, count k):
		"""  Generate a clustering with `k` clusters to which nodes are assigned in continuous blocks

		Parameters
		----------
		G: Graph
			The graph for which the clustering shall be generated
		k: count
			The number of clusters that shall be generated

		Returns
		-------
		Partition
			The generated partition
		"""
		return Partition().setThis(self._this.makeContinuousBalancedClustering(G._this, k))
	def makeNoncontinuousBalancedClustering(self, Graph G, count k):
		"""  Generate a clustering with `k` clusters, the ith node is assigned to cluster i % k. This means that
		for k**2 nodes, this clustering is complementary to the continuous clustering in the sense that no pair
		of nodes that is in the same cluster in one of the clusterings is in the same cluster in the other clustering.

		Parameters
		----------
		G: Graph
			The graph for which the clustering shall be generated
		k: count
			The number of clusters that shall be generated

		Returns
		-------
		Partition
			The generated partition
		"""
		return Partition().setThis(self._this.makeNoncontinuousBalancedClustering(G._this, k))

cdef extern from "cpp/community/GraphClusteringTools.h" namespace "NetworKit::GraphClusteringTools":
	float getImbalance(_Partition zeta) except +
	_Graph communicationGraph(_Graph graph, _Partition zeta) except +
	count weightedDegreeWithCluster(_Graph graph, _Partition zeta, node u, index cid)
	bool isProperClustering(_Graph G, _Partition zeta)
	bool isSingletonClustering(_Graph G, _Partition zeta)
	bool isOneClustering(_Graph G, _Partition zeta)
	bool equalClusterings(_Partition zeta, _Partition eta, _Graph G)

cdef class GraphClusteringTools:
	@staticmethod
	def getImbalance(Partition zeta):
		return getImbalance(zeta._this)
	@staticmethod
	def communicationGraph(Graph graph, Partition zeta):
		return Graph().setThis(communicationGraph(graph._this, zeta._this))
	@staticmethod
	def weightedDegreeWithCluster(Graph graph, Partition zeta, node u, index cid):
		return weightedDegreeWithCluster(graph._this, zeta._this, u, cid)
	@staticmethod
	def isProperClustering(Graph G, Partition zeta):
		return isProperClustering(G._this, zeta._this)
	@staticmethod
	def isSingletonClustering(Graph G, Partition zeta):
		return isSingletonClustering(G._this, zeta._this)
	@staticmethod
	def isOneClustering(Graph G, Partition zeta):
		return isOneClustering(G._this, zeta._this)
	@staticmethod
	def equalClustering(Partition zeta, Partition eta, Graph G):
		return equalClusterings(zeta._this, eta._this, G._this)

cdef extern from "cpp/graph/GraphTools.h" namespace "NetworKit::GraphTools":
	_Graph getCompactedGraph(_Graph G, unordered_map[node,node]) except +
	unordered_map[node,node] getContinuousNodeIds(_Graph G) except +
	unordered_map[node,node] getRandomContinuousNodeIds(_Graph G) except +

cdef class GraphTools:
	@staticmethod
	def getCompactedGraph(Graph graph, nodeIdMap):
		"""
			Computes a graph with the same structure but with continuous node ids.
		"""
		cdef unordered_map[node,node] cNodeIdMap
		for key in nodeIdMap:
			cNodeIdMap[key] = nodeIdMap[key]
		return Graph().setThis(getCompactedGraph(graph._this,cNodeIdMap))

	@staticmethod
	def getContinuousNodeIds(Graph graph):
		"""
			Computes a map of node ids to continuous node ids.
		"""
		cdef unordered_map[node,node] cResult = getContinuousNodeIds(graph._this)
		result = dict()
		for elem in cResult:
			result[elem.first] = elem.second
		return result

	@staticmethod
	def getRandomContinuousNodeIds(Graph graph):
		"""
			Computes a map of node ids to continuous, randomly permutated node ids.
		"""
		cdef unordered_map[node,node] cResult = getRandomContinuousNodeIds(graph._this)
		result = dict()
		for elem in cResult:
			result[elem.first] = elem.second
		return result


cdef extern from "cpp/community/PartitionIntersection.h":
	cdef cppclass _PartitionIntersection "NetworKit::PartitionIntersection":
		_PartitionIntersection() except +
		_Partition calculate(_Partition zeta, _Partition eta) except +

cdef class PartitionIntersection:
	""" Class for calculating the intersection of two partitions, i.e. the clustering with the fewest clusters
	such that each cluster is a subset of a cluster in both partitions.
	"""
	cdef _PartitionIntersection _this
	def calculate(self, Partition zeta, Partition eta):
		"""  Calculate the intersection of two partitions `zeta` and `eta`

		Parameters
		----------
		zeta: Partition
			The first partition
		eta: Partition
			The second partition

		Returns
		-------
		Partition
			The intersection of zeta and eta
		"""
		return Partition().setThis(self._this.calculate(zeta._this, eta._this))

cdef extern from "cpp/community/Coverage.h":
	cdef cppclass _Coverage "NetworKit::Coverage":
		_Coverage() except +
		double getQuality(_Partition _zeta, _Graph _G) except +

cdef class Coverage:
	""" Coverage is the fraction of intra-community edges """
	cdef _Coverage _this

	def getQuality(self, Partition zeta, Graph G):
		return self._this.getQuality(zeta._this, G._this)


cdef extern from "cpp/community/EdgeCut.h":
	cdef cppclass _EdgeCut "NetworKit::EdgeCut":
		_EdgeCut() except +
		double getQuality(_Partition _zeta, _Graph _G) except +

cdef class EdgeCut:
	""" Edge cut is the total weight of inter-community edges"""
	cdef _EdgeCut _this

	def getQuality(self, Partition zeta, Graph G):
		return self._this.getQuality(zeta._this, G._this)


cdef extern from "cpp/community/Modularity.h":
	cdef cppclass _Modularity "NetworKit::Modularity":
		_Modularity() except +
		double getQuality(_Partition _zeta, _Graph _G) except +


cdef class Modularity:
	"""	Modularity is a quality index for community detection.
	It assigns a quality value in [-0.5, 1.0] to a partition of a graph which is higher for more modular networks and
	partitions which better capture the modular structure. See also http://en.wikipedia.org/wiki/Modularity_(networks).

 	Notes
	-----
	Modularity is defined as:

	.. math:: mod(\zeta) := \\frac{\sum_{C \in \zeta} \sum_{ e \in E(C) } \omega(e)}{\sum_{e \in E} \omega(e)} - \\frac{ \sum_{C \in \zeta}( \sum_{v \in C} \omega(v) )^2 }{4( \sum_{e \in E} \omega(e) )^2 }

	"""
	cdef _Modularity _this

	def getQuality(self, Partition zeta, Graph G):
		return self._this.getQuality(zeta._this, G._this)

cdef extern from "cpp/community/HubDominance.h":
	cdef cppclass _HubDominance "NetworKit::HubDominance":
		_HubDominance() except +
		double getQuality(_Partition _zeta, _Graph _G) except +
		double getQuality(_Cover _zeta, _Graph _G) except +

cdef class HubDominance:
	"""
	A quality measure that measures the dominance of hubs in clusters. The hub dominance of a single
	cluster is defined as the maximum cluster-internal degree of a node in that cluster divided by
	the maximum cluster-internal degree, i.e. the number of nodes in the cluster minus one. The
	value for all clusters is defined as the average of all clusters.

	Strictly speaking this is not a quality measure as this is rather dependent on the type of the
	considered graph, for more information see
	Lancichinetti A, Kivelä M, Saramäki J, Fortunato S (2010)
	Characterizing the Community Structure of Complex Networks
	PLoS ONE 5(8): e11976. doi: 10.1371/journal.pone.0011976
	http://www.plosone.org/article/info%3Adoi%2F10.1371%2Fjournal.pone.0011976
	"""

	cdef _HubDominance _this

	def getQuality(self, PartitionCover zeta, Graph G):
		"""
		Calculates the dominance of hubs in the given Partition or Cover of the given
		Graph.

		Parameters
		----------
		zeta : Partition or Cover
			The Partition or Cover for which the hub dominance shall be calculated
		G : Graph
			The Graph to which zeta belongs

		Returns
		-------
		double
			The average hub dominance in the given Partition or Cover
		"""
		return self._this.getQuality(zeta._this, G._this)


cdef extern from "cpp/community/CommunityDetectionAlgorithm.h":
	cdef cppclass _CommunityDetectionAlgorithm "NetworKit::CommunityDetectionAlgorithm":
		_CommunityDetectionAlgorithm(const _Graph &_G)
		void run() except +
		_Partition getPartition() except +
		string toString() except +


cdef class CommunityDetector:
	""" Abstract base class for static community detection algorithms """
	cdef _CommunityDetectionAlgorithm *_this
	cdef Graph _G

	def __init__(self, *args, **namedargs):
		if type(self) == CommunityDetector:
			raise RuntimeError("Error, you may not use CommunityDetector directly, use a sub-class instead")

	def __cinit__(self, *args, **namedargs):
		self._this = NULL

	def __dealloc__(self):
		if self._this != NULL:
			del self._this
		self._this = NULL
		self._G = None # just to be sure the graph is deleted

	def run(self):
		"""
		Executes the community detection algorithm.

		Returns
		-------
		CommunityDetector:
			self
		"""
		if self._this == NULL:
			raise RuntimeError("Error, object not properly initialized")
		self._this.run()
		return self

	def getPartition(self):
		"""  Returns a partition of the clustering.

		Returns
		-------
		Partition:
			A Partition of the clustering.
		"""
		if self._this == NULL:
			raise RuntimeError("Error, object not properly initialized")
		return Partition().setThis(self._this.getPartition())

	def toString(self):
		""" Get string representation.

		Returns
		-------
		string
			String representation of algorithm and parameters.
		"""
		if self._this == NULL:
			raise RuntimeError("Error, object not properly initialized")
		return self._this.toString().decode("utf-8")

cdef extern from "cpp/community/PLP.h":
	cdef cppclass _PLP "NetworKit::PLP"(_CommunityDetectionAlgorithm):
		_PLP(_Graph _G) except +
		_PLP(_Graph _G, count updateThreshold) except +
		_PLP(_Graph _G, _Partition baseClustering, count updateThreshold) except +
		_PLP(_Graph _G, _Partition baseClustering) except +
		count numberOfIterations() except +
		vector[count] getTiming() except +


cdef class PLP(CommunityDetector):
	""" Parallel label propagation for community detection:
	Moderate solution quality, very short time to solution.

	Notes
	-----
	As described in Ovelgoenne et al: An Ensemble Learning Strategy for Graph Clustering
 	Raghavan et al. proposed a label propagation algorithm for graph clustering.
 	This algorithm initializes every vertex of a graph with a unique label. Then, in iterative
 	sweeps over the set of vertices the vertex labels are updated. A vertex gets the label
 	that the maximum number of its neighbors have. The procedure is stopped when every vertex
 	has the label that at least half of its neighbors have.
	"""

	def __cinit__(self, Graph G not None, Partition baseClustering=None, updateThreshold=None):
		"""
		Constructor to the Parallel label propagation community detection algorithm.

		Parameters
		----------
		G : Graph
			The graph on which the algorithm has to run.
		baseClustering : Partition
			PLP needs a base clustering to start from; if none is given the algorithm will run on a singleton clustering.
		updateThreshold : integer
			number of nodes that have to be changed in each iteration so that a new iteration starts.
		"""
		self._G = G

		if updateThreshold is None and baseClustering is None:
			self._this = new _PLP(G._this)
		elif updateThreshold is None and baseClustering is not None:
			self._this = new _PLP(G._this, baseClustering._this)
		elif updateThreshold is not None and baseClustering is None:
			p = Partition(0)
			self._this = new _PLP(G._this, p._this, updateThreshold)
		else:
			self._this = new _PLP(G._this, baseClustering._this, updateThreshold)

<<<<<<< HEAD
	def __dealloc__(self):
		del self._this

	def run(self):
		""" Run the label propagation clustering algorithm.

		Parameters
		----------
		G : Graph
			input graph

	 	Returns
	 	-------
	 	Partition
	 		The created clustering.
		"""
		self._this.run()
		return self

	def getPartition(self):
		"""  Returns a partition of the clustering.

		Returns
		-------
		Partition:
			A Partition of the clustering.
		"""
		return Partition().setThis(self._this.getPartition())

=======
>>>>>>> 1944cabe
	def numberOfIterations(self):
		""" Get number of iterations in last run.

		Returns
		-------
		count
			The number of iterations.
		"""
		return (<_PLP*>(self._this)).numberOfIterations()

	def getTiming(self):
		""" Get list of running times for each iteration.

		Returns
		-------
		count
			The list of running times in milliseconds.
		"""
		return (<_PLP*>(self._this)).getTiming()

cdef extern from "cpp/community/LPDegreeOrdered.h":
	cdef cppclass _LPDegreeOrdered "NetworKit::LPDegreeOrdered"(_CommunityDetectionAlgorithm):
		_LPDegreeOrdered(_Graph _G) except +
		count numberOfIterations()

cdef class LPDegreeOrdered(CommunityDetector):
	""" Label propagation-based community detection algorithm which processes nodes in increasing order of node degree.	"""

	def __cinit__(self, Graph G not None):
		self._G = G
		self._this = new _LPDegreeOrdered(G._this)

	def numberOfIterations(self):
		""" Get number of iterations in last run.

		Returns
		-------
		count
			Number of iterations.
		"""
		return (<_LPDegreeOrdered*>(self._this)).numberOfIterations()



cdef extern from "cpp/community/PLM.h":
	cdef cppclass _PLM "NetworKit::PLM"(_CommunityDetectionAlgorithm):
		_PLM(_Graph _G) except +
		_PLM(_Graph _G, bool refine, double gamma, string par, count maxIter, bool parCoarsening, bool turbo) except +
		map[string, vector[count]] getTiming() except +

cdef extern from "cpp/community/PLM.h" namespace "NetworKit::PLM":
	pair[_Graph, vector[node]] PLM_coarsen "NetworKit::PLM::coarsen" (const _Graph& G, const _Partition& zeta, bool parallel) except +
	_Partition PLM_prolong "NetworKit::PLM::prolong"(const _Graph& Gcoarse, const _Partition& zetaCoarse, const _Graph& Gfine, vector[node] nodeToMetaNode) except +


cdef class PLM(CommunityDetector):
	""" Parallel Louvain Method - the Louvain method, optionally extended to
		a full multi-level algorithm with refinement

		Parameters
		----------
		G : Graph
			A graph.
		refine : bool, optional
			Add a second move phase to refine the communities.
		gamma : double
			Multi-resolution modularity parameter:
			1.0 -> standard modularity
	 		0.0 -> one community
	 		2m 	-> singleton communities
		par : string
			parallelization strategy
		maxIter : count
			maximum number of iterations for move phase
		turbo : bool, optional
			faster but uses O(n) additional memory per thread
	"""

	def __cinit__(self, Graph G not None, refine=False, gamma=1.0, par="balanced", maxIter=32, parCoarsening=True, turbo=False):
		self._G = G
		self._this = new _PLM(G._this, refine, gamma, stdstring(par), maxIter, parCoarsening, turbo)

	def getTiming(self):
		"""  Get detailed time measurements.
		"""
		return (<_PLM*>(self._this)).getTiming()

	@staticmethod
	def coarsen(Graph G, Partition zeta, bool parallel = False):
		cdef pair[_Graph, vector[node]] result = move(PLM_coarsen(G._this, zeta._this, parallel))
		return (Graph().setThis(result.first), result.second)

	@staticmethod
	def prolong(Graph Gcoarse, Partition zetaCoarse, Graph Gfine, vector[node] nodeToMetaNode):
		return Partition().setThis(PLM_prolong(Gcoarse._this, zetaCoarse._this, Gfine._this, nodeToMetaNode))


cdef extern from "cpp/community/CNM.h":
	cdef cppclass _CNM "NetworKit::CNM"(_CommunityDetectionAlgorithm):
		_CNM(_Graph _G) except +
		string toString() except +
		void run() except +
		_Partition getPartition() except +


cdef class CNM(CommunityDetector):
	"""
	Community detection algorithm due to Clauset, Newman and Moore.
 	Probably not the fastest possible implementation, but it already uses a priority queue
 	and local updates.
 	"""
	def __cinit__(self, Graph G not None):
		self._G = G
		self._this = new _CNM(G._this)

cdef extern from "cpp/community/CutClustering.h":
	cdef cppclass _CutClustering "NetworKit::CutClustering"(_CommunityDetectionAlgorithm):
		_CutClustering(_Graph _G) except +
		_CutClustering(_Graph _G, edgeweight alpha) except +

cdef extern from "cpp/community/CutClustering.h" namespace "NetworKit::CutClustering":
	map[double, _Partition] CutClustering_getClusterHierarchy "NetworKit::CutClustering::getClusterHierarchy"(const _Graph& G) except +


cdef class CutClustering(CommunityDetector):
	"""
	Cut clustering algorithm as defined in
	Flake, Gary William; Tarjan, Robert E.; Tsioutsiouliklis, Kostas. Graph Clustering and Minimum Cut Trees.
	Internet Mathematics 1 (2003), no. 4, 385--408.

	Parameters
	----------
	alpha : double
		The parameter for the cut clustering algorithm
	"""
	def __cinit__(self, Graph G not None,  edgeweight alpha):
		self._G = G
		self._this = new _CutClustering(G._this, alpha)

<<<<<<< HEAD
	def __dealloc__(self):
		del self._this

	def toString(self):
		""" Get string representation.

		Returns
		-------
		string
			A string representation of this algorithm.
		"""
		return self._this.toString().decode("utf-8")

	def getPartition(self):
		"""  Returns a partition of the clustering.

		Returns
		-------
		Partition:
			A Partition of the clustering.
		"""
		return Partition().setThis(self._this.getPartition())

	def run(self):
		""" Detect communities in the given graph `graph`.

		Warning: due to numerical errors the resulting clusters might not be correct.
		This implementation uses the Edmonds-Karp algorithm for the cut calculation.

		Returns
		-------
		Partition
			A partition containing the found communities.
		"""
		self._this.run()
		return self

=======
>>>>>>> 1944cabe
	@staticmethod
	def getClusterHierarchy(Graph G not None):
		""" Get the complete hierarchy with all possible parameter values.

		Each reported parameter value is the lower bound for the range in which the corresponding clustering is calculated by the cut clustering algorithm.

		Warning: all reported parameter values are slightly too high in order to avoid wrong clusterings because of numerical inaccuracies.
		Furthermore the completeness of the hierarchy cannot be guaranteed because of these inaccuracies.
		This implementation hasn't been optimized for performance.

		Parameters
		----------
		G : Graph
			The graph.

		Returns
		-------
		dict
			A dictionary with the parameter values as keys and the corresponding Partition instances as values
		"""
		cdef map[double, _Partition] result
		# FIXME: this probably copies the whole hierarchy because of exception handling, using move might fix this
		result = CutClustering_getClusterHierarchy(G._this)
		pyResult = {}
		# FIXME: this code copies the partitions a lot!
		for res in result:
			pyResult[res.first] = Partition().setThis(res.second)
		return pyResult

cdef class DissimilarityMeasure:
	""" Abstract base class for partition/community dissimilarity measures """
	pass


cdef extern from "cpp/community/NodeStructuralRandMeasure.h":
	cdef cppclass _NodeStructuralRandMeasure "NetworKit::NodeStructuralRandMeasure":
		_NodeStructuralRandMeasure() except +
		double getDissimilarity(_Graph G, _Partition first, _Partition second)

cdef class NodeStructuralRandMeasure(DissimilarityMeasure):
	""" The node-structural Rand measure assigns a similarity value in [0,1]
		to two partitions of a graph, by considering all pairs of nodes.
	"""
	cdef _NodeStructuralRandMeasure _this

	def getDissimilarity(self, Graph G, Partition first, Partition second):
		return self._this.getDissimilarity(G._this, first._this, second._this)


cdef extern from "cpp/community/GraphStructuralRandMeasure.h":
	cdef cppclass _GraphStructuralRandMeasure "NetworKit::GraphStructuralRandMeasure":
		_GraphStructuralRandMeasure() except +
		double getDissimilarity(_Graph G, _Partition first, _Partition second)

cdef class GraphStructuralRandMeasure(DissimilarityMeasure):
	""" The graph-structural Rand measure assigns a similarity value in [0,1]
		to two partitions of a graph, by considering connected pairs of nodes.
	"""
	cdef _GraphStructuralRandMeasure _this

	def getDissimilarity(self, Graph G, Partition first, Partition second):
		return self._this.getDissimilarity(G._this, first._this, second._this)


cdef extern from "cpp/community/JaccardMeasure.h":
	cdef cppclass _JaccardMeasure "NetworKit::JaccardMeasure":
		_JaccardMeasure() except +
		double getDissimilarity(_Graph G, _Partition first, _Partition second)

cdef class JaccardMeasure(DissimilarityMeasure):
	""" TODO:
	"""
	cdef _JaccardMeasure _this

	def getDissimilarity(self, Graph G, Partition first, Partition second):
		return self._this.getDissimilarity(G._this, first._this, second._this)

cdef extern from "cpp/community/NMIDistance.h":
	cdef cppclass _NMIDistance "NetworKit::NMIDistance":
		_NMIDistance() except +
		double getDissimilarity(_Graph G, _Partition first, _Partition second)

cdef class NMIDistance(DissimilarityMeasure):
	""" The NMI distance assigns a similarity value in [0,1] to two partitions
		of a graph.
	"""
	cdef _NMIDistance _this

	def getDissimilarity(self, Graph G, Partition first, Partition second):
		return self._this.getDissimilarity(G._this, first._this, second._this)

cdef extern from "cpp/community/AdjustedRandMeasure.h":
	cdef cppclass _AdjustedRandMeasure "NetworKit::AdjustedRandMeasure":
		double getDissimilarity(_Graph G, _Partition first, _Partition second) except +

cdef class AdjustedRandMeasure(DissimilarityMeasure):
	"""
	The adjusted rand dissimilarity measure as proposed by Huber and Arabie in "Comparing partitions" (http://link.springer.com/article/10.1007/BF01908075)
	"""
	cdef _AdjustedRandMeasure _this

	def getDissimilarity(self, Graph G not None, Partition first not None, Partition second not None):
		"""
		Get the adjust rand dissimilarity. Runs in O(n log(n)).

		Note that the dissimilarity can be larger than 1 if the partitions are more different than expected in the random model.

		Parameters
		----------
		G : Graph
			The graph on which the partitions shall be compared
		zeta : Partition
			The first partiton
		eta : Partition
			The second partition

		Returns
		-------
		double
			The adjusted rand dissimilarity
		"""
		return self._this.getDissimilarity(G._this, first._this, second._this)

cdef extern from "cpp/community/EPP.h":
	cdef cppclass _EPP "NetworKit::EPP"(_CommunityDetectionAlgorithm):
		_EPP(_Graph G)
		_Partition getCorePartition() except +
		vector[_Partition] getBasePartitions() except +

cdef class EPP(CommunityDetector):
	""" EPP - Ensemble Preprocessing community detection algorithm.
	Combines multiple base algorithms and a final algorithm. A consensus of the
	solutions of the base algorithms is formed and the graph is coarsened accordingly.
	Then the final algorithm operates on the coarse graph and determines a solution
	for the input graph.
	"""
	def __cinit__(self, Graph G not None):
		self._G = G
		self._this = new _EPP(G._this)

	def getCorePartition(self):
		"""  Returns the core partition the algorithm.

		Returns
		-------
		Partition:
			A Partition of the clustering.
		"""
		return Partition().setThis((<_EPP*>(self._this)).getCorePartition())

	def getBasePartitions(self):
		"""  Returns the base partitions of the algorithm.
		"""
		base = (<_EPP*>(self._this)).getBasePartitions()
		return [Partition().setThis(b) for b in base]

	cdef setThis(self, _EPP* other):
		del self._this # is this correct here?
		self._this = other
		return self

cdef extern from "cpp/community/EPPInstance.h":
	cdef cppclass _EPPInstance "NetworKit::EPPInstance"(_CommunityDetectionAlgorithm):
		_EPPInstance(_Graph G, count ensembleSize) except +
		_Partition getCorePartition() except +
		vector[_Partition] getBasePartitions() except +

cdef class EPPInstance(CommunityDetector):
	""" EPP - Ensemble Preprocessing community detection algorithm.
	Combines multiple base algorithms and a final algorithm. A consensus of the
	solutions of the base algorithms is formed and the graph is coarsened accordingly.
	Then the final algorithm operates on the coarse graph and determines a solution
	for the input graph.
	"""
	def __cinit__(self, Graph G not None, ensembleSize=4):
		self._G = G
		self._this = new _EPPInstance(G._this, ensembleSize)

	def getCorePartition(self):
		"""  Returns the core partition the algorithm.

		Returns
		-------
		Partition:
			A Partition of the clustering.
		"""
		return Partition().setThis((<_EPPInstance*>(self._this)).getCorePartition())

	def getBasePartitions(self):
		"""  Returns the base partitions of the algorithm.
		"""
		base = (<_EPPInstance*>(self._this)).getBasePartitions()
		return [Partition().setThis(b) for b in base]



cdef extern from "cpp/community/EPPFactory.h" namespace "NetworKit::EPPFactory":
		#_EPP make(_Graph G, count ensembleSize, string baseAlgorithm, string finalAlgorithm)
		_EPP* makePtr(_Graph G, count ensembleSize, string baseAlgorithm, string finalAlgorithm)

cdef class EPPFactory:
	""" This class makes instaces of the EPP community detection algorithm """

	@staticmethod
	def make(Graph G not None, ensembleSize, baseAlgorithm="PLP", finalAlgorithm="PLM"):
		"""
		Returns an instance of an ensemble preprocessing (EPP).

		Parameters:
		-----------
		G : Graph
			The graph on which the ensemble is supposed to run.
		ensembleSize : integer
			The amount of baseAlgorithms to preprocess the communities.
		baseAlgorithm : CommunityDetectionAlgorithm
			String representation of the algorithm ("PLP","PLM") to preprocess the communities. ensembleSize instances will be created.
		finalAlgorithm  : CommunityDetectionAlgorithm
			String representation of the algorithm ("PLP" "PLM[R]") to finish the ensemble.

		Returns
		-------
		EPP
			The EPP instance.
		"""
		return EPP(G).setThis(makePtr(G._this, ensembleSize, stdstring(baseAlgorithm), stdstring(finalAlgorithm)))

cdef extern from "cpp/community/CommunityGraph.h":
	cdef cppclass _CommunityGraph "NetworKit::CommunityGraph":
		void run(_Graph G, _Partition zeta) except +
		_Graph getGraph() except +
		map[index, node] getCommunityToNodeMap() except +
		map[node, index] getNodeToCommunityMap() except +

cdef class CommunityGraph:
	""" The CommunityGraph class represents a Graph coarsened according to communities. Each node in the CommunityGraph
 	represents a community. Edge weights are the weights of inter-community cuts.
	"""
	cdef _CommunityGraph _this

	def run(self, Graph G, Partition zeta):
		""" Creates a coarsened graph of `G` according to communities in `zeta`. Edge weights are the weights of
		inter-community cuts.

		Parameters
		----------
		G : Graph
			The graph.
		zeta : Partition
			A community clustering of `G`.
		"""
		self._this.run(G._this, zeta._this)
		return self

	def getGraph(self):
		""" Returns the coarsened Graph.

		Returns
		-------
		Graph
			The coarsened graph.
		"""
		return Graph().setThis(self._this.getGraph())

	def getCommunityToNodeMap(self):
		""" Maps community id to node id in the community graph.

		Returns
		-------
		dict
			Map containing community id to node id mappings.
		"""
		return self._this.getCommunityToNodeMap()

	def getNodeToCommunityMap(self):
		""" Maps node id in the community graph to community id.

		Returns
		-------
		dict
			Map containing node id to community id mappins.
		"""
		return self._this.getNodeToCommunityMap()

# Module: flows

cdef extern from "cpp/flow/EdmondsKarp.h":
	cdef cppclass _EdmondsKarp "NetworKit::EdmondsKarp":
		_EdmondsKarp(const _Graph &graph, node source, node sink) except +
		void run() except +
		edgeweight getMaxFlow() const
		vector[node] getSourceSet() except +
		edgeweight getFlow(node u, node v) except +
		edgeweight getFlow(edgeid eid) const
		vector[edgeweight] getFlowVector() except +

cdef class EdmondsKarp:
	"""
	The EdmondsKarp class implements the maximum flow algorithm by Edmonds and Karp.

	Parameters
	----------
	graph : Graph
		The graph
	source : node
		The source node for the flow calculation
	sink : node
		The sink node for the flow calculation
	"""
	cdef _EdmondsKarp* _this
	cdef Graph _graph

	def __cinit__(self, Graph graph not None, node source, node sink):
		self._graph = graph # store reference of graph for memory management, so the graph is not deallocated before this object
		self._this = new _EdmondsKarp(graph._this, source, sink)

	def __dealloc__(self):
		del self._this

	def run(self):
		"""
		Computes the maximum flow, executes the EdmondsKarp algorithm
		"""
		self._this.run()
		return self

	def getMaxFlow(self):
		"""
		Returns the value of the maximum flow from source to sink.

		Returns
		-------
		edgeweight
			The maximum flow value
		"""
		return self._this.getMaxFlow()

	def getSourceSet(self):
		"""
		Returns the set of the nodes on the source side of the flow/minimum cut.

		Returns
		-------
		list
			The set of nodes that form the (smallest) source side of the flow/minimum cut.
		"""
		return self._this.getSourceSet()

	def getFlow(self, node u, node v = none):
		"""
		Get the flow value between two nodes u and v or an edge identified by the edge id u.
		Warning: The variant with two edge ids is linear in the degree of u.

		Parameters
		----------
		u : node or edgeid
			The first node incident to the edge or the edge id
		v : node
			The second node incident to the edge (optional if edge id is specified)

		Returns
		-------
		edgeweight
			The flow on the specified edge
		"""
		if v == none: # Assume that node and edge ids are the same type
			return self._this.getFlow(u)
		else:
			return self._this.getFlow(u, v)

	def getFlowVector(self):
		"""
		Return a copy of the flow values of all edges.

		Returns
		-------
		list
			The flow values of all edges indexed by edge id
		"""
		return self._this.getFlowVector()

# Module: properties

# this is an example for using static methods
cdef extern from "cpp/properties/GraphProperties.h" namespace "NetworKit::GraphProperties":
	# static methods live in the class namespace, so declare them here
	pair[count, count] minMaxDegree(_Graph _G) except +
	double averageDegree(_Graph _G) except +
	vector[count] degreeDistribution(_Graph _G) except +
	vector[count] degreeSequence(_Graph _G) except +
	vector[double] localClusteringCoefficients(_Graph _G) except +
	double averageLocalClusteringCoefficient(_Graph _G) except +
	vector[double] localClusteringCoefficientPerDegree(_Graph _G) except +
	double degreeAssortativity(_Graph G, bool) except +

	cdef cppclass _GraphProperties "NetworKit::GraphProperties":
		pass

cdef class GraphProperties:
	""" Collects various functions for basic graph properties """

	@staticmethod
	def minMaxDegree(Graph G not None):
		return minMaxDegree(G._this)

	@staticmethod
	def averageDegree(Graph G not None):
		return averageDegree(G._this)

	@staticmethod
	def degreeDistribution(Graph G not None):
		return degreeDistribution(G._this)

	@staticmethod
	def degreeSequence(Graph G not None):
		return degreeSequence(G._this)

	@staticmethod
	def averageLocalClusteringCoefficient(Graph G not None):
		""" The average local clustering coefficient for the graph `G`.

		Parameters
		----------
		G : Graph
			The graph.

		Notes
		-----

		.. math:: \\frac{1}{n} \cdot \sum_{v \in V} c_v

		"""
		return averageLocalClusteringCoefficient(G._this)

	@staticmethod
	def degreeAssortativity(Graph G, bool useWeights):
		""" Get degree assortativity of the graph `G`.

		Parameters
		----------
		G : Graph
			The graph
		useWeights : bool
			If True, the weights are considered for calculation.

		Returns
		-------
		double
			Degree assortativity of the graph `G`.

		Notes
		-----
		Degree assortativity based on description in Newman: Networks. An Introduction. Chapter 8.7.
		"""
		return degreeAssortativity(G._this, useWeights)




cdef extern from "cpp/properties/ConnectedComponents.h":
	cdef cppclass _ConnectedComponents "NetworKit::ConnectedComponents":
		_ConnectedComponents(_Graph G) except +
		void run() except +
		count numberOfComponents() except +
		count componentOfNode(node query) except +
		_Partition getPartition() except +
		map[index, count] getComponentSizes() except +


cdef class ConnectedComponents:
	""" Determines the connected components and associated values for an undirected graph.

	ConnectedComponents(G)

	Create ConnectedComponents for Graph `G`.

	Parameters
	----------
	G : Graph
		The graph.
	"""
	cdef _ConnectedComponents* _this
	cdef Graph _G

	def __cinit__(self,  Graph G):
		self._G = G
		self._this = new _ConnectedComponents(G._this)

	def __dealloc__(self):
		del self._this

	def run(self):
		""" This method determines the connected components for the graph given in the constructor. """
		self._this.run()
		return self

	def getPartition(self):
		""" Get a Partition that represents the components.

		Returns
		-------
		Partition
			A partition representing the found components.
		"""
		return Partition().setThis(self._this.getPartition())

	def numberOfComponents(self):
		""" Get the number of connected components.

		Returns
		-------
		count:
			The number of connected components.
		"""
		return self._this.numberOfComponents()

	def componentOfNode(self, v):
		"""  Get the the component in which node `v` is situated.

		v : node
			The node whose component is asked for.
		"""
		return self._this.componentOfNode(v)

	def getComponentSizes(self):
		return self._this.getComponentSizes()


cdef extern from "cpp/properties/ParallelConnectedComponents.h":
	cdef cppclass _ParallelConnectedComponents "NetworKit::ParallelConnectedComponents":
		_ParallelConnectedComponents(_Graph G, bool coarsening) except +
		void run() except +
		count numberOfComponents() except +
		count componentOfNode(node query) except +
		_Partition getPartition() except +


cdef class ParallelConnectedComponents:
	""" Determines the connected components and associated values for
		an undirected graph.
	"""
	cdef _ParallelConnectedComponents* _this
	cdef Graph _G

	def __cinit__(self,  Graph G, coarsening=True	):
		self._G = G
		self._this = new _ParallelConnectedComponents(G._this, coarsening)

	def __dealloc__(self):
		del self._this

	def run(self):
		self._this.run()
		return self

	def getPartition(self):
		return Partition().setThis(self._this.getPartition())

	def numberOfComponents(self):
		return self._this.numberOfComponents()

	def componentOfNode(self, v):
		return self._this.componentOfNode(v)


cdef extern from "cpp/properties/StronglyConnectedComponents.h":
	cdef cppclass _StronglyConnectedComponents "NetworKit::StronglyConnectedComponents":
		_StronglyConnectedComponents(_Graph G) except +
		void run() except +
		count numberOfComponents() except +
		count componentOfNode(node query) except +
		_Partition getPartition() except +


cdef class StronglyConnectedComponents:
	""" Determines the connected components and associated values for
		a directed graph.
	"""
	cdef _StronglyConnectedComponents* _this
	cdef Graph _G

	def __cinit__(self,  Graph G):
		self._G = G
		self._this = new _StronglyConnectedComponents(G._this)

	def __dealloc__(self):
		del self._this

	def run(self):
		self._this.run()
		return self

	def getPartition(self):
		return Partition().setThis(self._this.getPartition())

	def numberOfComponents(self):
		return self._this.numberOfComponents()

	def componentOfNode(self, v):
		return self._this.componentOfNode(v)



cdef extern from "cpp/properties/ClusteringCoefficient.h" namespace "NetworKit::ClusteringCoefficient":
		double avgLocal(_Graph G) except +
		double sequentialAvgLocal(_Graph G) except +
		double approxAvgLocal(_Graph G, count trials) except +
		double exactGlobal(_Graph G) except +
		double approxGlobal(_Graph G, count trials) except +

cdef class ClusteringCoefficient:
	@staticmethod
	def avgLocal(Graph G):
		"""  This calculates the average local clustering coefficient of graph `G`.

		Parameters
		----------
		G : Graph
			The graph.

		Notes
		-----

		.. math:: c(G) := \\frac{1}{n} \sum_{u \in V} c(u)

		where

		.. math:: c(u) := \\frac{2 \cdot |E(N(u))| }{\deg(u) \cdot ( \deg(u) - 1)}

		"""
		return avgLocal(G._this)

	@staticmethod
	def sequentialAvgLocal(Graph G):
		""" This calculates the average local clustering coefficient of graph `G` using inherently sequential triangle counting.
		Parameters
		----------
		G : Graph
			The graph.

		Notes
		-----

		.. math:: c(G) := \\frac{1}{n} \sum_{u \in V} c(u)

		where

		.. math:: c(u) := \\frac{2 \cdot |E(N(u))| }{\deg(u) \cdot ( \deg(u) - 1)}

		"""
		return sequentialAvgLocal(G._this)

	@staticmethod
	def approxAvgLocal(Graph G, trials):
		return approxAvgLocal(G._this, trials)

	@staticmethod
	def exactGlobal(Graph G):
		""" This calculates the global clustering coefficient. """
		return exactGlobal(G._this)

	@staticmethod
	def approxGlobal(Graph G, trials):
		return approxGlobal(G._this, trials)



cdef extern from "cpp/properties/Diameter.h" namespace "NetworKit::Diameter":
	pair[count, count] estimatedDiameterRange(_Graph G, double error, pair[node,node] *proof) except +
	count exactDiameter(_Graph G) except +
	edgeweight estimatedVertexDiameter(_Graph G, count) except +
	edgeweight estimatedVertexDiameterPedantic(_Graph G) except +

cdef class Diameter:
	"""
	TODO: docstring
	"""

	@staticmethod
	def estimatedDiameterRange(Graph G, error=0.1):
		""" Estimates a range for the diameter of @a G. Based on the algorithm suggested in
		C. Magnien, M. Latapy, M. Habib: Fast Computation of Empirically Tight Bounds for
		the Diameter of Massive Graphs. Journal of Experimental Algorithmics, Volume 13, Feb 2009.

		Returns
		-------
		pair
			Pair of lower and upper bound for diameter.
		"""
		return estimatedDiameterRange(G._this, error, NULL)

	@staticmethod
	def estimatedDiameterRangeWithProof(Graph G, error=0.1):
		""" Estimates a range for the diameter of @a G like estimatedDiameterRange but also
		returns a pair of nodes that has the reported lower bound as distance if the graph is non-trivial.

		Returns
		-------
		tuple
			Tuple of two tuples, the first is the result and contains lower and upper bound, the second contains the two nodes whose distance is the reported lower bound
		"""
		cdef pair[node, node] proof
		cdef pair[count, count] result = estimatedDiameterRange(G._this, error, &proof)
		return (result, proof)

	@staticmethod
	def exactDiameter(Graph G):
		""" Get the exact diameter of the graph `G`.

		Parameters
		----------
		G : Graph
			The graph.

		Returns
		-------
		edgeweight
			Exact diameter of the graph `G`.
		"""
		return exactDiameter(G._this)

	@staticmethod
	def estimatedVertexDiameter(Graph G, samples):
		""" Get a 2-approximation of the node diameter (unweighted diameter) of `G`.

		Parameters
		----------
		G : Graph
			The graph.
		samples : count
			One sample is enough if the graph is connected. If there
			are multiple connected components, then the number of samples
			must be chosen so that the probability of sampling the component
			with the largest diameter ist high.

		Returns
		-------
		edgeweight
			A 2-approximation of the vertex diameter (unweighted diameter) of `G`.
		"""
		if samples == 0:
			return estimatedVertexDiameterPedantic(G._this)
		else:
			return estimatedVertexDiameter(G._this, samples)

cdef extern from "cpp/properties/Eccentricity.h" namespace "NetworKit::Eccentricity":
	pair[node, count] getValue(_Graph G, node v) except +

cdef class Eccentricity:
	"""
	TODO: docstring
	"""

	@staticmethod
	def getValue(Graph G, v):
		return getValue(G._this, v)


cdef extern from "cpp/centrality/CoreDecomposition.h":
	cdef cppclass _CoreDecomposition "NetworKit::CoreDecomposition":
		_CoreDecomposition(_Graph)
		void run() except +
		vector[double] scores() except +
		index score(node) except +
		vector[set[node]] cores() except +
		vector[set[node]] shells() except +
		index maxCoreNumber() except +

cdef class CoreDecomposition:
	""" Computes k-core decomposition of a graph.

	CoreDecomposition(G)

	Create CoreDecomposition class for graph `G`.

	Parameters
	----------
	G : Graph
		The graph.
	"""

	cdef _CoreDecomposition* _this
	cdef Graph _G

	def __cinit__(self, Graph G):
		self._G = G
		self._this = new _CoreDecomposition(G._this)

	def __dealloc__(self):
		del self._this

	def run(self):
		""" Perform k-core decomposition of graph passed in constructor. """
		self._this.run()
		return self

	def scores(self):
		""" Get vector of core numbers, indexed by node.

		Returns
		-------
		vector
			Vector of core numbers, indexed by node.
		"""
		return self._this.scores()

	def score(self, v):
		""" Get core number of node `v`.

		Parameters
		----------
		v : node
			A node.

		Returns
		-------
		node
			Core number of node `v.
		"""
		return self._this.score(v)

	def maxCoreNumber(self):
		""" Get maximum core number.

		Returns
		-------
		index
			The maximum core number.
		"""
		return self._this.maxCoreNumber()

	def cores(self):
		""" Get the k-cores as sets of nodes, indexed by k.

		Returns
		-------
		vector
			The k-cores as sets of nodes, indexed by k.
		"""
		return self._this.cores()

	def shells(self):
		""" Get the k-shells as sets of nodes, indexed by k.

		Returns
		-------
		vector
			The k-shells as sets of nodes, indexed by k.
		"""
		return self._this.shells()

cdef extern from "cpp/centrality/LocalClusteringCoefficient.h":
	cdef cppclass _LocalClusteringCoefficient "NetworKit::LocalClusteringCoefficient":
		_LocalClusteringCoefficient(_Graph) except +
		void run() except +
		vector[double] scores() except +
		vector[pair[node, double]] ranking() except +
		double score(node) except +
		vector[double] edgeScores() except +

cdef class LocalClusteringCoefficient:
	"""
		LocalClusteringCoefficient(G, normalized=False, computeEdgeCentrality=False)

		Constructs the LocalClusteringCoefficient class for the given Graph `G`. If the local clustering coefficient values should be normalized,
  		then set `normalized` to True.

	 	Parameters
	 	----------
	 	G : Graph
	 		The graph.
	"""
	cdef _LocalClusteringCoefficient* _this
	cdef Graph _G

	def __cinit__(self, Graph G):
		self._G = G
		self._this = new _LocalClusteringCoefficient(G._this)

	# this is necessary so that the C++ object gets properly garbage collected
	def __dealloc__(self):
		del self._this

	def run(self):
		"""  Compute LocalClusteringCoefficient.
		"""
		self._this.run()
		return self

	def scores(self):
		""" Get a vector containing the local clustering coefficient value for each node in the graph.

		Returns
		-------
		vector
			The local clustering coefficient values calculated by run().
		"""
		return self._this.scores()

	def score(self, v):
		""" Get the local clustering coefficient value of node `v` calculated by run().

		Parameters
		----------
		v : node
			A node.

		Returns
		-------
		double
			The local clustering coefficient value of node `v`.
		"""
		return self._this.score(v)

	def ranking(self):
		""" Get a vector of pairs sorted into descending order. Each pair contains a node and the corresponding score
		calculated by run().

		Returns
		-------
		vector
			A vector of pairs.
		"""
		return self._this.ranking()

	def edgeScores(self):
		""" Get a vector containing the local clustering coefficient values for each edge in the graph.

		Returns
		-------
		vector
			The local clustering coefficient values calculated by run().
		"""
		return self._this.edgeScores()


cdef extern from "cpp/properties/EffectiveDiameter.h" namespace "NetworKit::EffectiveDiameter":
	double effectiveDiameter (_Graph G, double ratio, count k, count r) except +
	double effectiveDiameterExact(_Graph G, double ratio) except +
	map[count, double] hopPlot(_Graph G, count maxDistance, count k, count r) except +

cdef class EffectiveDiameter:

	@staticmethod
	def effectiveDiameter(Graph G, ratio=0.9, k=64, r=7):
		""" Estimates the number of edges on average needed to reach 90% of all other nodes with a variaton of the ANF algorithm presented in the paper A Fast and Scalable Tool for Data Mining
			in Massive Graphs by Palmer, Gibbons and Faloutsos
		Parameters
		----------
		G : Graph
			The graph.
		ratio : double
			The percentage of nodes that shall be within stepwith
		k : count
			number of parallel approximations, bigger k -> longer runtime, more precise result
		r : count
			number of additional bits, important in tiny graphs
		Returns
		-------
		double
			the estimated effective diameter
		"""
		return effectiveDiameter(G._this, ratio, k, r)

	@staticmethod
	def effectiveDiameterExact(Graph G, ratio=0.9):
		""" Calculates the number of edges on average needed to reach 90% of all other nodes
		Parameters
		----------
		G : Graph
			The graph.
		ratio : double
			The percentage of nodes that shall be within stepwith
		Returns
		-------
		double
			the effective diameter
		"""
		return effectiveDiameterExact(G._this, ratio)

	@staticmethod
	def hopPlot(Graph G, maxDistance=0, k=64, r=7):
		""" Calculates the number of connected nodes for each distance between 0 and the diameter of the graph
		Parameters
		----------
		G : Graph
			The graph.
		maxDistance : double
			maximum distance between considered nodes
			set to 0 or negative to get the hop-plot for the entire graph so that each node can reach each other node
		k : count
			number of parallel approximations, bigger k -> longer runtime, more precise result
		r : count
			number of additional bits, important in tiny graphs
		Returns
		-------
		map
			number of connected nodes for each distance
		"""
		return hopPlot(G._this, maxDistance, k, r)


# Module: centrality


# TODO: how to properly wrap class hierarchies and reuse code?

# cdef extern from "cpp/centrality/Centrality.h":
# 	cdef cppclass _Centrality "NetworKit::Centrality":
# 		_centrality(_Graph, bool) except +
# 		void run() except +
# 		vector[double] scores() except +
# 		vector[pair[node, double]] ranking() except +
# 		double score(node) except +


# cdef class Centrality:
# 	""" Abstract base class for centrality measures"""

# 	def __cinit__(self, _Centrality* _this):
# 		self._this = _this

# 	def run(self):
# 		self._this.run()

# 	def scores(self):
# 		return self._this.scores()

# 	def score(self, v):
# 		return self._this.score(v)

# 	def ranking(self):
# 		return self._this.ranking()


cdef extern from "cpp/centrality/Betweenness.h":
	cdef cppclass _Betweenness "NetworKit::Betweenness":
		_Betweenness(_Graph, bool, bool) except +
		void run() except +
		vector[double] scores() except +
		vector[pair[node, double]] ranking() except +
		double score(node) except +
		vector[double] edgeScores() except +

cdef class Betweenness:
	"""
		Betweenness(G, normalized=False, computeEdgeCentrality=False)

		Constructs the Betweenness class for the given Graph `G`. If the betweenness scores should be normalized,
  		then set `normalized` to True.

	 	Parameters
	 	----------
	 	G : Graph
	 		The graph.
	 	normalized : bool, optional
	 		Set this parameter to True if scores should be normalized in the interval [0,1].
		computeEdgeCentrality: bool, optional
			Set this to true if edge betweenness scores should be computed as well.
	"""
	cdef _Betweenness* _this
	cdef Graph _G

	def __cinit__(self, Graph G, normalized=False, computeEdgeCentrality=False):
		self._G = G
		self._this = new _Betweenness(G._this, normalized, computeEdgeCentrality)

	# this is necessary so that the C++ object gets properly garbage collected
	def __dealloc__(self):
		del self._this

	def run(self):
		"""  Compute betweenness scores sequential or parallel depending on `runUnweightedInParallel`.

		Parameters
		----------
		runUnweightedInParallel : bool
			If set to True the computation is done in parallel.
		"""
		self._this.run()
		return self

	def scores(self):
		""" Get a vector containing the betweenness score for each node in the graph.

		Returns
		-------
		vector
			The betweenness scores calculated by run().
		"""
		return self._this.scores()

	def score(self, v):
		""" Get the betweenness score of node `v` calculated by run().

		Parameters
		----------
		v : node
			A node.

		Returns
		-------
		double
			The betweenness score of node `v.
		"""
		return self._this.score(v)

	def ranking(self):
		""" Get a vector of pairs sorted into descending order. Each pair contains a node and the corresponding score
		calculated by run().

		Returns
		-------
		vector
			A vector of pairs.
		"""
		return self._this.ranking()

	def edgeScores(self):
		""" Get a vector containing the betweenness score for each edge in the graph.

		Returns
		-------
		vector
			The betweenness scores calculated by run().
		"""
		return self._this.edgeScores()


cdef extern from "cpp/centrality/DynBetweenness.h":
	cdef cppclass _DynBetweenness "NetworKit::DynBetweenness":
		_DynBetweenness(_Graph, bool) except +
		void run() except +
		void update(_GraphEvent) except +
		vector[double] scores() except +
		vector[pair[node, double]] ranking() except +
		double score(node) except +

cdef extern from "cpp/centrality/Closeness.h":
	cdef cppclass _Closeness "NetworKit::Closeness":
		_Closeness(_Graph, bool) except +
		void run() except +
		vector[double] scores() except +
		vector[pair[node, double]] ranking() except +
		double score(node) except +

cdef class Closeness:
	"""
		Closeness(G, normalized=False)

		Constructs the Closeness class for the given Graph `G`. If the Closeness scores should be normalized,
  		then set `normalized` to True.

	 	Parameters
	 	----------
	 	G : Graph
	 		The graph.
	 	normalized : bool, optional
	 		Set this parameter to True if scores should be normalized in the interval [0,1]. Normalization only for unweighted networks.
	"""
	cdef _Closeness* _this
	cdef Graph _G

	def __cinit__(self, Graph G, normalized=False):
		self._G = G
		self._this = new _Closeness(G._this, normalized)

	# this is necessary so that the C++ object gets properly garbage collected
	def __dealloc__(self):
		del self._this

	def run(self):
		"""  Compute closeness scores parallel."""

		self._this.run()
		return self

	def scores(self):
		""" Get a vector containing the closeness score for each node in the graph.

		Returns
		-------
		vector
			The closeness scores calculated by run().
		"""
		return self._this.scores()

	def score(self, v):
		""" Get the closeness score of node `v` calculated by run().

		Parameters
		----------
		v : node
			A node.

		Returns
		-------
		double
			The closeness score of node `v.
		"""
		return self._this.score(v)

	def ranking(self):
		""" Get a vector of pairs sorted into descending order. Each pair contains a node and the corresponding score
		calculated by run().

		Returns
		-------
		vector
			A vector of pairs.
		"""
		return self._this.ranking()


cdef extern from "cpp/centrality/KPathCentrality.h":
	cdef cppclass _KPathCentrality "NetworKit::KPathCentrality":
		_KPathCentrality(_Graph, double, count) except +
		void run() except +
		vector[double] scores() except +
		vector[pair[node, double]] ranking() except +
		double score(node) except +

cdef class KPathCentrality:
	"""
		KPathCentrality(G, alpha=0.2, k=0)

		Constructs the K-Path Centrality class for the given Graph `G`.

	 	Parameters
	 	----------
	 	G : Graph
	 		The graph.
	 	alpha : double, in interval [-0.5, 0.5]
			tradeoff between runtime and precision
			-0.5: maximum precision, maximum runtime
	 		 0.5: lowest precision, lowest runtime
	"""
	cdef _KPathCentrality* _this
	cdef Graph _G

	def __cinit__(self, Graph G, alpha=0.2, k=0):
		self._G = G
		self._this = new _KPathCentrality(G._this, alpha, k)

	# this is necessary so that the C++ object gets properly garbage collected
	def __dealloc__(self):
		del self._this

	def run(self):
		"""  Compute KPathCentrality scores."""
		self._this.run()
		return self

	def scores(self):
		""" Get a vector containing the KPathCentrality score for each node in the graph.

		Returns
		-------
		vector
			The KPathCentrality scores calculated by run().
		"""
		return self._this.scores()

	def score(self, v):
		""" Get the KPathCentrality score of node `v` calculated by run().

		Parameters
		----------
		v : node
			A node.

		Returns
		-------
		double
			The KPathCentrality score of node `v.
		"""
		return self._this.score(v)

	def ranking(self):
		""" Get a vector of pairs sorted into descending order. Each pair contains a node and the corresponding score
		calculated by run().

		Returns
		-------
		vector
			A vector of pairs.
		"""
		return self._this.ranking()

cdef extern from "cpp/centrality/KatzCentrality.h":
	cdef cppclass _KatzCentrality "NetworKit::KatzCentrality":
		_KatzCentrality(_Graph, double, count) except +
		void run() except +
		vector[double] scores() except +
		vector[pair[node, double]] ranking() except +
		double score(node) except +

cdef class KatzCentrality:
	"""
		KatzCentrality(G, alpha=5e-4, beta=0.1, tol=1e-8)

		Constructs a KatzCentrality object for the given Graph `G`

	 	Parameters
	 	----------
	 	G : Graph
	 		The graph.
	 	alpha : double
			Damping of the matrix vector product result
		beta : double
			Constant value added to the centrality of each vertex
		tol : double
			The tolerance for convergence.
	"""
	cdef _KatzCentrality* _this
	cdef Graph _G

	def __cinit__(self, Graph G, alpha=0.2, k=0):
		self._G = G
		self._this = new _KatzCentrality(G._this, alpha, k)

	# this is necessary so that the C++ object gets properly garbage collected
	def __dealloc__(self):
		del self._this

	def run(self):
		"""  Compute KatzCentrality scores."""
		self._this.run()
		return self

	def scores(self):
		""" Get a vector containing the KatzCentrality score for each node in the graph.

		Returns
		-------
		vector
			The KatzCentrality scores calculated by run().
		"""
		return self._this.scores()

	def score(self, v):
		""" Get the KatzCentrality score of node `v` calculated by run().

		Parameters
		----------
		v : node
			A node.

		Returns
		-------
		double
			The KatzCentrality score of node `v.
		"""
		return self._this.score(v)

	def ranking(self):
		""" Get a vector of pairs sorted into descending order. Each pair contains a node and the corresponding score
		calculated by run().

		Returns
		-------
		vector
			A vector of pairs.
		"""
		return self._this.ranking()


cdef class DynBetweenness:
	"""
		DynBetweenness(G, [storePredecessors])

		Constructs the Betweenness class for the dynamic Graph `G`.
		Parameters
		----------
		G : Graph
			The graph.
		storePredecessors : bool
			store lists of predecessors?
	"""
	cdef _DynBetweenness* _this
	cdef Graph _G

	def __cinit__(self, Graph G, bool storePredecessors = True):
		self._G = G
		self._this = new _DynBetweenness(G._this, storePredecessors)

	# this is necessary so that the C++ object gets properly garbage collected
	def __dealloc__(self):
		del self._this

	def run(self):
		"""  Compute betweenness scores on the initial graph.
		"""
		self._this.run()
		return self

	def update(self, ev):
		""" Updates the betweenness centralities after the edge insertion.

		Parameters
		----------
		ev : GraphEvent.
		"""
		self._this.update(_GraphEvent(ev.type, ev.u, ev.v, ev.w))

	def scores(self):
		""" Get a vector containing the betweenness score for each node in the graph.

		Returns
		-------
		vector
			The betweenness scores calculated by run().
		"""
		return self._this.scores()

	def score(self, v):
		""" Get the betweenness score of node `v` calculated by run().

		Parameters
		----------
		v : node
			A node.

		Returns
		-------
		double
			The betweenness score of node `v.
		"""
		return self._this.score(v)

	def ranking(self):
		""" Get a vector of pairs sorted into descending order. Each pair contains a node and the corresponding score
		calculated by run().

		Returns
		-------
		vector
			A vector of pairs.
		"""
		return self._this.ranking()

cdef extern from "cpp/centrality/ApproxBetweenness.h":
	cdef cppclass _ApproxBetweenness "NetworKit::ApproxBetweenness":
		_ApproxBetweenness(_Graph, double, double, count) except +
		void run() except +
		vector[double] scores() except +
		vector[pair[node, double]] ranking() except +
		double score(node) except +
		count numberOfSamples() except +

cdef class ApproxBetweenness:
	""" Approximation of betweenness centrality according to algorithm described in
 	Matteo Riondato and Evgenios M. Kornaropoulos: Fast Approximation of Betweenness Centrality through Sampling

 	ApproxBetweenness(G, epsilon=0.01, delta=0.1)

 	The algorithm approximates the betweenness of all vertices so that the scores are
	within an additive error epsilon with probability at least (1- delta).
	The values are normalized by default.

	Parameters
	----------
	G : Graph
		the graph
	epsilon : double, optional
		maximum additive error
	delta : double, optional
		probability that the values are within the error guarantee
	"""
	cdef _ApproxBetweenness* _this
	cdef Graph _G

	def __cinit__(self, Graph G, epsilon=0.01, delta=0.1, diameterSamples=0):
		self._G = G
		self._this = new _ApproxBetweenness(G._this, epsilon, delta, diameterSamples)

	# this is necessary so that the C++ object gets properly garbage collected
	def __dealloc__(self):
		del self._this

	def run(self):
		self._this.run()
		return self

	def scores(self):
		""" Get a vector containing the betweenness score for each node in the graph.

		Returns
		-------
		vector
			The betweenness scores calculated by run().
		"""
		return self._this.scores()

	def score(self, v):
		""" Get the betweenness score of node `v` calculated by run().

		Parameters
		----------
		v : node
			A node.

		Returns
		-------
		double
			The betweenness score of node `v.
		"""
		return self._this.score(v)

	def ranking(self):
		""" Get a vector of pairs sorted into descending order. Each pair contains a node and the corresponding score
		calculated by run().

		Returns
		-------
		vector
			A vector of pairs.
		"""
		return self._this.ranking()

	def numberOfSamples(self):
		return self._this.numberOfSamples()

cdef extern from "cpp/centrality/DynApproxBetweenness.h":
	cdef cppclass _DynApproxBetweenness "NetworKit::DynApproxBetweenness":
		_DynApproxBetweenness(_Graph, double, double, bool) except +
		void run() except +
		void update(vector[_GraphEvent]) except +
		vector[double] scores() except +
		vector[pair[node, double]] ranking() except +
		double score(node) except +
		count getNumberOfSamples() except +

cdef class DynApproxBetweenness:
	""" New dynamic algorithm for the approximation of betweenness centrality with
	a guaranteed error

	DynApproxBetweenness(G, epsiolon=0.01, delta=0.1, [storePredecessors])

	The algorithm approximates the betweenness of all vertices so that the scores are
	within an additive error epsilon with probability at least (1- delta).
	The values are normalized by default.

	Parameters
	----------
	G : Graph
		the graph
	epsilon : double, optional
		maximum additive error
	delta : double, optional
		probability that the values are within the error guarantee
	storePredecessors : bool
		store lists of predecessors?
	"""
	cdef _DynApproxBetweenness* _this
	cdef Graph _G

	def __cinit__(self, Graph G, epsilon=0.01, delta=0.1, storePredecessors = True):
		self._G = G
		self._this = new _DynApproxBetweenness(G._this, epsilon, delta, storePredecessors)

	# this is necessary so that the C++ object gets properly garbage collected
	def __dealloc__(self):
		del self._this

	def run(self):
		self._this.run()
		return self

	def update(self, batch):
		""" Updates the betweenness centralities after the batch `batch` of edge insertions.

		Parameters
		----------
		batch : list of GraphEvent.
		"""
		cdef vector[_GraphEvent] _batch
		for ev in batch:
			_batch.push_back(_GraphEvent(ev.type, ev.u, ev.v, ev.w))
		self._this.update(_batch)

	def scores(self):
		""" Get a vector containing the betweenness score for each node in the graph.

		Returns
		-------
		vector
			The betweenness scores calculated by run().
		"""
		return self._this.scores()

	def score(self, v):
		""" Get the betweenness score of node `v` calculated by run().

		Parameters
		----------
		v : node
			A node.

		Returns
		-------
		double
			The betweenness score of node `v.
		"""
		return self._this.score(v)

	def ranking(self):
		""" Get a vector of pairs sorted into descending order. Each pair contains a node and the corresponding score
		calculated by run().

		Returns
		-------
		vector
			A vector of pairs.
		"""
		return self._this.ranking()

	def getNumberOfSamples(self):
		"""
		Get number of path samples used in last calculation.
		"""
		return self._this.getNumberOfSamples()

cdef extern from "cpp/centrality/ApproxBetweenness2.h":
	cdef cppclass _ApproxBetweenness2 "NetworKit::ApproxBetweenness2":
		_ApproxBetweenness2(_Graph, count, bool) except +
		void run() except +
		vector[double] scores() except +
		vector[pair[node, double]] ranking() except +
		double score(node) except +

cdef class ApproxBetweenness2:
	""" Approximation of betweenness centrality according to algorithm described in
	Sanders, Geisberger, Schultes: Better Approximation of Betweenness Centrality

	ApproxBetweenness2(G, nSamples, normalized=False)

	The algorithm approximates the betweenness of all nodes, using weighting
	of the contributions to avoid biased estimation.

	Parameters
	----------
	G : Graph
		input graph
	nSamples : count
		user defined number of samples
	normalized : bool, optional
		normalize centrality values in interval [0,1]
	"""
	cdef _ApproxBetweenness2* _this
	cdef Graph _G

	def __cinit__(self, Graph G, nSamples, normalized=False):
		self._G = G
		self._this = new _ApproxBetweenness2(G._this, nSamples, normalized)

	# this is necessary so that the C++ object gets properly garbage collected
	def __dealloc__(self):
		del self._this

	def run(self):
		self._this.run()
		return self

	def scores(self):
		""" Get a vector containing the betweenness score for each node in the graph.

		Returns
		-------
		vector
			The betweenness scores calculated by run().
		"""
		return self._this.scores()

	def score(self, v):
		""" Get a vector containing the betweenness score for each node in the graph.

		Returns
		-------
		vector
			The betweenness scores calculated by run().
		"""
		return self._this.score(v)

	def ranking(self):
		""" Get a vector of pairs sorted into descending order. Each pair contains a node and the corresponding score
		calculated by run().

		Returns
		-------
		vector
			A vector of pairs.
		"""
		return self._this.ranking()


cdef extern from "cpp/centrality/PageRank.h":
	cdef cppclass _PageRank "NetworKit::PageRank":
		_PageRank(_Graph, double damp, double tol) except +
		void run() except +
		vector[double] scores() except +
		vector[pair[node, double]] ranking() except +
		double score(node) except +

cdef class PageRank:
	"""	Compute PageRank as node centrality measure.

	PageRank(G, damp=0.85, tol=1e-9)

	Parameters
	----------
	G : Graph
		Graph to be processed.
	damp : double
		Damping factor of the PageRank algorithm.
	tol : double, optional
		Error tolerance for PageRank iteration.
	"""
	cdef _PageRank* _this
	cdef Graph _G

	def __cinit__(self, Graph G, double damp=0.85, double tol=1e-9):
		self._G = G
		self._this = new _PageRank(G._this, damp, tol)

	# this is necessary so that the C++ object gets properly garbage collected
	def __dealloc__(self):
		del self._this

	def run(self):
		self._this.run()
		return self

	def scores(self):
		""" Get a vector containing the betweenness score for each node in the graph.

		Returns
		-------
		vector
			The betweenness scores calculated by run().
		"""
		return self._this.scores()

	def score(self, v):
		""" Get a vector containing the betweenness score for each node in the graph.

		Returns
		-------
		vector
			The betweenness scores calculated by run().
		"""
		return self._this.score(v)

	def ranking(self):
		""" Get a vector of pairs sorted into descending order. Each pair contains a node and the corresponding score
		calculated by run().

		Returns
		-------
		vector
			A vector of pairs.
		"""
		return self._this.ranking()


cdef extern from "cpp/centrality/EigenvectorCentrality.h":
	cdef cppclass _EigenvectorCentrality "NetworKit::EigenvectorCentrality":
		_EigenvectorCentrality(_Graph, double tol) except +
		void run() except +
		vector[double] scores() except +
		vector[pair[node, double]] ranking() except +
		double score(node) except +

cdef class EigenvectorCentrality:
	"""	Computes the leading eigenvector of the graph's adjacency matrix (normalized in 2-norm).
	Interpreted as eigenvector centrality score.

	EigenvectorCentrality(G, tol=1e-9)

	Constructs the EigenvectorCentrality class for the given Graph `G`. `tol` defines the tolerance for convergence.

	Parameters
	----------
	G : Graph
		The graph.
	tol : double, optional
		The tolerance for convergence.
	"""
	cdef _EigenvectorCentrality* _this
	cdef Graph _G

	def __cinit__(self, Graph G, double tol=1e-9):
		self._G = G
		self._this = new _EigenvectorCentrality(G._this, tol)

	def __dealloc__(self):
		del self._this

	def run(self):
		self._this.run()
		return self

	def scores(self):
		""" Get a vector containing the betweenness score for each node in the graph.

		Returns
		-------
		vector
			The betweenness scores calculated by run().
		"""
		return self._this.scores()

	def score(self, v):
		""" Get a vector containing the betweenness score for each node in the graph.

		Returns
		-------
		vector
			The betweenness scores calculated by run().
		"""
		return self._this.score(v)

	def ranking(self):
		""" Get a vector of pairs sorted into descending order. Each pair contains a node and the corresponding score
		calculated by run().

		Returns
		-------
		vector
			A vector of pairs.
		"""
		return self._this.ranking()


cdef extern from "cpp/centrality/DegreeCentrality.h":
	cdef cppclass _DegreeCentrality "NetworKit::DegreeCentrality":
		_DegreeCentrality(_Graph, bool normalized) except +
		void run() except +
		vector[double] scores() except +
		vector[pair[node, double]] ranking() except +
		double score(node) except +
		double maximum()  except +

cdef class DegreeCentrality:
	""" Node centrality index which ranks nodes by their degree.
 	Optional normalization by maximum degree.

 	DegreeCentrality(G, normalized=False)

 	Constructs the DegreeCentrality class for the given Graph `G`. If the betweenness scores should be normalized,
 	then set `normalized` to True.

 	Parameters
 	----------
 	G : Graph
 		The graph.
 	normalized : bool, optional
 		Normalize centrality values in the interval [0,1].
	"""
	cdef _DegreeCentrality* _this
	cdef Graph _G

	def __cinit__(self, Graph G, bool normalized=False):
		self._G = G
		self._this = new _DegreeCentrality(G._this, normalized)

	def __dealloc__(self):
		del self._this

	def run(self):
		self._this.run()
		return self

	def scores(self):
		""" Get a vector containing the betweenness score for each node in the graph.

		Returns
		-------
		vector
			The betweenness scores calculated by run().
		"""
		return self._this.scores()

	def score(self, v):
		""" Get a vector containing the betweenness score for each node in the graph.

		Returns
		-------
		vector
			The betweenness scores calculated by run().
		"""
		return self._this.score(v)

	def ranking(self):
		""" Get a vector of pairs sorted into descending order. Each pair contains a node and the corresponding score
		calculated by run().

		Returns
		-------
		vector
			A vector of pairs.
		"""
		return self._this.ranking()

	def maximum(self):
		"""
		Returns
		-------
		m
			The theoretical maximum of centrality score.
		"""
		return self._this.maximum()

# Module: distmeasures

cdef extern from "cpp/distmeasures/AlgebraicDistance.h":
	cdef cppclass _AlgebraicDistance "NetworKit::AlgebraicDistance":
		_AlgebraicDistance(const _Graph& G, count numberSystems, count numberIterations, double omega, index norm) except +
		void preprocess() except +
		double distance(node u, node v) except +
		vector[vector[double]] getLoadsOnNodes()

cdef class AlgebraicDistance:
	"""
	Algebraic distance assigns a distance value to pairs of nodes
	according to their structural closeness in the graph.

	Parameters
	----------
	G : Graph
		The graph.
	numberSystems : count
		Number of vectors/systems used for algebraic iteration.
	numberIterations : count
		Number of iterations in each system.
	omega : double, optional
		Overrelaxation parameter, default: 0.5.
	norm : index, optional
		The norm factor of the extended algebraic distance. Maximum norm is realized by setting the norm to 0. Default: 2.
	"""
	cdef _AlgebraicDistance* _this
	cdef Graph _G

	def __cinit__(self, Graph G, count numberSystems, count numberIterations, double omega = 0.5, index norm = 2):
		self._G = G
		self._this = new _AlgebraicDistance(G._this, numberSystems, numberIterations, omega, norm)

	def __dealloc__(self):
		del self._this

	def preprocess(self):
		"""
		Starting with random initialization, compute for all numberSystems
		"diffusion" systems the situation after numberIterations iterations
		of overrelaxation with overrelaxation parameter omega.

		REQ: Needs to be called before algdist delivers meaningful results!
		"""
		self._this.preprocess()


	def distance(self, node u, node v):
		"""
		Returns the extended algebraic distance between node u and node v in the norm specified in
		the constructor.

		Parameters
		----------
		u : node
			The first node
		v : node
			The second node

		Returns
		-------
		Extended algebraic distance between the two nodes.
		"""
		return self._this.distance(u, v)


	def getLoadsOnNodes(self):
		"""
		Returns a list, indexed by node id, of the load values.
		"""
		return self._this.getLoadsOnNodes()

# Module: dynamic

cdef extern from "cpp/dynamics/GraphEvent.h":
	enum _GraphEventType "NetworKit::GraphEvent::Type":
		NODE_ADDITION,
		NODE_REMOVAL,
		EDGE_ADDITION,
		EDGE_REMOVAL,
		EDGE_WEIGHT_UPDATE,
		TIME_STEP

cdef extern from "cpp/dynamics/GraphEvent.h":
	cdef cppclass _GraphEvent "NetworKit::GraphEvent":
		node u, v
		edgeweight w
		_GraphEventType type
		_GraphEvent() except +
		_GraphEvent(_GraphEventType type, node u, node v, edgeweight w) except +
		string toString() except +

cdef class GraphEvent:
	cdef _GraphEvent _this

	NODE_ADDITION = 0
	NODE_REMOVAL = 1
	EDGE_ADDITION = 2
	EDGE_REMOVAL = 3
	EDGE_WEIGHT_UPDATE = 4
	TIME_STEP = 5

	property type:
		def __get__(self):
			return self._this.type
		def __set__(self, t):
			self._this.type = t

	property u:
		def __get__(self):
			return self._this.u
		def __set__(self, u):
			self._this.u = u

	property v:
		def __get__(self):
			return self._this.v
		def __set__(self, v):
			self._this.v = v

	property w:
		def __get__(self):
			return self._this.w
		def __set__(self, w):
			self._this.w = w

	def __cinit__(self, _GraphEventType type, node u, node v, edgeweight w):
		self._this = _GraphEvent(type, u, v, w)

	def toString(self):
		return self._this.toString().decode("utf-8")

	def __repr__(self):
		return self.toString()


cdef extern from "cpp/dynamics/DGSStreamParser.h":
	cdef cppclass _DGSStreamParser "NetworKit::DGSStreamParser":
		_DGSStreamParser(string path, bool mapped, node baseIndex) except +
		vector[_GraphEvent] getStream() except +

cdef class DGSStreamParser:
	cdef _DGSStreamParser* _this

	def __cinit__(self, path, mapped=True, baseIndex=0):
		self._this = new _DGSStreamParser(stdstring(path), mapped, baseIndex)

	def __dealloc__(self):
		del self._this

	def getStream(self):
		return [GraphEvent(ev.type, ev.u, ev.v, ev.w) for ev in self._this.getStream()]


cdef extern from "cpp/dynamics/DGSWriter.h":
	cdef cppclass _DGSWriter "NetworKit::DGSWriter":
		void write(vector[_GraphEvent] stream, string path) except +


cdef class DGSWriter:
	cdef _DGSWriter* _this

	def __cinit__(self):
		self._this = new _DGSWriter()

	def __dealloc__(self):
		del self._this

	def write(self, stream, path):
		cdef vector[_GraphEvent] _stream
		for ev in stream:
			_stream.push_back(_GraphEvent(ev.type, ev.u, ev.v, ev.w))
		self._this.write(_stream, stdstring(path))


# cdef extern from "cpp/dcd2/DynamicCommunityDetection.h":
# 	cdef cppclass _DynamicCommunityDetection "NetworKit::DynamicCommunityDetection":
# 		_DynamicCommunityDetection(string inputPath, string algoName, string updateStrategy, count interval, count restart, vector[string] recordSettings) except +
# 		void run() except +
# 		vector[double] getTimeline(string key) except +
# 		vector[pair[count, count]] getGraphSizeTimeline() except +
# 		vector[pair[_Graph, _Partition]] getResultTimeline() except +

# cdef class DynamicCommunityDetection:
# 	cdef _DynamicCommunityDetection* _this

# 	def __cinit__(self, inputPath, algoName, updateStrategy, interval, restart, recordSettings):
# 		self._this = new _DynamicCommunityDetection(stdstring(inputPath), stdstring(algoName), stdstring(updateStrategy), interval, restart, [stdstring(key) for key in recordSettings])

# 	def run(self):
# 		self._this.run()

# 	def getTimeline(self, key):
# 		return self._this.getTimeline(stdstring(key))

# 	def getGraphSizeTimeline(self):
# 		return self._this.getGraphSizeTimeline()

# 	def getResultTimeline(self):
# 		timeline = []
# 		for pair in self._this.getResultTimeline():
# 			_G = pair.first
# 			_zeta = pair.second
# 			timeline.append((Graph().setThis(_G), Partition().setThis(_zeta)))
# 		return timeline



cdef extern from "cpp/generators/DynamicPathGenerator.h":
	cdef cppclass _DynamicPathGenerator "NetworKit::DynamicPathGenerator":
		_DynamicPathGenerator() except +
		vector[_GraphEvent] generate(count nSteps) except +


cdef class DynamicPathGenerator:
	""" Example dynamic graph generator: Generates a dynamically growing path. """
	cdef _DynamicPathGenerator* _this

	def __cinit__(self):
		self._this = new _DynamicPathGenerator()

	def __dealloc__(self):
		del self._this

	def generate(self, nSteps):
		return [GraphEvent(ev.type, ev.u, ev.v, ev.w) for ev in self._this.generate(nSteps)]


cdef extern from "cpp/generators/DynamicDorogovtsevMendesGenerator.h":
	cdef cppclass _DynamicDorogovtsevMendesGenerator "NetworKit::DynamicDorogovtsevMendesGenerator":
		_DynamicDorogovtsevMendesGenerator() except +
		vector[_GraphEvent] generate(count nSteps) except +


cdef class DynamicDorogovtsevMendesGenerator:
	""" Generates a graph according to the Dorogovtsev-Mendes model.

 	DynamicDorogovtsevMendesGenerator()

 	Constructs the generator class.
	"""
	cdef _DynamicDorogovtsevMendesGenerator* _this

	def __cinit__(self):
		self._this = new _DynamicDorogovtsevMendesGenerator()

	def __dealloc__(self):
		del self._this

	def generate(self, nSteps):
		""" Generate event stream.

		Parameters
		----------
		nSteps : count
			Number of time steps in the event stream.
		"""
		return [GraphEvent(ev.type, ev.u, ev.v, ev.w) for ev in self._this.generate(nSteps)]



cdef extern from "cpp/generators/DynamicPubWebGenerator.h":
	cdef cppclass _DynamicPubWebGenerator "NetworKit::DynamicPubWebGenerator":
		_DynamicPubWebGenerator(count numNodes, count numberOfDenseAreas,
			float neighborhoodRadius, count maxNumberOfNeighbors) except +
		vector[_GraphEvent] generate(count nSteps) except +
		_Graph getGraph() except +


cdef class DynamicPubWebGenerator:
	cdef _DynamicPubWebGenerator* _this

	def __cinit__(self, numNodes, numberOfDenseAreas, neighborhoodRadius, maxNumberOfNeighbors):
		self._this = new _DynamicPubWebGenerator(numNodes, numberOfDenseAreas, neighborhoodRadius, maxNumberOfNeighbors)

	def __dealloc__(self):
		del self._this

	def generate(self, nSteps):
		""" Generate event stream.

		Parameters
		----------
		nSteps : count
			Number of time steps in the event stream.
		"""
		return [GraphEvent(ev.type, ev.u, ev.v, ev.w) for ev in self._this.generate(nSteps)]

	def getGraph(self):
		return Graph().setThis(self._this.getGraph())

cdef extern from "cpp/generators/DynamicHyperbolicGenerator.h":
	cdef cppclass _DynamicHyperbolicGenerator "NetworKit::DynamicHyperbolicGenerator":
		_DynamicHyperbolicGenerator(count numNodes, double initialFactor,
			double alpha, double stretch, double moveEachStep, double factorGrowth, double moveDistance) except +
		vector[_GraphEvent] generate(count nSteps) except +
		_Graph getGraph() except +
		vector[Point[float]] getCoordinates() except +
		vector[Point[float]] getHyperbolicCoordinates() except +


cdef class DynamicHyperbolicGenerator:
	cdef _DynamicHyperbolicGenerator* _this

	def __cinit__(self, numNodes, initialFactor, alpha, stretch, moveFraction, factorGrowth, moveDistance):
		""" Dynamic graph generator according to the hyperbolic unit disk model.

		Parameters
		----------
		numNodes : count
			number of nodes
		initialFactor : double
			initial value of thresholdFactor
		alpha : double
			point dispersion parameter, remaining fixed
		stretch : double
			multiplier for the hyperbolic disk, remaining fixed
		moveFraction : double
			fraction of nodes to be moved in each time step. The nodes are chosen randomly each step
		factorGrowth : double
			increment added to the value of thresholdFactor at each step
		moveDistance: double
			base value for the node movements
		"""
		self._this = new _DynamicHyperbolicGenerator(numNodes, initialFactor, alpha, stretch, moveFraction, factorGrowth, moveDistance)

	def generate(self, nSteps):
		""" Generate event stream.

		Parameters
		----------
		nSteps : count
			Number of time steps in the event stream.
		"""
		return [GraphEvent(ev.type, ev.u, ev.v, ev.w) for ev in self._this.generate(nSteps)]

	def getGraph(self):
		return Graph().setThis(self._this.getGraph())

	def getCoordinates(self):
		""" Get coordinates in the Poincare disk"""
		return [(p[0], p[1]) for p in self._this.getCoordinates()]

	def getHyperbolicCoordinates(self):
		""" Get coordinates in the hyperbolic disk"""
		return [(p[0], p[1]) for p in self._this.getHyperbolicCoordinates()]



cdef extern from "cpp/generators/DynamicForestFireGenerator.h":
	cdef cppclass _DynamicForestFireGenerator "NetworKit::DynamicForestFireGenerator":
		_DynamicForestFireGenerator(double p, bool directed, double r) except +
		vector[_GraphEvent] generate(count nSteps) except +
		_Graph getGraph() except +


cdef class DynamicForestFireGenerator:
	""" Generates a graph according to the forest fire model.
	 The forest fire generative model produces dynamic graphs with the following properties:
     heavy tailed degree distribution
     communities
     densification power law
     shrinking diameter

    see Leskovec, Kleinberg, Faloutsos: Graphs over Tim: Densification Laws,
    Shringking Diameters and Possible Explanations

 	DynamicForestFireGenerator(double p, bool directed, double r = 1.0)

 	Constructs the generator class.

 	Parameters
 	----------
 	p : forward burning probability.
 	directed : decides whether the resulting graph should be directed
 	r : optional, backward burning probability
	"""
	cdef _DynamicForestFireGenerator* _this

	def __cinit__(self, p, directed, r = 1.0):
		self._this = new _DynamicForestFireGenerator(p, directed, r)

	def __dealloc__(self):
		del self._this

	def generate(self, nSteps):
		""" Generate event stream.

		Parameters
		----------
		nSteps : count
			Number of time steps in the event stream.
		"""
		return [GraphEvent(ev.type, ev.u, ev.v, ev.w) for ev in self._this.generate(nSteps)]




cdef extern from "cpp/dynamics/GraphUpdater.h":
	cdef cppclass _GraphUpdater "NetworKit::GraphUpdater":
		_GraphUpdater(_Graph G) except +
		void update(vector[_GraphEvent] stream) except +
		vector[pair[count, count]] getSizeTimeline() except +

cdef class GraphUpdater:
	""" Updates a graph according to a stream of graph events.

	Parameters
	----------
	G : Graph
	 	initial graph
	"""
	cdef _GraphUpdater* _this
	cdef Graph _G

	def __cinit__(self, Graph G):
		self._G = G
		self._this = new _GraphUpdater(G._this)

	def __dealloc__(self):
		del self._this

	def update(self, stream):
		cdef vector[_GraphEvent] _stream
		for ev in stream:
			_stream.push_back(_GraphEvent(ev.type, ev.u, ev.v, ev.w))
		self._this.update(_stream)


# Module: coarsening

cdef extern from "cpp/coarsening/ParallelPartitionCoarsening.h":
	cdef cppclass _ParallelPartitionCoarsening "NetworKit::ParallelPartitionCoarsening":
		_ParallelPartitionCoarsening() except +
		pair[_Graph, vector[node]] run(_Graph, _Partition) except +


cdef class ParallelPartitionCoarsening:
	cdef _ParallelPartitionCoarsening* _this

	def __cinit__(self):
		self._this = new _ParallelPartitionCoarsening()

	def __dealloc__(self):
		del self._this

	def run(self, Graph G not None, Partition zeta not None):
		result = self._this.run(G._this, zeta._this)
		return (Graph(0).setThis(result.first), result.second)

# Module: scd

cdef extern from "cpp/scd/PageRankNibble.h":
	cdef cppclass _PageRankNibble "NetworKit::PageRankNibble":
		_PageRankNibble(_Graph G, double epsilon, double alpha) except +
		map[node, set[node]] run(set[unsigned int] seeds)

cdef class PageRankNibble:
	"""
	Produces a cut around a given seed node using the PageRank-Nibble algorithm.
	see Andersen, Chung, Lang: Local Graph Partitioning using PageRank Vectors

	Parameters:
	-----------
	G : graph in which the cut is to be produced, must be unweighted.
	epsilon : the max probability in the residual vector for each node.
	alpha : the random walk loop probability.
	"""
	cdef _PageRankNibble *_this
	cdef Graph _G

	def __cinit__(self, Graph G, double epsilon, double alpha):
		self._G = G
		self._this = new _PageRankNibble(G._this, epsilon, alpha)

	def run(self, set[unsigned int] seeds):
		"""
		Produces a cut around a given seed node.

		Parameters:
		-----------
		seeds : the seed node ids.
		"""
		return self._this.run(seeds)


# Module: clique

cdef extern from "cpp/clique/MaxClique.h":
	cdef cppclass _MaxClique "NetworKit::MaxClique":
		_MaxClique(_Graph G) except +
		count run(count lb) except +
		count run() except +

cdef class MaxClique:
	"""
	Exact algorithm for computing the size of the largest clique in a graph.
	Worst-case running time is exponential, but in practice the algorithm is fairly fast.
	Reference: Pattabiraman et al., http://arxiv.org/pdf/1411.7460.pdf
	"""
	cdef _MaxClique* _this
	cdef Graph _G

	def __cinit__(self, Graph G not None):
		self._G = G
		self._this = new _MaxClique(G._this)

	def __dealloc__(self):
		del self._this

	def run(self, lb=0):
		"""
		Actual maximum clique algorithm. Determines largest clique each vertex
	 	is contained in and returns size of largest. Pruning steps keep running time
	 	acceptable in practice.

	 	Parameters:
	 	-----------
	 	lb : Lower bound for maximum clique size.

	 	Returns:
	 	--------
	 	The size of the largest clique.
	 	"""
		return self._this.run(lb)<|MERGE_RESOLUTION|>--- conflicted
+++ resolved
@@ -3162,22 +3162,11 @@
 		else:
 			self._this = new _PLP(G._this, baseClustering._this, updateThreshold)
 
-<<<<<<< HEAD
 	def __dealloc__(self):
 		del self._this
 
 	def run(self):
 		""" Run the label propagation clustering algorithm.
-
-		Parameters
-		----------
-		G : Graph
-			input graph
-
-	 	Returns
-	 	-------
-	 	Partition
-	 		The created clustering.
 		"""
 		self._this.run()
 		return self
@@ -3192,8 +3181,6 @@
 		"""
 		return Partition().setThis(self._this.getPartition())
 
-=======
->>>>>>> 1944cabe
 	def numberOfIterations(self):
 		""" Get number of iterations in last run.
 
@@ -3333,7 +3320,6 @@
 		self._G = G
 		self._this = new _CutClustering(G._this, alpha)
 
-<<<<<<< HEAD
 	def __dealloc__(self):
 		del self._this
 
@@ -3363,16 +3349,10 @@
 		Warning: due to numerical errors the resulting clusters might not be correct.
 		This implementation uses the Edmonds-Karp algorithm for the cut calculation.
 
-		Returns
-		-------
-		Partition
-			A partition containing the found communities.
 		"""
 		self._this.run()
 		return self
 
-=======
->>>>>>> 1944cabe
 	@staticmethod
 	def getClusterHierarchy(Graph G not None):
 		""" Get the complete hierarchy with all possible parameter values.
