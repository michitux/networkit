
# cython: language_level=3

#includes

# C++ operators
from cython.operator import dereference

# type imports
from libc.stdint cimport uint64_t
from libc.stdint cimport int64_t


# the C++ standard library
from libcpp cimport bool
from libcpp.vector cimport vector
from libcpp.utility cimport pair
from libcpp.map cimport map
from libcpp.set cimport set
from libcpp.string cimport string
from networkit.unordered_set cimport unordered_set
from networkit.unordered_map cimport unordered_map

# NetworKit typedefs
ctypedef uint64_t count
ctypedef uint64_t index
ctypedef uint64_t edgeid
ctypedef index node
ctypedef index cluster
ctypedef double edgeweight

cdef extern from "cpp/Globals.h" namespace "NetworKit":
	index _none "NetworKit::none"

none = _none

cdef extern from "<algorithm>" namespace "std":
	void swap[T](T &a,  T &b)
<<<<<<< HEAD
	_Graph move( _Graph t ) nogil # specialized declaration as general declaration disables template argument deduction and doesn't work
	_Partition move( _Partition t) nogil
	_Cover move(_Cover t) nogil
	pair[_Graph, vector[node]] move(pair[_Graph, vector[node]]) nogil

cdef extern from "cython_helper.h":
	void throw_runtime_error(string message)

=======
	_Graph move( _Graph t ) # specialized declaration as general declaration disables template argument deduction and doesn't work
	_Partition move( _Partition t)
	_Cover move(_Cover t)
	pair[_Graph, vector[node]] move(pair[_Graph, vector[node]])
	vector[pair[pair[node, node], double]] move(vector[pair[pair[node, node], double]])
	vector[pair[node, node]] move(vector[pair[node, node]])
>>>>>>> 228d5258
# Cython helper functions

def stdstring(pystring):
	""" convert a Python string to a bytes object which is automatically coerced to std::string"""
	pybytes = pystring.encode("utf-8")
	return pybytes

def pystring(stdstring):
	""" convert a std::string (= python byte string) to a normal Python string"""
	return stdstring.decode("utf-8")


# Function definitions

cdef extern from "cpp/auxiliary/Log.h" namespace "Aux":
	#void _configureLogging "Aux::configureLogging" (string loglevel)
	string _getLogLevel "Aux::Log::getLogLevel" () except +
	void _setLogLevel "Aux::Log::setLogLevel" (string loglevel) except +
	void _setPrintLocation "Aux::Log::Settings::setPrintLocation" (bool) except +

def getLogLevel():
	""" Get the current log level"""
	return pystring(_getLogLevel());

def setLogLevel(loglevel):
	""" Set the current loglevel"""
	_setLogLevel(stdstring(loglevel))

def setPrintLocation(flag):
	""" Switch locations in log statements on or off"""
	_setPrintLocation(flag)

cdef extern from "cpp/auxiliary/Parallelism.h" namespace "Aux":
	void _setNumberOfThreads "Aux::setNumberOfThreads" (int)
	int _getCurrentNumberOfThreads "Aux::getCurrentNumberOfThreads" ()
	int _getMaxNumberOfThreads "Aux::getMaxNumberOfThreads" ()
	void _enableNestedParallelism "Aux::enableNestedParallelism" ()

def setNumberOfThreads(nThreads):
	""" Set the number of OpenMP threads """
	_setNumberOfThreads(nThreads)

def getCurrentNumberOfThreads():
	""" Get the number of currently running threads"""
	return _getCurrentNumberOfThreads()

def getMaxNumberOfThreads():
	""" Get the maximum number of available threads"""
	return _getMaxNumberOfThreads()

def enableNestedParallelism():
	""" Enable nested parallelism for OpenMP"""
	_enableNestedParallelism()


cdef extern from "cpp/auxiliary/Random.h" namespace "Aux::Random":
	void _setSeed "Aux::Random::setSeed" (uint64_t, bool)

def setSeed(uint64_t seed, bool useThreadId):
	""" Set the random seed that is used in NetworKit.

	Note that there is a separate random number generator per thread.

	Parameters
	----------
	seed : uint64_t
		The seed
	useThreadId : bool
		If the thread id shall be added to the seed
	"""
	_setSeed(seed, useThreadId)

# Class definitions

## Module: engineering

# TODO: timer

## Module: graph

# DEPRECATED
# TODO: replace with std::pair<double>
cdef extern from "cpp/viz/Point.h" namespace "NetworKit":
	cdef cppclass Point[T]:
		Point()
		Point(T x, T y)
		T& operator[](const index i) except +
		T& at(const index i) except +

cdef extern from "cpp/graph/Graph.h":
	cdef cppclass _Graph "NetworKit::Graph":
		_Graph() except +
		_Graph(count, bool, bool) except +
		_Graph(const _Graph& other) except +
		_Graph(const _Graph& other, bool weighted, bool directed) except +
		void indexEdges() except +
		bool hasEdgeIds() except +
		edgeid edgeId(node, node) except +
		count numberOfNodes() except +
		count numberOfEdges() except +
		index upperNodeIdBound() except +
		index upperEdgeIdBound() except +
		count degree(node u) except +
		count degreeIn(node u) except +
		count degreeOut(node u) except +
		bool isIsolated(node u) except +
		_Graph copyNodes() except +
		node addNode() except +
		void removeNode(node u) except +
		bool hasNode(node u) except +
		void addEdge(node u, node v, edgeweight w) except +
		void setWeight(node u, node v, edgeweight w) except +
		void removeEdge(node u, node v) except +
		void swapEdge(node s1, node t1, node s2, node t2) except +
		void compactEdges() except +
		void sortEdges() except +
		bool hasEdge(node u, node v) except +
		edgeweight weight(node u, node v) except +
		vector[node] nodes() except +
		vector[pair[node, node]] edges() except +
		vector[node] neighbors(node u) except +
		void forEdges[Callback](Callback c) except +
		void forNodes[Callback](Callback c) except +
		void forNodePairs[Callback](Callback c) except +
		void forNodesInRandomOrder[Callback](Callback c) except +
		void forEdgesOf[Callback](node u, Callback c) except +
		void forInEdgesOf[Callback](node u, Callback c) except +
		bool isWeighted() except +
		bool isDirected() except +
		string toString() except +
		string getName() except +
		void setName(string name) except +
		edgeweight totalEdgeWeight() except +
		node randomNode() except +
		node randomNeighbor(node) except +
		pair[node, node] randomEdge() except +
		vector[pair[node, node]] randomEdges(count nr) except +
		Point[float] getCoordinate(node v) except +
		void setCoordinate(node v, Point[float] value) except +
		void initCoordinates() except +
		count numberOfSelfLoops() except +
		_Graph toUndirected() except +
		void BFSfromNode "BFSfrom"[Callback] (node r, Callback c) except +
		void BFSfrom[Callback](vector[node] startNodes, Callback c) except +
		void BFSEdgesFrom[Callback](node r, Callback c) except +
		void DFSfrom[Callback](node r, Callback c) except +
		void DFSEdgesFrom[Callback](node r, Callback c) except +

cdef cppclass EdgeCallBackWrapper:
	void* callback
	__init__(object callback):
		this.callback = <void*>callback
	void cython_call_operator(node u, node v, edgeweight w, edgeid eid):
		cdef bool error = False
		cdef string message
		try:
			(<object>callback)(u, v, w, eid)
		except Exception as e:
			error = True
			message = stdstring("An Exception occurred, aborting execution of iterator: {0}".format(e))
		if (error):
			throw_runtime_error(message)

cdef cppclass NodeCallbackWrapper:
	void* callback
	__init__(object callback):
		this.callback = <void*>callback
	void cython_call_operator(node u):
		cdef bool error = False
		cdef string message
		try:
			(<object>callback)(u)
		except Exception as e:
			error = True
			message = stdstring("An Exception occurred, aborting execution of iterator: {0}".format(e))
		if (error):
			throw_runtime_error(message)

cdef cppclass NodeDistCallbackWrapper:
	void* callback
	__init__(object callback):
		this.callback = <void*>callback
	void cython_call_operator(node u, count dist):
		cdef bool error = False
		cdef string message
		try:
			(<object>callback)(u, dist)
		except Exception as e:
			error = True
			message = stdstring("An Exception occurred, aborting execution of iterator: {0}".format(e))
		if (error):
			throw_runtime_error(message)

cdef cppclass NodePairCallbackWrapper:
	void* callback
	__init__(object callback):
		this.callback = <void*>callback
	void cython_call_operator(node u, node v):
		cdef bool error = False
		cdef string message
		try:
			(<object>callback)(u, v)
		except Exception as e:
			error = True
			message = stdstring("An Exception occurred, aborting execution of iterator: {0}".format(e))
		if (error):
			throw_runtime_error(message)

cdef class Graph:
	""" An undirected graph (with optional weights) and parallel iterator methods.

		Graph(n=0, weighted=False, directed=False)

		Create a graph of `n` nodes. The graph has assignable edge weights if `weighted` is set to True.
	 	If `weighted` is set to False each edge has edge weight 1.0 and any other weight assignment will
	 	be ignored.

	    Parameters
	    ----------
	    n : count, optional
	    	Number of nodes.
	    weighted : bool, optional
	    	If set to True, the graph can have edge weights other than 1.0.
	    directed : bool, optional
	    	If set to True, the graph will be directed.
	"""
	cdef _Graph _this

	def __cinit__(self, n=0, bool weighted=False, bool directed=False):
		if isinstance(n, Graph):
			self._this = move(_Graph((<Graph>n)._this, weighted, directed))
		else:
			self._this = move(_Graph(<count>n, weighted, directed))

	cdef setThis(self, _Graph& other):
		swap[_Graph](self._this, other)
		return self

	def __copy__(self):
		"""
		Generates a copy of the graph
		"""
		return Graph().setThis(_Graph(self._this))

	def __deepcopy__(self, memo):
		"""
		Generates a (deep) copy of the graph
		"""
		return Graph().setThis(_Graph(self._this))

	def __str__(self):
		return "NetworKit.Graph(name={0}, n={1}, m={2})".format(self.getName(), self.numberOfNodes(), self.numberOfEdges())


	def copyNodes(self):
		"""
		Copies all nodes to a new graph

		Returns
		-------
		Graph
			Graph with the same nodes (without edges)
		"""
		return Graph().setThis(self._this.copyNodes())

	def indexEdges(self):
		"""
		Assign integer ids to edges.

		"""
		self._this.indexEdges()

	def hasEdgeIds(self):
		"""
		Returns true if edges have been indexed

		Returns
		-------
		bool
			if edges have been indexed
		"""
		return self._this.hasEdgeIds()

	def edgeId(self, node u, node v):
		"""
		Returns
		-------
		edgeid
			id of the edge
		"""
		return self._this.edgeId(u, v)

	def numberOfNodes(self):
		"""
		Get the number of nodes in the graph.

	 	Returns
	 	-------
	 	count
	 		The number of nodes.
		"""
		return self._this.numberOfNodes()

	def numberOfEdges(self):
		"""
		Get the number of edges in the graph.

	 	Returns
	 	-------
	 	count
	 		The number of edges.
		"""
		return self._this.numberOfEdges()

	def upperNodeIdBound(self):
		"""
		Get an upper bound for the node ids in the graph

		Returns
		-------
		count
			An upper bound for the node ids in the graph
		"""
		return self._this.upperNodeIdBound()

	def upperEdgeIdBound(self):
		"""
		Get an upper bound for the edge ids in the graph

		Returns
		-------
		count
			An upper bound for the edge ids in the graph
		"""
		return self._this.upperEdgeIdBound()

	def degree(self, u):
		"""
		Get the number of neighbors of `v`.

		Parameters
		----------
		v : node
			Node.

		Returns
		-------
		count
			The number of neighbors.
		"""
		return self._this.degree(u)

	def degreeIn(self, u):
		return self._this.degreeIn(u)

	def degreeOut(self, u):
		return self._this.degreeOut(u)

	def isIsolated(self, u):
		"""
		If the node `u` is isolated

		Parameters
		----------
		u : node
			Node.

		Returns
		-------
		bool
			If the node is isolated
		"""
		return self._this.isIsolated(u)

	def addNode(self):
		""" Add a new node to the graph and return it.

		Returns
		-------
		node
			The new node.
	 	"""
		return self._this.addNode()

	def removeNode(self, u):
		""" Remove the isolated node `u` from the graph.

	 	Parameters
	 	----------
	 	u : node
	 		Node.

	 	Notes
	 	-----
	 	Although it would be convenient to remove all incident edges at the same time, this causes complications for
	 	dynamic applications. Therefore, removeNode is an atomic event. All incident edges need to be removed first
	 	and an exception is thrown otherwise.
		"""
		self._this.removeNode(u)

	def hasNode(self, u):
		""" Checks if the Graph has the node `u`, i.e. if `u` hasn't been deleted and is in the range of valid ids.

		Parameters
		----------
		u : node
			Node

		Returns
		-------
		bool
			If the Graph has the node `u`
		"""
		return self._this.hasNode(u)

	def addEdge(self, u, v, w=1.0):
		""" Insert an undirected edge between the nodes `u` and `v`. If the graph is weighted you can optionally
	 	set a weight for this edge. The default weight is 1.0.

	 	Parameters
	 	----------
	 	u : node
	 		Endpoint of edge.
 		v : node
 			Endpoint of edge.
		w : edgeweight, optional
			Edge weight.
		"""
		self._this.addEdge(u, v, w)

	def setWeight(self, u, v, w):
		""" Set the weight of an edge. If the edge does not exist, it will be inserted.

		Parameters
		----------
		u : node
			Endpoint of edge.
		v : node
			Endpoint of edge.
		w : edgeweight
			Edge weight.
		"""
		self._this.setWeight(u, v, w)

	def removeEdge(self, u, v):
		""" Removes the undirected edge {`u`,`v`}.

		Parameters
		----------
		u : node
			Endpoint of edge.
		v : node
			Endpoint of edge.
		"""
		self._this.removeEdge(u, v)

	def swapEdge(self, node s1, node t1, node s2, node t2):
		"""
		Changes the edge (s1, t1) into (s1, t2) and the edge (s2, t2) into (s2, t1).

		If there are edge weights or edge ids, they are preserved. Note that no check is performed if the swap is actually possible, i.e. does not generate duplicate edges.

		Parameters
		----------
		s1 : node
			Source node of the first edge
		t1 : node
			Target node of the first edge
		s2 : node
			Source node of the second edge
		t2 : node
			Target node of the second edge
		"""
		self._this.swapEdge(s1, t1, s2, t2)

	def compactEdges(self):
		"""
		Compact the edge storage, this should be called after executing many edge deletions.
		"""
		self._this.compactEdges()

	def sortEdges(self):
		"""
		Sorts the adjacency arrays by node id. While the running time is linear this
		temporarily duplicates the memory.
		"""
		self._this.sortEdges()

	def hasEdge(self, u, v):
		""" Checks if undirected edge {`u`,`v`} exists in the graph.

		Parameters
		----------
		u : node
			Endpoint of edge.
		v : node
			Endpoint of edge.

		Returns
		-------
		bool
			True if the edge exists, False otherwise.
		"""
		return self._this.hasEdge(u, v)

	def weight(self, u, v):
		""" Get edge weight of edge {`u` , `v`}. Returns 0 if edge does not exist.

		Parameters
		----------
		u : node
			Endpoint of edge.
		v : node
			Endpoint of edge.

		Returns
		-------
		edgeweight
			Edge weight of edge {`u` , `v`} or 0 if edge does not exist.
		"""
		return self._this.weight(u, v)

	def nodes(self):
		""" Get list of all nodes.

	 	Returns
	 	-------
	 	list
	 		List of all nodes.
		"""
		return self._this.nodes()

	def edges(self):
		""" Get list of edges as node pairs.

	 	Returns
	 	-------
	 	list
	 		List of edges as node pairs.
		"""
		return self._this.edges()

	def neighbors(self, u):
		""" Get list of neighbors of `u`.

	 	Parameters
	 	----------
	 	u : node
	 		Node.

	 	Returns
	 	-------
	 	list
	 		List of neighbors of `u.
		"""
		return self._this.neighbors(u)

	def forNodes(self, object callback):
		""" Experimental node iterator interface

		Parameters
		----------
		callback : object
			Any callable object that takes the parameter node
		"""
		cdef NodeCallbackWrapper* wrapper
		try:
			wrapper = new NodeCallbackWrapper(callback)
			self._this.forNodes[NodeCallbackWrapper](dereference(wrapper))
		finally:
			del wrapper

	def forNodesInRandomOrder(self, object callback):
		""" Experimental node iterator interface

		Parameters
		----------
		callback : object
			Any callable object that takes the parameter node
		"""
		cdef NodeCallbackWrapper* wrapper
		try:
			wrapper = new NodeCallbackWrapper(callback)
			self._this.forNodesInRandomOrder[NodeCallbackWrapper](dereference(wrapper))
		finally:
			del wrapper

	def forNodePairs(self, object callback):
		""" Experimental node pair iterator interface

		Parameters
		----------
		callback : object
			Any callable object that takes the parameters (node, node)
		"""
		cdef NodePairCallbackWrapper* wrapper
		try:
			wrapper = new NodePairCallbackWrapper(callback)
			self._this.forNodePairs[NodePairCallbackWrapper](dereference(wrapper))
		finally:
			del wrapper

	def forEdges(self, object callback):
		""" Experimental edge iterator interface

		Parameters
		----------
		callback : object
			Any callable object that takes the parameter (node, node, edgeweight, edgeid)
		"""
		cdef EdgeCallBackWrapper* wrapper
		try:
			wrapper = new EdgeCallBackWrapper(callback)
			self._this.forEdges[EdgeCallBackWrapper](dereference(wrapper))
		finally:
			del wrapper

	def forEdgesOf(self, node u, object callback):
		""" Experimental incident (outgoing) edge iterator interface

		Parameters
		----------
		u : node
			The node of which incident edges shall be passed to the callback
		callback : object
			Any callable object that takes the parameter (node, node, edgeweight, edgeid)
		"""
		cdef EdgeCallBackWrapper* wrapper
		try:
			wrapper = new EdgeCallBackWrapper(callback)
			self._this.forEdgesOf[EdgeCallBackWrapper](u, dereference(wrapper))
		finally:
			del wrapper

	def forInEdgesOf(self, node u, object callback):
		""" Experimental incident incoming edge iterator interface

		Parameters
		----------
		u : node
			The node of which incident edges shall be passed to the callback
		callback : object
			Any callable object that takes the parameter (node, node, edgeweight, edgeid)
		"""
		cdef EdgeCallBackWrapper* wrapper
		try:
			wrapper = new EdgeCallBackWrapper(callback)
			self._this.forInEdgesOf[EdgeCallBackWrapper](u, dereference(wrapper))
		finally:
			del wrapper

	def toUndirected(self):
		"""
		Return an undirected version of this graph.

	 	Returns
	 	-------
			undirected graph.
		"""
		return Graph().setThis(self._this.toUndirected())

	def isWeighted(self):
		"""
		Returns
		-------
		bool
			True if this graph supports edge weights other than 1.0.
		"""
		return self._this.isWeighted()

	def isDirected(self):
		return self._this.isDirected()

	def toString(self):
		""" Get a string representation of the graph.

		Returns
		-------
		string
			A string representation of the graph.
		"""
		return self._this.toString()

	def getName(self):
		""" Get the name of the graph.

		Returns
		-------
		string
			The name of the graph.
		"""
		return pystring(self._this.getName())

	def setName(self, name):
		""" Set name of graph to `name`.

		Parameters
		----------
		name : string
			The name.
		"""
		self._this.setName(stdstring(name))

	def totalEdgeWeight(self):
		""" Get the sum of all edge weights.

		Returns
		-------
		edgeweight
			The sum of all edge weights.
		"""
		return self._this.totalEdgeWeight()

	def randomNode(self):
		""" Get a random node of the graph.

		Returns
		-------
		node
			A random node.
		"""
		return self._this.randomNode()

	def randomNeighbor(self, u):
		""" Get a random neighbor of `v` and `none` if degree is zero.

		Parameters
		----------
		v : node
			Node.

		Returns
		-------
		node
			A random neighbor of `v.
		"""
		return self._this.randomNeighbor(u)

	def randomEdge(self):
		""" Get a random edge of the graph.

		Returns
		-------
		pair
			Random random edge.

		Notes
		-----
		Fast, but not uniformly random.
		"""
		return self._this.randomEdge()

	def randomEdges(self, count nr):
		"""
		Returns a vector with nr random edges. The edges are chosen uniform random.

		Parameters
		----------
		nr : count
			Number of edges to return

		Returns
		-------
		vector[pair[node, node]]
			A vector of random edges
		"""
		return self._this.randomEdges(nr)

	def getCoordinate(self, v):
		"""
		DEPRECATED: Coordinates should be handled outside the Graph class
		 like general node attributes.

		Get the coordinates of node v.
		Parameters
		----------
		v : node
			Node.

		Returns
		-------
		pair[float, float]
			x and y coordinates of v.
		"""

		return (self._this.getCoordinate(v)[0], self._this.getCoordinate(v)[1])

	def setCoordinate(self, v, value):
		"""
		DEPRECATED: Coordinates should be handled outside the Graph class
		 like general node attributes.

		Set the coordinates of node v.
		Parameters
		----------
		v : node
			Node.
		value : pair[float, float]
			x and y coordinates of v.
		"""
		cdef Point[float] p = Point[float](value[0], value[1])
		self._this.setCoordinate(v, p)

	def initCoordinates(self):
		"""
		DEPRECATED: Coordinates should be handled outside the Graph class
		 like general node attributes.
		"""
		self._this.initCoordinates()

	def numberOfSelfLoops(self):
		""" Get number of self-loops, i.e. edges {v, v}.
		Returns
		-------
		count
			number of self-loops.
		"""
		return self._this.numberOfSelfLoops()

	def BFSfrom(self, start, object callback):
		""" Experimental BFS search interface

		Parameters
		----------
		start: node or list[node]
			One or more start nodes from which the BFS shall be started
		callback : object
			Any callable object that takes the parameter (node, count) (the second parameter is the depth)
		"""
		cdef NodeDistCallbackWrapper *wrapper
		try:
			wrapper = new NodeDistCallbackWrapper(callback)
			try:
				self._this.BFSfromNode[NodeDistCallbackWrapper](<node?>start, dereference(wrapper))
			except TypeError:
				self._this.BFSfrom[NodeDistCallbackWrapper](<vector[node]?>start, dereference(wrapper))
		finally:
			del wrapper

	def BFSEdgesFrom(self, node start, object callback):
		""" Experimental BFS search interface that passes edges that are part of the BFS tree to the callback

		Parameters
		----------
		start: node
			The start node from which the BFS shall be started
		callback : object
			Any callable object that takes the parameter (node, node)
		"""
		cdef NodePairCallbackWrapper *wrapper
		try:
			wrapper = new NodePairCallbackWrapper(callback)
			self._this.BFSEdgesFrom[NodePairCallbackWrapper](start, dereference(wrapper))
		finally:
			del wrapper

	def DFSfrom(self, node start, object callback):
		""" Experimental DFS search interface

		Parameters
		----------
		start: node
			The start node from which the DFS shall be started
		callback : object
			Any callable object that takes the parameter node
		"""
		cdef NodeCallbackWrapper *wrapper
		try:
			wrapper = new NodeCallbackWrapper(callback)
			self._this.DFSfrom[NodeCallbackWrapper](start, dereference(wrapper))
		finally:
			del wrapper

	def DFSEdgesFrom(self, node start, object callback):
		""" Experimental DFS search interface that passes edges that are part of the DFS tree to the callback

		Parameters
		----------
		start: node
			The start node from which the DFS shall be started
		callback : object
			Any callable object that takes the parameter (node, node)
		"""
		cdef NodePairCallbackWrapper *wrapper
		try:
			wrapper = new NodePairCallbackWrapper(callback)
			self._this.DFSEdgesFrom(start, dereference(wrapper))
		finally:
			del wrapper

# TODO: expose all methods

cdef extern from "cpp/graph/BFS.h":
	cdef cppclass _BFS "NetworKit::BFS":
		_BFS(_Graph G, node source, bool storePaths, bool storeStack) except +
		void run() nogil except +
		void run(node t) nogil except +
		vector[edgeweight] getDistances() except +
		vector[node] getPath(node t) except +

cdef class BFS:
	""" Simple breadth-first search on a Graph from a given source

	BFS(G, source, [storePaths], [storeStack])

	Create BFS for `G` and source node `source`.

	Parameters
	----------
	G : Graph
		The graph.
	source : node
		The source node of the breadth-first search.
	storePaths : bool
		store paths and number of paths?

	"""
	cdef _BFS* _this
	cdef Graph _G

	def __cinit__(self, Graph G, source, storePaths=True, storeStack=False):
		self._G = G
		self._this = new _BFS(G._this, source, storePaths, storeStack)

	def __dealloc__(self):
		del self._this

	def run(self, t = None):
		"""
		Breadth-first search from source.

		Returns
		-------
		vector
			Vector of unweighted distances from source node, i.e. the
	 		length (number of edges) of the shortest path from source to any other node.
		"""
		cdef node ct
		if t == None:
			with nogil:
				self._this.run()
		else:
			ct = <node>t
			with nogil:
				self._this.run(ct)
		return self

	def getDistances(self):
		"""
		Returns a vector of weighted distances from the source node, i.e. the
 	 	length of the shortest path from the source node to any other node.

 	 	Returns
 	 	-------
 	 	vector
 	 		The weighted distances from the source node to any other node in the graph.
		"""
		return self._this.getDistances()

	def getPath(self, t):
		""" Returns a shortest path from source to `t` and an empty path if source and `t` are not connected.

		Parameters
		----------
		t : node
			Target node.

		Returns
		-------
		vector
			A shortest path from source to `t or an empty path.
		"""
		return self._this.getPath(t)


cdef extern from "cpp/graph/DynBFS.h":
	cdef cppclass _DynBFS "NetworKit::DynBFS":
		_DynBFS(_Graph G, node source) except +
		void run() nogil except +
		vector[edgeweight] getDistances() except +
		vector[node] getPath(node t) except +
		void update(vector[_GraphEvent]) except +

cdef class DynBFS:
	""" Dynamic version of BFS.

	DynBFS(G, source)

	Create DynBFS for `G` and source node `source`.

	Parameters
	----------
	G : Graph
		The graph.
	source : node
		The source node of the breadth-first search.
	storeStack : bool
		maintain a stack of nodes in order of decreasing distance?
	"""
	cdef _DynBFS* _this
	cdef Graph _G

	def __cinit__(self, Graph G, source):
		self._G = G
		self._this = new _DynBFS(G._this, source)

	# this is necessary so that the C++ object gets properly garbage collected
	def __dealloc__(self):
		del self._this

	def run(self):
		"""
		Breadth-first search from source.

		Returns
		-------
		vector
			Vector of unweighted distances from source node, i.e. the
			length (number of edges) of the shortest path from source to any other node.
		"""
		with nogil:
			self._this.run()
		return self

	def getDistances(self):
		"""
		Returns a vector of weighted distances from the source node, i.e. the
			length of the shortest path from the source node to any other node.

			Returns
			-------
			vector
				The weighted distances from the source node to any other node in the graph.
		"""
		return self._this.getDistances()

	def getPath(self, t):
		""" Returns a shortest path from source to `t` and an empty path if source and `t` are not connected.

		Parameters
		----------
		t : node
			Target node.

		Returns
		-------
		vector
			A shortest path from source to `t or an empty path.
		"""
		return self._this.getPath(t)

	def update(self, batch):
		""" Updates shortest paths with the batch `batch` of edge insertions.

		Parameters
		----------
		batch : list of GraphEvent.
		"""
		cdef vector[_GraphEvent] _batch
		for ev in batch:
			_batch.push_back(_GraphEvent(ev.type, ev.u, ev.v, ev.w))
		self._this.update(_batch)



cdef extern from "cpp/graph/Dijkstra.h":
	cdef cppclass _Dijkstra "NetworKit::Dijkstra":
		_Dijkstra(_Graph G, node source, bool storePaths, bool storeStack) except +
		void run() nogil except +
		void run(node t) nogil except +
		vector[edgeweight] getDistances() except +
		vector[node] getPath(node t) except +

cdef class Dijkstra:
	""" Dijkstra's SSSP algorithm.
	Returns list of weighted distances from node source, i.e. the length of the shortest path from source to
	any other node.

    Dijkstra(G, source, [storePaths], [storeStack])

    Creates Dijkstra for `G` and source node `source`.

    Parameters
	----------
	G : Graph
		The graph.
	source : node
		The source node.
	storePaths : bool
		store paths and number of paths?
	storeStack : bool
		maintain a stack of nodes in order of decreasing distance?
    """
	cdef _Dijkstra* _this
	cdef Graph _G

	def __cinit__(self, Graph G, source, storePaths=True, storeStack=False):
		self._G = G
		self._this = new _Dijkstra(G._this, source, storePaths, storeStack)

	def __dealloc__(self):
		del self._this

	def run(self, t = None):
		"""
		Breadth-first search from source.

		Returns
		-------
		vector
			Vector of unweighted distances from source node, i.e. the
	 		length (number of edges) of the shortest path from source to any other node.
		"""
		cdef node ct
		if t == None:
			with nogil:
				self._this.run()
		else:
			ct = <node>t
			with nogil:
				self._this.run(ct)
		return self

	def getDistances(self):
		""" Returns a vector of weighted distances from the source node, i.e. the
 	 	length of the shortest path from the source node to any other node.

 	 	Returns
 	 	-------
 	 	vector
 	 		The weighted distances from the source node to any other node in the graph.
		"""
		return self._this.getDistances()

	def getPath(self, t):
		""" Returns a shortest path from source to `t` and an empty path if source and `t` are not connected.

		Parameters
		----------
		t : node
			Target node.

		Returns
		-------
		vector
			A shortest path from source to `t or an empty path.
		"""
		return self._this.getPath(t)


cdef extern from "cpp/graph/DynDijkstra.h":
	cdef cppclass _DynDijkstra "NetworKit::DynDijkstra":
		_DynDijkstra(_Graph G, node source) except +
		void run() nogil except +
		vector[edgeweight] getDistances() except +
		vector[node] getPath(node t) except +
		void update(vector[_GraphEvent]) except +

cdef class DynDijkstra:
	""" Dynamic version of Dijkstra.

	DynDijkstra(G, source)

	Create DynDijkstra for `G` and source node `source`.

	Parameters
	----------
	G : Graph
		The graph.
	source : node
		The source node of the breadth-first search.

	"""
	cdef _DynDijkstra* _this
	cdef Graph _G

	def __cinit__(self, Graph G, source):
		self._G = G
		self._this = new _DynDijkstra(G._this, source)

	# this is necessary so that the C++ object gets properly garbage collected
	def __dealloc__(self):
		del self._this

	def init(self):
		"""
		SSSP search from source.

		Returns
		-------
		vector
			Vector of distances from source node, i.e. the length of the
			shortest path from source to any other node.
		"""
		with nogil:
			self._this.run()

	def getDistances(self):
		"""
		Returns a vector of weighted distances from the source node, i.e. the
			length of the shortest path from the source node to any other node.

		Returns
		-------
		vector
			The weighted distances from the source node to any other node in the graph.
		"""
		return self._this.getDistances()

	def getPath(self, t):
		""" Returns a shortest path from source to `t` and an empty path if source and `t` are not connected.

		Parameters
		----------
		t : node
			Target node.

		Returns
		-------
		vector
			A shortest path from source to `t or an empty path.
		"""
		return self._this.getPath(t)

	def update(self, batch):
		""" Updates shortest paths with the batch `batch` of edge insertions.

		Parameters
		----------
		batch : list of GraphEvent.
		"""
		cdef vector[_GraphEvent] _batch
		for ev in batch:
			_batch.push_back(_GraphEvent(ev.type, ev.u, ev.v, ev.w))
		self._this.update(_batch)


cdef extern from "cpp/graph/Subgraph.h" namespace "NetworKit::Subgraph":
		_Graph _SubGraphFromNodes "NetworKit::Subgraph::fromNodes"(_Graph G, unordered_set[node] nodes)  except +

cdef class Subgraph:
	""" Methods for creating subgraphs """

	def fromNodes(self, Graph G, nodes): #unordered_set[node]
		""" Create a subgraph induced by the set `nodes`.

	 	Parameters
	 	----------
	 	G : Graph
	 		The graph.
 		nodes : list
 			A subset of nodes of `G` which induce the subgraph.

		Returns
		-------
		Graph
			The subgraph induced by `nodes`.

		Notes
		-----
		The returned graph G' is isomorphic (structurally identical) to the subgraph in G,
	 	but node indices are not preserved.
		"""
		cdef unordered_set[node] nnodes
		for node in nodes:
			nnodes.insert(node);
		return Graph().setThis(_SubGraphFromNodes(G._this, nnodes))


cdef extern from "cpp/graph/SpanningForest.h":
	cdef cppclass _SpanningForest "NetworKit::SpanningForest":
		_SpanningForest(_Graph) except +
		_Graph generate() except +

cdef class SpanningForest:
	""" Generates a spanning forest for a given graph

		Parameters
		----------
		G : Graph
			The graph.
		nodes : list
			A subset of nodes of `G` which induce the subgraph.
	"""
	cdef _SpanningForest* _this
	cdef Graph _G

	def __cinit__(self, Graph G not None):
		self._G = G
		self._this = new _SpanningForest(G._this)

	def __dealloc__(self):
		del self._this

	def generate(self):
		return Graph().setThis(self._this.generate());




cdef extern from "cpp/independentset/Luby.h":
	cdef cppclass _Luby "NetworKit::Luby":
		_Luby() except +
		vector[bool] run(_Graph G) except +
		string toString()


# FIXME: check correctness
cdef class Luby:
	""" Luby's parallel maximal independent set algorithm"""
	cdef _Luby _this

	def run(self, Graph G not None):
		""" Returns a boolean vector of length n where vec[v] is True iff v is in the independent sets.

		Parameters
		----------
		G : Graph
			The graph.

		Returns
		-------
		vector
			A boolean vector of length n.
		"""
		return self._this.run(G._this)
		# TODO: return self

	def toString(self):
		""" Get string representation of the algorithm.

		Returns
		-------
		string
			The string representation of the algorithm.
		"""
		return self._this.toString().decode("utf-8")


# Module: generators

# cdef extern from "cpp/graph/GraphGenerator.h":
# 	cdef cppclass _GraphGenerator "NetworKit::GraphGenerator":
# 		_GraphGenerator() except +
# 		_Graph makeRandomGraph(count n, double p)


# cdef class GraphGenerator:
# 	""" Provides several functions for graph generation"""
# 	cdef _GraphGenerator _this

# 	def __cinit__(self):
# 		self._this = _GraphGenerator()


# 	def makeRandomGraph(self, n, p):
# 		cdef _Graph _G = self._this.makeRandomGraph(n, p)
# 		return Graph(0).setThis(_G)

cdef extern from "cpp/generators/BarabasiAlbertGenerator.h":
	cdef cppclass _BarabasiAlbertGenerator "NetworKit::BarabasiAlbertGenerator":
		_BarabasiAlbertGenerator() except +
		_BarabasiAlbertGenerator(count k, count nMax, count n0) except +
		#_Graph* _generate()
		_Graph generate() except +

cdef class BarabasiAlbertGenerator:
	""" Generates a scale-free graph using the Barabasi-Albert preferential attachment model.

	Parameters
	----------
	k : count
		number of edges that come with a new node
	nMax : count
		maximum number of nodes produced
	n0 : count
		number of starting nodes
	 """
	cdef _BarabasiAlbertGenerator _this

	def __cinit__(self, k, nMax, n0):
		self._this = _BarabasiAlbertGenerator(k, nMax, n0)

	def generate(self):
		return Graph().setThis(self._this.generate());


cdef extern from "cpp/generators/PubWebGenerator.h":
	cdef cppclass _PubWebGenerator "NetworKit::PubWebGenerator":
		_PubWebGenerator(count numNodes, count numberOfDenseAreas, float neighborhoodRadius, count maxNumberOfNeighbors) except +
		_Graph generate() except +

cdef class PubWebGenerator:
	""" Generates a static graph that resembles an assumed geometric distribution of nodes in
	a P2P network.

	The basic structure is to distribute points randomly in the unit torus
	and to connect vertices close to each other (at most @a neighRad distance and none of
	them already has @a maxNeigh neighbors). The distribution is chosen to get some areas with
	high density and others with low density. There are @a numDenseAreas dense areas, which can
	overlap. Each area is circular, has a certain position and radius and number of points.
	These values are strored in @a denseAreaXYR and @a numPerArea, respectively.

	Used and described in more detail in J. Gehweiler, H. Meyerhenke: A Distributed
	Diffusive Heuristic for Clustering a Virtual P2P Supercomputer. In Proc. 7th High-Performance
	Grid Computing Workshop (HPGC'10), in conjunction with 24th IEEE Internatl. Parallel and
	Distributed Processing Symposium (IPDPS'10), IEEE, 2010.

	PubWebGenerator(numNodes, numberOfDenseAreas, neighborhoodRadius, maxNumberOfNeighbors)

	Parameters
	----------
	numNodes : count
		Up to a few thousand (possibly more if visualization is not desired and quadratic
		time complexity has been resolved)
	numberOfDenseAreas : count
		Depending on number of nodes, e.g. [8, 50]
	neighborhoodRadius : float
		The higher, the better the connectivity [0.1, 0.35]
	maxNumberOfNeighbors : count
		Maximum degree, a higher value corresponds to better connectivity [4, 40]
	"""
	cdef _PubWebGenerator* _this

	def __cinit__(self, numNodes, numberOfDenseAreas, neighborhoodRadius, maxNumberOfNeighbors):
		self._this = new _PubWebGenerator(numNodes, numberOfDenseAreas, neighborhoodRadius, maxNumberOfNeighbors)

	def __dealloc__(self):
		del self._this

	def generate(self):
		return Graph(0).setThis(self._this.generate())


cdef extern from "cpp/generators/ErdosRenyiGenerator.h":
	cdef cppclass _ErdosRenyiGenerator "NetworKit::ErdosRenyiGenerator":
		_ErdosRenyiGenerator(count nNodes, double prob, bool directed) except +
		_Graph generate() except +

cdef class ErdosRenyiGenerator:
	""" Creates random graphs in the G(n,p) model.
	The generation follows Vladimir Batagelj and Ulrik Brandes: "Efficient
	generation of large random networks", Phys Rev E 71, 036113 (2005).

	ErdosRenyiGenerator(count, double)

	Creates G(nNodes, prob) graphs.

	Parameters
	----------
	nNodes : count
		Number of nodes n in the graph.
	prob : double
		Probability of existence for each edge p.
	directed : bool
		Generates a directed
	"""

	cdef _ErdosRenyiGenerator* _this

	def __cinit__(self, nNodes, prob, directed=False):
		self._this = new _ErdosRenyiGenerator(nNodes, prob, directed)

	def __dealloc__(self):
		del self._this

	def generate(self):
		return Graph(0).setThis(self._this.generate())

cdef extern from "cpp/generators/DorogovtsevMendesGenerator.h":
	cdef cppclass _DorogovtsevMendesGenerator "NetworKit::DorogovtsevMendesGenerator":
		_DorogovtsevMendesGenerator(count nNodes) except +
		_Graph generate() except +

cdef class DorogovtsevMendesGenerator:
	""" Generates a graph according to the Dorogovtsev-Mendes model.

 	DorogovtsevMendesGenerator(nNodes)

 	Constructs the generator class.

	Parameters
	----------
	nNodes : count
		Number of nodes in the target graph.
	"""

	cdef _DorogovtsevMendesGenerator* _this

	def __cinit__(self, nNodes):
		self._this = new _DorogovtsevMendesGenerator(nNodes)

	def __dealloc__(self):
		del self._this

	def generate(self):
		""" Generates a random graph according to the Dorogovtsev-Mendes model.

		Returns
		-------
		Graph
			The generated graph.
		"""
		return Graph(0).setThis(self._this.generate())


cdef extern from "cpp/generators/RegularRingLatticeGenerator.h":
	cdef cppclass _RegularRingLatticeGenerator "NetworKit::RegularRingLatticeGenerator":
		_RegularRingLatticeGenerator(count nNodes, count nNeighbors) except +
		_Graph generate() except +

cdef class RegularRingLatticeGenerator:
	"""
	Constructs a regular ring lattice.

	RegularRingLatticeGenerator(count nNodes, count nNeighbors)

	Constructs the generator.

	Parameters
	----------
	nNodes : number of nodes in the target graph.
	nNeighbors : number of neighbors on each side of a node
	"""

	cdef _RegularRingLatticeGenerator* _this

	def __cinit__(self, nNodes, nNeighbors):
		self._this = new _RegularRingLatticeGenerator(nNodes, nNeighbors)

	def __dealloc__(self):
		del self._this

	def generate(self):
		""" Generates a rgular ring lattice.

		Returns
		-------
		Graph
			The generated graph.
		"""
		return Graph(0).setThis(self._this.generate())


cdef extern from "cpp/generators/WattsStrogatzGenerator.h":
	cdef cppclass _WattsStrogatzGenerator "NetworKit::WattsStrogatzGenerator":
		_WattsStrogatzGenerator(count nNodes, count nNeighbors, double p) except +
		_Graph generate() except +

cdef class WattsStrogatzGenerator:
	""" Generates a graph according to the Watts-Strogatz model.

	First, a regular ring lattice is generated. Then edges are rewired
		with a given probability.

	WattsStrogatzGenerator(count nNodes, count nNeighbors, double p)

	Constructs the generator.

	Parameters
	----------
	nNodes : Number of nodes in the target graph.
	nNeighbors : number of neighbors on each side of a node
	p : rewiring probability
	"""

	cdef _WattsStrogatzGenerator* _this

	def __dealloc__(self):
		del self._this

	def __cinit__(self, nNodes, nNeighbors, p):
		self._this = new _WattsStrogatzGenerator(nNodes, nNeighbors, p)

	def generate(self):
		""" Generates a random graph according to the Watts-Strogatz model.

		Returns
		-------
		Graph
			The generated graph.
		"""
		return Graph(0).setThis(self._this.generate())


cdef extern from "cpp/generators/ClusteredRandomGraphGenerator.h":
	cdef cppclass _ClusteredRandomGraphGenerator "NetworKit::ClusteredRandomGraphGenerator":
		_ClusteredRandomGraphGenerator(count, count, double, double) except +
		_Graph generate() except +
		_Partition getCommunities() except +

cdef class ClusteredRandomGraphGenerator:
	""" The ClusteredRandomGraphGenerator class is used to create a clustered random graph.

	The number of nodes and the number of edges are adjustable as well as the probabilities
	for intra-cluster and inter-cluster edges.

	ClusteredRandomGraphGenerator(count, count, pin, pout)

	Creates a clustered random graph.

	Parameters
	----------
	n : count
		number of nodes
	k : count
		number of clusters
	pin : double
		intra-cluster edge probability
	pout : double
		inter-cluster edge probability
	"""

	cdef _ClusteredRandomGraphGenerator* _this

	def __cinit__(self, n, k, pin, pout):
		self._this = new _ClusteredRandomGraphGenerator(n, k, pin, pout)

	def __dealloc__(self):
		del self._this

	def generate(self):
		""" Generates a clustered random graph with the properties given in the constructor.

		Returns
		-------
		Graph
			The generated graph.
		"""
		return Graph(0).setThis(self._this.generate())

	def getCommunities(self):
		""" Returns the generated ground truth clustering.

		Returns
		-------
		Partition
			The generated ground truth clustering.
		"""
		return Partition().setThis(self._this.getCommunities())


cdef extern from "cpp/generators/ChungLuGenerator.h":
	cdef cppclass _ChungLuGenerator "NetworKit::ChungLuGenerator":
		_ChungLuGenerator(vector[count] degreeSequence) except +
		_Graph generate() except +

cdef class ChungLuGenerator:
	"""
		Given an arbitrary degree sequence, the Chung-Lu generative model
		will produce a random graph with the same expected degree sequence.

		see Chung, Lu: The average distances in random graphs with given expected degrees
		and Chung, Lu: Connected Components in Random Graphs with Given Expected Degree Sequences.
		Aiello, Chung, Lu: A Random Graph Model for Massive Graphs describes a different generative model
		which is basically asymptotically equivalent but produces multi-graphs.
	"""

	cdef _ChungLuGenerator* _this

	def __cinit__(self, vector[count] degreeSequence):
		self._this = new _ChungLuGenerator(degreeSequence)

	def __dealloc__(self):
		del self._this

	def generate(self):
		""" Generates graph with expected degree sequence seq.

		Returns
		-------
		Graph
			The generated graph.
		"""
		return Graph(0).setThis(self._this.generate())


cdef extern from "cpp/generators/HavelHakimiGenerator.h":
	cdef cppclass _HavelHakimiGenerator "NetworKit::HavelHakimiGenerator":
		_HavelHakimiGenerator(vector[count] degreeSequence, bool ignoreIfRealizable) except +
		_Graph generate() except +
		bool isRealizable() except +
		bool getRealizable() except +

cdef class HavelHakimiGenerator:
	""" Havel-Hakimi algorithm for generating a graph according to a given degree sequence.

		The sequence, if it is realizable, is reconstructed exactly. The resulting graph usually
		has a high clustering coefficient. Construction runs in linear time O(m).

		If the sequence is not realizable, depending on the parameter ignoreIfRealizable, either
		an exception is thrown during generation or the graph is generated with a modified degree
		sequence, i.e. not all nodes might have as many neighbors as requested.

		HavelHakimiGenerator(sequence, ignoreIfRealizable=True)

		Parameters
		----------
		sequence : vector
			Degree sequence to realize. Must be non-increasing.
		ignoreIfRealizable : bool, optional
			If true, generate the graph even if the degree sequence is not realizable. Some nodes may get lower degrees than requested in the sequence.
	"""

	cdef _HavelHakimiGenerator* _this


	def __cinit__(self, vector[count] degreeSequence, ignoreIfRealizable=True):
		self._this = new _HavelHakimiGenerator(degreeSequence, ignoreIfRealizable)

	def __dealloc__(self):
		del self._this

	def isRealizable(self):
		return self._this.isRealizable()

	def getRealizable(self):
		return self._this.getRealizable();

	def generate(self):
		""" Generates degree sequence seq (if it is realizable).

		Returns
		-------
		Graph
			Graph with degree sequence seq or modified sequence if ignoreIfRealizable is true and the sequence is not realizable.
		"""
		return Graph(0).setThis(self._this.generate())

cdef extern from "cpp/generators/ConfigurationModelGenerator.h":
	cdef cppclass _ConfigurationModelGenerator "NetworKit::ConfigurationModelGenerator":
		_ConfigurationModelGenerator(vector[count] degreeSequence, bool ignoreIfRealizable) except +
		_Graph generate() except +
		bool isRealizable() except +
		bool getRealizable() except +

cdef class ConfigurationModelGenerator:
	"""
	Configuration model graph generator for generating a random simple graph with exactly the given degree sequence.

	This implementation is based on the paper
	"Random generation of large connected simple graphs with prescribed degree distribution" by Fabien Viger and Matthieu Latapy,
	available at http://www-rp.lip6.fr/~latapy/FV/generation.html, however without preserving connectivity (this could later be added as
	optional feature).

	The Havel-Hakami generator is used for the initial graph generation, then the Markov-Chain Monte-Carlo algorithm as described and
	implemented by Fabien Viger and Matthieu Latapy but without the steps for ensuring connectivity is executed. This should lead to a
	graph that is drawn uniformly at random from all graphs with the given degree sequence.

	Note that at most 10 times the number of edges edge swaps are performed (same number as in the abovementioned implementation) and
	in order to limit the running time, at most 200 times as many attempts to perform an edge swap are made (as certain degree distributions
	do not allow edge swaps at all).

	Parameters
	----------
	degreeSequence : vector[count]
		The degree sequence that shall be generated
	ignoreIfRealizable : bool, optional
		If true, generate the graph even if the degree sequence is not realizable. Some nodes may get lower degrees than requested in the sequence.
	"""
	cdef _ConfigurationModelGenerator *_this

	def __cinit__(self, vector[count] degreeSequence, bool ignoreIfRealizable = False):
		self._this = new _ConfigurationModelGenerator(degreeSequence, ignoreIfRealizable)

	def __dealloc__(self):
		del self._this

	def isRealizable(self):
		return self._this.isRealizable()

	def getRealizable(self):
		return self._this.getRealizable()

	def generate(self):
		"""
		Generate a graph according to the configuration model.

		Issues a INFO log message if the wanted number of edge swaps cannot be performed because of the limit of attempts (see in the description of the class for details).

		Returns
		-------
		Graph
			The generated graph.
		"""
		return Graph().setThis(self._this.generate())


cdef extern from "cpp/generators/RmatGenerator.h":
	cdef cppclass _RmatGenerator "NetworKit::RmatGenerator":
		_RmatGenerator(count scale, count edgeFactor, double a, double b, double c, double d) except +
		_Graph generate() except +

cdef class RmatGenerator:
	"""
	Generates static R-MAT graphs. R-MAT (recursive matrix) graphs are
	random graphs with n=2^scale nodes and m=nedgeFactor edges.
	More details at http://www.graph500.org or in the original paper:
	Deepayan Chakrabarti, Yiping Zhan, Christos Faloutsos:
	R-MAT: A Recursive Model for Graph Mining. SDM 2004: 442-446.

	RmatGenerator(scale, edgeFactor, a, b, c, d)

	Parameters
	----------
	scale : count
		Number of nodes = 2^scale
	edgeFactor : count
		Number of edges = number of nodes * edgeFactor
	a : double
		Probability for quadrant upper left
	b : double
		Probability for quadrant upper right
	c : double
		Probability for quadrant lower left
	d : double
		Probability for quadrant lower right

	"""

	cdef _RmatGenerator* _this

	def __cinit__(self, count scale, count edgeFactor, double a, double b, double c, double d):
		self._this = new _RmatGenerator(scale, edgeFactor, a, b, c, d)

	def __dealloc__(self):
		del self._this

	def generate(self):
		""" Graph to be generated according to parameters specified in constructor.

		Returns
		-------
		Graph
			The generated graph.
		"""
		return Graph(0).setThis(self._this.generate())

cdef extern from "cpp/generators/PowerlawDegreeSequence.h":
	cdef cppclass _PowerlawDegreeSequence "NetworKit::PowerlawDegreeSequence":
		_PowerlawDegreeSequence(count minDeg, count maxDeg, double gamma) except +
		void setMinimumFromAverageDegree(double avgDeg) nogil except +
		double getExpectedAverageDegree() except +
		count getMinimumDegree() const
		void run() nogil except +
		vector[count] getDegreeSequence(count numNodes) except +
		count getDegree() except +

cdef class PowerlawDegreeSequence:
	"""
	Generates a powerlaw degree sequence with the given minimum and maximum degree, the powerlaw exponent gamma

	Parameters
	----------
	minDeg : count
		The minium degree
	maxDeg : count
		The maximum degree
	gamma : double
		The powerlaw exponent
	"""
	cdef _PowerlawDegreeSequence *_this

	def __cinit__(self, count minDeg, count maxDeg, double gamma):
		self._this = new _PowerlawDegreeSequence(minDeg, maxDeg, gamma)

	def __dealloc__(self):
		del self._this

	def setMinimumFromAverageDegree(self, double avgDeg):
		"""
		Tries to set the minimum degree such that the specified average degree is expected.

		Parameters
		----------
		avgDeg : double
			The average degree that shall be approximated
		"""
		with nogil:
			self._this.setMinimumFromAverageDegree(avgDeg)
		return self

	def getExpectedAverageDegree(self):
		"""
		Returns the expected average degree. Note: run needs to be called first.

		Returns
		-------
		double
			The expected average degree.
		"""
		return self._this.getExpectedAverageDegree()

	def getMinimumDegree(self):
		"""
		Returns the minimum degree.

		Returns
		-------
		count
			The minimum degree
		"""
		return self._this.getMinimumDegree()

	def run(self):
		"""
		Executes the generation of the probability distribution.
		"""
		with nogil:
			self._this.run()
		return self

	def getDegreeSequence(self, count numNodes):
		"""
		Returns a degree sequence with even degree sum.

		Parameters
		----------
		numNodes : count
			The number of nodes/degrees that shall be returned

		Returns
		-------
		vector[count]
			The generated degree sequence
		"""
		return self._this.getDegreeSequence(numNodes)

	def getDegree(self):
		"""
		Returns a degree drawn at random with a power law distribution

		Returns
		-------
		count
			The generated random degree
		"""
		return self._this.getDegree()

# Module: graphio

cdef extern from "cpp/io/GraphReader.h":
	cdef cppclass _GraphReader "NetworKit::GraphReader":
		_GraphReader() nogil except +
		_Graph read(string path) nogil except +

cdef class GraphReader:
	""" Abstract base class for graph readers"""

	cdef _GraphReader* _this

	def __init__(self, *args, **kwargs):
		if type(self) == GraphReader:
			raise RuntimeError("Error, you may not use GraphReader directly, use a sub-class instead")

	def __cinit__(self, *args, **kwargs):
		self._this = NULL

	def __dealloc__(self):
		if self._this != NULL:
			del self._this
		self._this = NULL

	def read(self, path):
		cdef string cpath = stdstring(path)
		cdef _Graph result

		with nogil:
			result = move(self._this.read(cpath)) # extra move in order to avoid copying the internal variable that is used by Cython
		return Graph(0).setThis(result)

cdef extern from "cpp/io/METISGraphReader.h":
	cdef cppclass _METISGraphReader "NetworKit::METISGraphReader" (_GraphReader):
		_METISGraphReader() nogil except +

cdef class METISGraphReader(GraphReader):
	""" Reads the METIS adjacency file format [1]. If the Fast reader fails,
		use readGraph(path, graphio.formats.metis) as an alternative.
		[1]: http://people.sc.fsu.edu/~jburkardt/data/metis_graph/metis_graph.html
	"""
	def __cinit__(self):
		self._this = new _METISGraphReader()

cdef extern from "cpp/io/GraphToolBinaryReader.h":
	cdef cppclass _GraphToolBinaryReader "NetworKit::GraphToolBinaryReader" (_GraphReader):
		_GraphToolBinaryReader() except +

cdef class GraphToolBinaryReader(GraphReader):
	""" Reads the binary file format defined by graph-tool[1].
		[1]: http://graph-tool.skewed.de/static/doc/gt_format.html
	"""
	def __cinit__(self):
		self._this = new _GraphToolBinaryReader()


cdef extern from "cpp/io/EdgeListReader.h":
	cdef cppclass _EdgeListReader "NetworKit::EdgeListReader"(_GraphReader):
		_EdgeListReader() except +
		_EdgeListReader(char separator, node firstNode, string commentPrefix, bool continuous, bool directed)
		unordered_map[node,node] getNodeMap() except +


cdef class EdgeListReader(GraphReader):
	""" Reads a file in an edge list format.
		TODO: docstring
	"""
	def __cinit__(self, separator, firstNode, commentPrefix="#", continuous=True, directed=False):
		self._this = new _EdgeListReader(stdstring(separator)[0], firstNode, stdstring(commentPrefix), continuous, directed)

	def getNodeMap(self):
		cdef unordered_map[node,node] cResult = (<_EdgeListReader*>(self._this)).getNodeMap()
		result = []
		for elem in cResult:
			result.append((elem.first,elem.second))
		return result

cdef extern from "cpp/io/KONECTGraphReader.h":
	cdef cppclass _KONECTGraphReader "NetworKit::KONECTGraphReader"(_GraphReader):
		_KONECTGraphReader() except +
		_KONECTGraphReader(char separator, bool ignoreLoops)

cdef class KONECTGraphReader(GraphReader):
	""" Reader for the KONECT graph format, which is described in detail on the KONECT website[1].

		[1]: http://konect.uni-koblenz.de/downloads/konect-handbook.pdf
	"""
	def __cinit__(self, separator, ignoreLoops = False):
		self._this = new _KONECTGraphReader(stdstring(separator)[0], ignoreLoops)

cdef extern from "cpp/io/GMLGraphReader.h":
	cdef cppclass _GMLGraphReader "NetworKit::GMLGraphReader"(_GraphReader):
		_GMLGraphReader() except +

cdef class GMLGraphReader(GraphReader):
	""" Reader for the GML graph format, which is documented here [1].

		[1]: http://www.fim.uni-passau.de/fileadmin/files/lehrstuhl/brandenburg/projekte/gml/gml-technical-report.pdf
 	"""
	def __cinit__(self):
		self._this = new _GMLGraphReader()

cdef extern from "cpp/io/METISGraphWriter.h":
	cdef cppclass _METISGraphWriter "NetworKit::METISGraphWriter":
		_METISGraphWriter() except +
		void write(_Graph G, string path) nogil except +


cdef class METISGraphWriter:
	""" Writes graphs in the METIS format"""
	cdef _METISGraphWriter _this

	def write(self, Graph G not None, path):
		 # string needs to be converted to bytes, which are coerced to std::string
		cdef string cpath = stdstring(path)
		with nogil:
			self._this.write(G._this, cpath)

cdef extern from "cpp/io/GraphToolBinaryWriter.h":
	cdef cppclass _GraphToolBinaryWriter "NetworKit::GraphToolBinaryWriter":
		_GraphToolBinaryWriter() except +
		void write(_Graph G, string path) nogil except +


cdef class GraphToolBinaryWriter:
	""" Reads the binary file format defined by graph-tool[1].
		[1]: http://graph-tool.skewed.de/static/doc/gt_format.html
	"""
	cdef _GraphToolBinaryWriter _this

	def write(self, Graph G not None, path):
		 # string needs to be converted to bytes, which are coerced to std::string
		cdef string cpath = stdstring(path)
		with nogil:
			self._this.write(G._this, cpath)


cdef extern from "cpp/io/DotGraphWriter.h":
	cdef cppclass _DotGraphWriter "NetworKit::DotGraphWriter":
		_DotGraphWriter() except +
		void write(_Graph G, string path) nogil except +


cdef class DotGraphWriter:
	""" Writes graphs in the .dot/GraphViz format"""
	cdef _DotGraphWriter _this

	def write(self, Graph G not None, path):
		 # string needs to be converted to bytes, which are coerced to std::string
		cdef string cpath = stdstring(path)
		with nogil:
			self._this.write(G._this, cpath)


#cdef extern from "cpp/io/VNAGraphWriter.h":
#	cdef cppclass _VNAGraphWriter "NetworKit::VNAGraphWriter":
#		_VNAGraphWriter() except +
#		void write(_Graph G, string path) except +


#cdef class VNAGraphWriter:
#	""" Writes graphs in the VNA format. The VNA format is commonly used by Netdraw, and is very similar to Pajek format.
#	It defines nodes and edges (ties), and supports attributes. Each section of the file is separated by an asterisk. """
#	cdef _VNAGraphWriter _this

#	def write(self, Graph G not None, path):
		 # string needs to be converted to bytes, which are coerced to std::string
#		self._this.write(G._this, stdstring(path))


cdef extern from "cpp/io/GMLGraphWriter.h":
	cdef cppclass _GMLGraphWriter "NetworKit::GMLGraphWriter":
		_GMLGraphWriter() except +
		void write(_Graph G, string path) nogil except +


cdef class GMLGraphWriter:
	""" Writes a graph and its coordinates as a GML file.[1]
		[1] http://svn.bigcat.unimaas.nl/pvplugins/GML/trunk/docs/gml-technical-report.pdf """
	cdef _GMLGraphWriter _this

	def write(self, Graph G not None, path):
		 # string needs to be converted to bytes, which are coerced to std::string
		cdef string cpath = stdstring(path)
		with nogil:
			self._this.write(G._this, cpath)


cdef extern from "cpp/io/EdgeListWriter.h":
	cdef cppclass _EdgeListWriter "NetworKit::EdgeListWriter":
		_EdgeListWriter() except +
		_EdgeListWriter(char separator, node firstNode) except +
		void write(_Graph G, string path) nogil except +

cdef class EdgeListWriter:
	""" Reads and writes graphs in various edge list formats. The constructor takes a
		seperator char and the ID of the first node as paraneters."""

	cdef _EdgeListWriter _this

	def __cinit__(self, separator, firstNode):
		cdef char sep = stdstring(separator)[0]
		self._this = _EdgeListWriter(sep, firstNode)

	def write(self, Graph G not None, path):
		cdef string cpath = stdstring(path)
		with nogil:
			self._this.write(G._this, cpath)



cdef extern from "cpp/io/LineFileReader.h":
	cdef cppclass _LineFileReader "NetworKit::LineFileReader":
		_LineFileReader() except +
		vector[string] read(string path)


cdef class LineFileReader:
	""" Reads a file and puts each line in a list of strings """
	cdef _LineFileReader _this

	def read(self, path):
		return self._this.read(stdstring(path))


cdef extern from "cpp/io/SNAPGraphWriter.h":
	cdef cppclass _SNAPGraphWriter "NetworKit::SNAPGraphWriter":
		_SNAPGraphWriter() except +
		void write(_Graph G, string path) nogil except +

cdef class SNAPGraphWriter:
	""" Writes graphs in a format suitable for the Georgia Tech SNAP software [1]
		[1]: http://snap-graph.sourceforge.net/
	"""
	cdef _SNAPGraphWriter _this

	def write(self, Graph G, path):
		cdef string cpath = stdstring(path)
		with nogil:
			self._this.write(G._this, cpath)


cdef extern from "cpp/io/SNAPGraphReader.h":
	cdef cppclass _SNAPGraphReader "NetworKit::SNAPGraphReader"(_GraphReader):
		_SNAPGraphReader() except +
		unordered_map[node,node] getNodeIdMap() except +

cdef class SNAPGraphReader(GraphReader):
	""" Reads a graph from the SNAP graph data collection [1] (currently experimental)
		[1]: http://snap.stanford.edu/data/index.html
	"""
	def __cinit__(self):
		self._this = new _SNAPGraphReader()

	def getNodeIdMap(self):
		cdef unordered_map[node,node] cResult = (<_SNAPGraphReader*>(self._this)).getNodeIdMap()
		result = []
		for elem in cResult:
			result.append((elem.first,elem.second))
		return result


cdef extern from "cpp/io/PartitionReader.h":
	cdef cppclass _PartitionReader "NetworKit::PartitionReader":
		_PartitionReader() except +
		_Partition read(string path) except +


cdef class PartitionReader:
	""" Reads a partition from a file.
		File format: line i contains subset id of element i.
	 """
	cdef _PartitionReader _this

	def read(self, path):
		return Partition().setThis(self._this.read(stdstring(path)))


cdef extern from "cpp/io/PartitionWriter.h":
	cdef cppclass _PartitionWriter "NetworKit::PartitionWriter":
		_PartitionWriter() except +
		void write(_Partition, string path) nogil except +


cdef class PartitionWriter:
	""" Writes a partition to a file.
		File format: line i contains subset id of element i.
	 """
	cdef _PartitionWriter _this

	def write(self, Partition zeta, path):
		cdef string cpath = stdstring(path)
		with nogil:
			self._this.write(zeta._this, cpath)


cdef extern from "cpp/io/EdgeListPartitionReader.h":
	cdef cppclass _EdgeListPartitionReader "NetworKit::EdgeListPartitionReader":
		_EdgeListPartitionReader() except +
		_EdgeListPartitionReader(node firstNode, char sepChar) except +
		_Partition read(string path) except +


cdef class EdgeListPartitionReader:
	""" Reads a partition from an edge list type of file
	 """
	cdef _EdgeListPartitionReader _this

	def __cinit__(self, node firstNode=1, sepChar = '\t'):
		self._this = _EdgeListPartitionReader(firstNode, stdstring(sepChar)[0])

	def read(self, path):
		return Partition().setThis(self._this.read(stdstring(path)))

cdef extern from "cpp/io/SNAPEdgeListPartitionReader.h":
	cdef cppclass _SNAPEdgeListPartitionReader "NetworKit::SNAPEdgeListPartitionReader":
		_SNAPEdgeListPartitionReader() except +
		_Cover read(string path, unordered_map[node,node] nodeMap,_Graph G) except +
#		_Partition readWithInfo(string path, count nNodes) except +

cdef class SNAPEdgeListPartitionReader:
	""" Reads a partition from a SNAP 'community with ground truth' file
	 """
	cdef _SNAPEdgeListPartitionReader _this

	def read(self,path, nodeMap, Graph G):
		cdef unordered_map[node,node] cNodeMap
		for (key,val) in nodeMap:
			cNodeMap[key] = val
		return Cover().setThis(self._this.read(stdstring(path), cNodeMap, G._this))

#	def readWithInfo(self,path,nNodes):
#		return Partition().setThis(self._this.readWithInfo(stdstring(path),nNodes))

#not existing yet, maybe in the future?
#cdef extern from "cpp/io/EdgeListPartitionWriter.h":
#	cdef cppclass _EdgeListPartitionWriter "NetworKit::EdgeListPartitionWriter":
#		_EdgeListPartitionWriter() except +
#		void write(_Partition, string path)


#cdef class EdgeListPartitionWriter:
#	""" Writes a partition to a edge list type of file.
#		File format: a line contains the element id and the subsed id of the element.
#	 """
#	cdef _EdgeListPartitionWriter _this

#	def Write(self, Partition zeta, path):
#		self._this.write(zeta._this, stdstring(path))

cdef extern from "cpp/io/CoverReader.h":
	cdef cppclass _CoverReader "NetworKit::CoverReader":
		_CoverReader() except +
		_Cover read(string path,_Graph G) except +

cdef class CoverReader:
	""" Reads a cover from a file
		File format: each line contains the space-separated node ids of a community
	 """
	cdef _CoverReader _this

	def read(self, path, Graph G):
		return Cover().setThis(self._this.read(stdstring(path), G._this))

cdef extern from "cpp/io/CoverWriter.h":
	cdef cppclass _CoverWriter "NetworKit::CoverWriter":
		_CoverWriter() except +
		void write(_Cover, string path) nogil except +


cdef class CoverWriter:
	""" Writes a partition to a file.
		File format: each line contains the space-separated node ids of a community
	 """
	cdef _CoverWriter _this

	def write(self, Cover zeta, path):
		cdef string cpath = stdstring(path)
		with nogil:
			self._this.write(zeta._this, cpath)

cdef extern from "cpp/io/EdgeListCoverReader.h":
	cdef cppclass _EdgeListCoverReader "NetworKit::EdgeListCoverReader":
		_EdgeListCoverReader() except +
		_EdgeListCoverReader(node firstNode) except +
		_Cover read(string path, _Graph G) except +


cdef class EdgeListCoverReader:
	""" Reads a cover from an edge list type of file
		File format: each line starts with a node id and continues with a list of the communities the node belongs to
	 """
	cdef _EdgeListCoverReader _this

	def __cinit__(self, firstNode=1):
		self._this = _EdgeListCoverReader(firstNode)

	def read(self, path, Graph G):
		return Cover().setThis(self._this.read(stdstring(path), G._this))

# Parameters

cdef extern from "cpp/base/Parameters.h":
	cdef cppclass _Parameters "NetworKit::Parameters":
		_Parameters() except +
		void setInt(string key, int64_t value)
		void setDouble(string key, double value)
		void setString(key, value)
		void setBool(string key, bool value)
		int64_t getInt(string key)
		double getDouble(string key)
		string getString(string key)
		bool getBool(string key)


# Module: structures
#
cdef extern from "cpp/structures/Partition.h":
	cdef cppclass _Partition "NetworKit::Partition":
		_Partition() except +
		_Partition(index) except +
		_Partition(_Partition) except +
		index subsetOf(index e) except +
		index extend() except +
		void remove(index e) except +
		void addToSubset(index s, index e) except +
		void moveToSubset(index s, index e) except +
		void toSingleton(index e) except +
		void allToSingletons() except +
		void mergeSubsets(index s, index t) except +
		void setUpperBound(index upper) except +
		index upperBound() except +
		index lowerBound() except +
		void compact() except +
		bool contains(index e) except +
		bool inSameSubset(index e1, index e2) except +
		vector[count] subsetSizes() except +
		map[index, count] subsetSizeMap() except +
		set[index] getMembers(const index s) except +
		count numberOfElements() except +
		count numberOfSubsets() except +
		vector[index] getVector() except +
		void setName(string name) except +
		string getName() except +
		set[index] getSubsetIds() except +
		index operator[](index) except +


cdef class Partition:
	""" Implements a partition of a set, i.e. a subdivision of the
 		set into disjoint subsets.

 		Partition(z=0)

 		Create a new partition data structure for `z` elements.

		Parameters
		----------
		size : index, optional
			Maximum index of an element. Default is 0.
	"""
	cdef _Partition _this

	def __cinit__(self, index size=0):
		self._this = move(_Partition(size))

	def __len__(self):
		"""
		Returns
		-------
		count
			Number of elements in the partition.
		"""
		return self._this.numberOfElements()

	def __getitem__(self, index e):
		""" Get the set (id) in which the element `e` is contained.

	 	Parameters
	 	----------
	 	e : index
	 		Index of element.

	 	Returns
	 	-------
	 	index
	 		The index of the set in which `e` is contained.
		"""
		return self._this.subsetOf(e)

	def __setitem__(self, index e, index s):
		""" Set the set (id) in which the element `e` is contained.

		Parameters
		----------
		e : index
			Index of the element
		s : index
			Index of the subset
		"""
		self._this.addToSubset(s, e)

	def __copy__(self):
		"""
		Generates a copy of the partition
		"""
		return Partition().setThis(_Partition(self._this))

	def __deepcopy__(self):
		"""
		Generates a copy of the partition
		"""
		return Partition().setThis(_Partition(self._this))

	cdef setThis(self,  _Partition& other):
		swap[_Partition](self._this,  other)
		return self

	def subsetOf(self, e):
		""" Get the set (id) in which the element `e` is contained.

	 	Parameters
	 	----------
	 	e : index
	 		Index of element.

	 	Returns
	 	-------
	 	index
	 		The index of the set in which `e` is contained.
		"""
		return self._this.subsetOf(e)

	def extend(self):
		""" Extend the data structure and create a slot	for one more element.

		Initializes the entry to `none` and returns the index of the entry.

		Returns
		-------
		index
			The index of the new element.
		"""
		return self._this.extend()

	def addToSubset(self, s, e):
		""" Add a (previously unassigned) element `e` to the set `s`.

		Parameters
		----------
		s : index
			The index of the subset.
		e : index
			The element to add.
		"""
		self._this.addToSubset(s, e)

	def moveToSubset(self, index s, index e):
		"""  Move the (previously assigned) element `e` to the set `s.

		Parameters
		----------
		s : index
			The index of the subset.
		e : index
			The element to move.
		"""
		self._this.moveToSubset(s, e)

	def toSingleton(self, index e):
		""" Creates a singleton set containing the element `e`.

		Parameters
		----------
		e : index
			The index of the element.
		"""
		self._this.toSingleton(e)

	def allToSingletons(self):
		""" Assigns every element to a singleton set. Set id is equal to element id. """
		self._this.allToSingletons()

	def mergeSubsets(self, index s, index t):
		""" Assigns the elements from both sets to a new set and returns the id of it.

		Parameters
		----------
		s : index
			Set to merge.
		t : index
			Set to merge.

		Returns
		-------
		index
			Id of newly created set.
		"""
		self._this.mergeSubsets(s, t)

	def __getitem__(self, index):
		return self._this[index]


	def setUpperBound(self, index upper):
		""" Sets an upper bound for the subset ids that **can** be assigned.

		Parameters
		----------
		upper : index
			Highest assigned subset id + 1
		"""
		self._this.setUpperBound(upper)

	def upperBound(self):
		""" Return an upper bound for the subset ids that have been assigned.
	 	(This is the maximum id + 1.)

	 	Returns
	 	-------
	 	index
	 		The upper bound.
		"""
		return self._this.upperBound()

	def lowerBound(self):
		""" Get a lower bound for the subset ids that have been assigned.

		Returns
		-------
		index
			The lower bound.
		"""
		return self._this.lowerBound()

	def compact(self):
		""" Change subset IDs to be consecutive, starting at 0. """
		self._this.compact()

	def contains(self, index e):
		""" Check if partition assigns a valid subset to the element `e`.

		Parameters
		----------
		e : index
			The element.

		Returns
		-------
		bool
			True if the assigned subset is valid, False otherwise.
		"""
		return self._this.contains(e)

	def inSameSubset(self, index e1, index e2):
		""" Check if two elements `e1` and `e2` belong to the same subset.

		Parameters
		----------
		e1 : index
			An Element.
		e2 : index
			An Element.

		Returns
		-------
		bool
			True if `e1` and `e2` belong to same subset, False otherwise.
		"""
		return self._this.inSameSubset(e1, e2)

	def subsetSizes(self):
		""" Get a list of subset sizes. Indices do not necessarily correspond to subset ids.

	 	Returns
	 	-------
	 	vector
	 		A vector of subset sizes.
		"""
		return self._this.subsetSizes()

	def subsetSizeMap(self):
		""" Get a map from subset id to size of the subset.

		Returns
		-------
		dict
			A map from subset id to size of the subset.
		"""
		return self._this.subsetSizeMap()

	def getMembers(self, s):
		""" Get the members of the subset `s`.

		Parameters
		----------
		s : index
			The subset.

		Returns
		-------
		set
			A set containing the members of `s.
		"""
		return self._this.getMembers(s)

	def numberOfElements(self):
		"""
		Returns
		-------
		count
			Number of elements in the partition.
		"""
		return self._this.numberOfElements()

	def numberOfSubsets(self):
		""" Get the current number of sets in this partition.

		Returns
		-------
		count
			The current number of sets.
		"""
		return self._this.numberOfSubsets()

	def getVector(self):
		""" Get the actual vector representing the partition data structure.

		Returns
		-------
		vector
			Vector containing information about partitions.
		"""
		return self._this.getVector()

	def setName(self, string name):
		"""  Set a human-readable identifier `name` for the instance.

		Parameters
		----------
		name : string
			The name.
		"""
		self._this.setName(name)

	def getName(self):
		""" Get the human-readable identifier.

		Returns
		-------
		string
			The name of this partition.
		"""
		return self._this.getName()

	def getSubsetIds(self):
		""" Get the ids of nonempty subsets.

		Returns
		-------
		set
			A set of ids of nonempty subsets.
		"""
		return self._this.getSubsetIds()


cdef extern from "cpp/structures/Cover.h":
	cdef cppclass _Cover "NetworKit::Cover":
		_Cover() except +
		_Cover(_Partition p) except +
		set[index] subsetsOf(index e) except +
#		index extend() except +
		void remove(index e) except +
		void addToSubset(index s, index e) except +
		void moveToSubset(index s, index e) except +
		void toSingleton(index e) except +
		void allToSingletons() except +
		void mergeSubsets(index s, index t) except +
#		void setUpperBound(index upper) except +
		index upperBound() except +
		index lowerBound() except +
#		void compact() except +
		bool contains(index e) except +
		bool inSameSubset(index e1, index e2) except +
		vector[count] subsetSizes() except +
		map[index, count] subsetSizeMap() except +
		set[index] getMembers(const index s) except +
		count numberOfElements() except +
		count numberOfSubsets() except +
#		vector[index] getVector() except +
#		void setName(string name) except +
#		string getName() except +
#		set[index] getSubsetIds() except +


cdef class Cover:
	""" Implements a cover of a set, i.e. an assignment of its elements to possibly overlapping subsets. """
	cdef _Cover _this

	def __cinit__(self, Partition p = None):
		if p is not None:
			self._this = move(_Cover(p._this))

	cdef setThis(self, _Cover& other):
		swap[_Cover](self._this, other)
		return self

	def subsetsOf(self, e):
		""" Get the ids of subsets in which the element `e` is contained.

		Parameters
		----------
		e : index
			An element

		Returns
		-------
		set
			A set of subset ids in which `e` 	is contained.
		"""
		return self._this.subsetsOf(e)

#	def extend(self):
#		self._this.extend()

	def addToSubset(self, s, e):
		""" Add the (previously unassigned) element `e` to the set `s`.

		Parameters
		----------
		s : index
			A subset
		e : index
			An element
		"""
		self._this.addToSubset(s, e)

	def moveToSubset(self, index s, index e):
		""" Move the element `e` to subset `s`, i.e. remove it from all other subsets and place it in the subset.

		Parameters
		----------
		s : index
			A subset
		e : index
			An element
		"""
		self._this.moveToSubset(s, e)

	def toSingleton(self, index e):
		""" Creates a singleton set containing the element `e` and returns the index of the new set.

		Parameters
		----------
		e : index
			An element

		Returns
		-------
		index
			The index of the new set.
		"""
		self._this.toSingleton(e)

	def allToSingletons(self):
		""" Assigns every element to a singleton set. Set id is equal to element id. """
		self._this.allToSingletons()

	def mergeSubsets(self, index s, index t):
		""" Assigns the elements from both sets to a new set.

		Parameters
		----------
		s : index
			A subset
		t : index
			A subset
		"""
		self._this.mergeSubsets(s, t)

#	def setUpperBound(self, index upper):
#		self._this.setUpperBound(upper)

	def upperBound(self):
		""" Get an upper bound for the subset ids that have been assigned.
	   	(This is the maximum id + 1.)

	   	Returns
	   	-------
	   	index
	   		An upper bound.
		"""
		return self._this.upperBound()

	def lowerBound(self):
		""" Get a lower bound for the subset ids that have been assigned.

		Returns
		-------
		index
			A lower bound.
		"""
		return self._this.lowerBound()

#	def compact(self):
#		self._this.compact()

	def contains(self, index e):
		"""  Check if cover assigns a valid subset to the element `e`.

		Parameters
		----------
		e : index
			An element.

		Returns
		-------
		bool
			True, if `e` is assigned to a valid subset, False otherwise.

		"""
		return self._this.contains(e)

	def inSameSubset(self, index e1, index e2):
		"""  Check if two elements `e1` and `e2` belong to the same subset.

	 	Parameters
	 	----------
	 	e1 : index
			An element.
		e2 : index
			An element.

		Returns
		-------
		bool
			True, if `e1` and `e2` belong to the same subset, False otherwise.
		"""
		return self._this.inSameSubset(e1, e2)

	def subsetSizes(self):
		""" Get a list of subset sizes.

		Returns
		-------
		list
			A list of subset sizes.

		Notes
		-----
		Indices do not necessarily correspond to subset ids.
		"""
		return self._this.subsetSizes()

	def subsetSizeMap(self):
		""" Get a map from subset id to size of the subset.

	 	Returns
	 	-------
	 	dict
	 		A map from subset id to size of the subset.
		"""
		return self._this.subsetSizeMap()

	def getMembers(self, s):
		""" Get the members of a specific subset `s`.

		Returns
		-------
		set
			The set of members of subset `s`.
		"""
		return self._this.getMembers(s)

	def numberOfElements(self):
		""" Get the current number of elements in this cover.

		Returns
		-------
		count
			The current number of elements.
		"""
		return self._this.numberOfElements()

	def numberOfSubsets(self):
		"""  Get the current number of sets in this cover.

		Returns
		-------
		count
			The number of sets in this cover.
		"""
		return self._this.numberOfSubsets()

#	def getVector(self):
#		return self._this.getVector()

#	def setName(self, string name):
#		self._this.setName(name)

#	def getName(self):
#		return self._this.getName()

#	def getSubsetIds(self):
#		return self._this.getSubsetIds()


# Module: community

# Fused type for methods that accept both a partition and a cover
ctypedef fused PartitionCover:
	Partition
	Cover

cdef extern from "cpp/community/ClusteringGenerator.h":
	cdef cppclass _ClusteringGenerator "NetworKit::ClusteringGenerator":
		_ClusteringGenerator() except +
		_Partition makeSingletonClustering(_Graph G) except +
		_Partition makeOneClustering(_Graph G) except +
		_Partition makeRandomClustering(_Graph G, count k) except +
		_Partition makeContinuousBalancedClustering(_Graph G, count k) except +
		_Partition makeNoncontinuousBalancedClustering(_Graph G, count k) except +

cdef class ClusteringGenerator:
	""" Generators for various clusterings """
	cdef _ClusteringGenerator _this
	def makeSingletonClustering(self, Graph G):
		"""  Generate a clustering where each node has its own cluster

		Parameters
		----------
		G: Graph
			The graph for which the clustering shall be generated

		Returns
		-------
		Partition
			The generated partition
		"""
		return Partition().setThis(self._this.makeSingletonClustering(G._this))
	def makeOneClustering(self, Graph G):
		"""  Generate a clustering with one cluster consisting of all nodes

		Parameters
		----------
		G: Graph
			The graph for which the clustering shall be generated

		Returns
		-------
		Partition
			The generated partition
		"""
		return Partition().setThis(self._this.makeOneClustering(G._this))
	def makeRandomClustering(self, Graph G, count k):
		"""  Generate a clustering with `k` clusters to which nodes are assigned randomly

		Parameters
		----------
		G: Graph
			The graph for which the clustering shall be generated
		k: count
			The number of clusters that shall be generated

		Returns
		-------
		Partition
			The generated partition
		"""
		return Partition().setThis(self._this.makeRandomClustering(G._this, k))
	def makeContinuousBalancedClustering(self, Graph G, count k):
		"""  Generate a clustering with `k` clusters to which nodes are assigned in continuous blocks

		Parameters
		----------
		G: Graph
			The graph for which the clustering shall be generated
		k: count
			The number of clusters that shall be generated

		Returns
		-------
		Partition
			The generated partition
		"""
		return Partition().setThis(self._this.makeContinuousBalancedClustering(G._this, k))
	def makeNoncontinuousBalancedClustering(self, Graph G, count k):
		"""  Generate a clustering with `k` clusters, the ith node is assigned to cluster i % k. This means that
		for k**2 nodes, this clustering is complementary to the continuous clustering in the sense that no pair
		of nodes that is in the same cluster in one of the clusterings is in the same cluster in the other clustering.

		Parameters
		----------
		G: Graph
			The graph for which the clustering shall be generated
		k: count
			The number of clusters that shall be generated

		Returns
		-------
		Partition
			The generated partition
		"""
		return Partition().setThis(self._this.makeNoncontinuousBalancedClustering(G._this, k))

cdef extern from "cpp/community/GraphClusteringTools.h" namespace "NetworKit::GraphClusteringTools":
	float getImbalance(_Partition zeta) except +
	_Graph communicationGraph(_Graph graph, _Partition zeta) except +
	count weightedDegreeWithCluster(_Graph graph, _Partition zeta, node u, index cid)
	bool isProperClustering(_Graph G, _Partition zeta)
	bool isSingletonClustering(_Graph G, _Partition zeta)
	bool isOneClustering(_Graph G, _Partition zeta)
	bool equalClusterings(_Partition zeta, _Partition eta, _Graph G)

cdef class GraphClusteringTools:
	@staticmethod
	def getImbalance(Partition zeta):
		return getImbalance(zeta._this)
	@staticmethod
	def communicationGraph(Graph graph, Partition zeta):
		return Graph().setThis(communicationGraph(graph._this, zeta._this))
	@staticmethod
	def weightedDegreeWithCluster(Graph graph, Partition zeta, node u, index cid):
		return weightedDegreeWithCluster(graph._this, zeta._this, u, cid)
	@staticmethod
	def isProperClustering(Graph G, Partition zeta):
		return isProperClustering(G._this, zeta._this)
	@staticmethod
	def isSingletonClustering(Graph G, Partition zeta):
		return isSingletonClustering(G._this, zeta._this)
	@staticmethod
	def isOneClustering(Graph G, Partition zeta):
		return isOneClustering(G._this, zeta._this)
	@staticmethod
	def equalClustering(Partition zeta, Partition eta, Graph G):
		return equalClusterings(zeta._this, eta._this, G._this)

cdef extern from "cpp/graph/GraphTools.h" namespace "NetworKit::GraphTools":
	_Graph getCompactedGraph(_Graph G, unordered_map[node,node]) nogil except +
	unordered_map[node,node] getContinuousNodeIds(_Graph G) nogil except +
	unordered_map[node,node] getRandomContinuousNodeIds(_Graph G) nogil except +

cdef class GraphTools:
	@staticmethod
	def getCompactedGraph(Graph graph, nodeIdMap):
		"""
			Computes a graph with the same structure but with continuous node ids.
		"""
		cdef unordered_map[node,node] cNodeIdMap
		for key in nodeIdMap:
			cNodeIdMap[key] = nodeIdMap[key]
		return Graph().setThis(getCompactedGraph(graph._this,cNodeIdMap))

	@staticmethod
	def getContinuousNodeIds(Graph graph):
		"""
			Computes a map of node ids to continuous node ids.
		"""
		cdef unordered_map[node,node] cResult
		with nogil:
			cResult = getContinuousNodeIds(graph._this)
		result = dict()
		for elem in cResult:
			result[elem.first] = elem.second
		return result

	@staticmethod
	def getRandomContinuousNodeIds(Graph graph):
		"""
			Computes a map of node ids to continuous, randomly permutated node ids.
		"""
		cdef unordered_map[node,node] cResult
		with nogil:
			cResult = getRandomContinuousNodeIds(graph._this)
		result = dict()
		for elem in cResult:
			result[elem.first] = elem.second
		return result


cdef extern from "cpp/community/PartitionIntersection.h":
	cdef cppclass _PartitionIntersection "NetworKit::PartitionIntersection":
		_PartitionIntersection() except +
		_Partition calculate(_Partition zeta, _Partition eta) except +

cdef class PartitionIntersection:
	""" Class for calculating the intersection of two partitions, i.e. the clustering with the fewest clusters
	such that each cluster is a subset of a cluster in both partitions.
	"""
	cdef _PartitionIntersection _this
	def calculate(self, Partition zeta, Partition eta):
		"""  Calculate the intersection of two partitions `zeta` and `eta`

		Parameters
		----------
		zeta: Partition
			The first partition
		eta: Partition
			The second partition

		Returns
		-------
		Partition
			The intersection of zeta and eta
		"""
		return Partition().setThis(self._this.calculate(zeta._this, eta._this))

cdef extern from "cpp/community/Coverage.h":
	cdef cppclass _Coverage "NetworKit::Coverage":
		_Coverage() except +
		double getQuality(_Partition _zeta, _Graph _G) except +

cdef class Coverage:
	""" Coverage is the fraction of intra-community edges """
	cdef _Coverage _this

	def getQuality(self, Partition zeta, Graph G):
		return self._this.getQuality(zeta._this, G._this)


cdef extern from "cpp/community/EdgeCut.h":
	cdef cppclass _EdgeCut "NetworKit::EdgeCut":
		_EdgeCut() except +
		double getQuality(_Partition _zeta, _Graph _G) except +

cdef class EdgeCut:
	""" Edge cut is the total weight of inter-community edges"""
	cdef _EdgeCut _this

	def getQuality(self, Partition zeta, Graph G):
		return self._this.getQuality(zeta._this, G._this)


cdef extern from "cpp/community/Modularity.h":
	cdef cppclass _Modularity "NetworKit::Modularity":
		_Modularity() except +
		double getQuality(_Partition _zeta, _Graph _G) nogil except +


cdef class Modularity:
	"""	Modularity is a quality index for community detection.
	It assigns a quality value in [-0.5, 1.0] to a partition of a graph which is higher for more modular networks and
	partitions which better capture the modular structure. See also http://en.wikipedia.org/wiki/Modularity_(networks).

 	Notes
	-----
	Modularity is defined as:

	.. math:: mod(\zeta) := \\frac{\sum_{C \in \zeta} \sum_{ e \in E(C) } \omega(e)}{\sum_{e \in E} \omega(e)} - \\frac{ \sum_{C \in \zeta}( \sum_{v \in C} \omega(v) )^2 }{4( \sum_{e \in E} \omega(e) )^2 }

	"""
	cdef _Modularity _this

	def getQuality(self, Partition zeta, Graph G):
		cdef double ret
		with nogil:
			ret = self._this.getQuality(zeta._this, G._this)
		return ret

cdef extern from "cpp/community/HubDominance.h":
	cdef cppclass _HubDominance "NetworKit::HubDominance":
		_HubDominance() except +
		double getQuality(_Partition _zeta, _Graph _G) except +
		double getQuality(_Cover _zeta, _Graph _G) except +

cdef class HubDominance:
	"""
	A quality measure that measures the dominance of hubs in clusters. The hub dominance of a single
	cluster is defined as the maximum cluster-internal degree of a node in that cluster divided by
	the maximum cluster-internal degree, i.e. the number of nodes in the cluster minus one. The
	value for all clusters is defined as the average of all clusters.

	Strictly speaking this is not a quality measure as this is rather dependent on the type of the
	considered graph, for more information see
	Lancichinetti A, Kivelä M, Saramäki J, Fortunato S (2010)
	Characterizing the Community Structure of Complex Networks
	PLoS ONE 5(8): e11976. doi: 10.1371/journal.pone.0011976
	http://www.plosone.org/article/info%3Adoi%2F10.1371%2Fjournal.pone.0011976
	"""

	cdef _HubDominance _this

	def getQuality(self, PartitionCover zeta, Graph G):
		"""
		Calculates the dominance of hubs in the given Partition or Cover of the given
		Graph.

		Parameters
		----------
		zeta : Partition or Cover
			The Partition or Cover for which the hub dominance shall be calculated
		G : Graph
			The Graph to which zeta belongs

		Returns
		-------
		double
			The average hub dominance in the given Partition or Cover
		"""
		return self._this.getQuality(zeta._this, G._this)


cdef extern from "cpp/community/CommunityDetectionAlgorithm.h":
	cdef cppclass _CommunityDetectionAlgorithm "NetworKit::CommunityDetectionAlgorithm":
		_CommunityDetectionAlgorithm() # Workaround for Cython < 0.22
		_CommunityDetectionAlgorithm(const _Graph &_G)
		void run() nogil except +
		_Partition getPartition() except +
		string toString() except +


cdef class CommunityDetector:
	""" Abstract base class for static community detection algorithms """
	cdef _CommunityDetectionAlgorithm *_this
	cdef Graph _G

	def __init__(self, *args, **namedargs):
		if type(self) == CommunityDetector:
			raise RuntimeError("Error, you may not use CommunityDetector directly, use a sub-class instead")

	def __cinit__(self, *args, **namedargs):
		self._this = NULL

	def __dealloc__(self):
		if self._this != NULL:
			del self._this
		self._this = NULL
		self._G = None # just to be sure the graph is deleted

	def run(self):
		"""
		Executes the community detection algorithm.

		Returns
		-------
		CommunityDetector:
			self
		"""
		if self._this == NULL:
			raise RuntimeError("Error, object not properly initialized")
		with nogil:
			self._this.run()
		return self

	def getPartition(self):
		"""  Returns a partition of the clustering.

		Returns
		-------
		Partition:
			A Partition of the clustering.
		"""
		if self._this == NULL:
			raise RuntimeError("Error, object not properly initialized")
		return Partition().setThis(self._this.getPartition())

	def toString(self):
		""" Get string representation.

		Returns
		-------
		string
			String representation of algorithm and parameters.
		"""
		if self._this == NULL:
			raise RuntimeError("Error, object not properly initialized")
		return self._this.toString().decode("utf-8")

cdef extern from "cpp/community/PLP.h":
	cdef cppclass _PLP "NetworKit::PLP"(_CommunityDetectionAlgorithm):
		_PLP(_Graph _G) except +
		_PLP(_Graph _G, count updateThreshold) except +
		_PLP(_Graph _G, _Partition baseClustering, count updateThreshold) except +
		_PLP(_Graph _G, _Partition baseClustering) except +
		count numberOfIterations() except +
		vector[count] getTiming() except +


cdef class PLP(CommunityDetector):
	""" Parallel label propagation for community detection:
	Moderate solution quality, very short time to solution.

	Notes
	-----
	As described in Ovelgoenne et al: An Ensemble Learning Strategy for Graph Clustering
 	Raghavan et al. proposed a label propagation algorithm for graph clustering.
 	This algorithm initializes every vertex of a graph with a unique label. Then, in iterative
 	sweeps over the set of vertices the vertex labels are updated. A vertex gets the label
 	that the maximum number of its neighbors have. The procedure is stopped when every vertex
 	has the label that at least half of its neighbors have.
	"""

	def __cinit__(self, Graph G not None, Partition baseClustering=None, updateThreshold=None):
		"""
		Constructor to the Parallel label propagation community detection algorithm.

		Parameters
		----------
		G : Graph
			The graph on which the algorithm has to run.
		baseClustering : Partition
			PLP needs a base clustering to start from; if none is given the algorithm will run on a singleton clustering.
		updateThreshold : integer
			number of nodes that have to be changed in each iteration so that a new iteration starts.
		"""
		self._G = G

		if updateThreshold is None and baseClustering is None:
			self._this = new _PLP(G._this)
		elif updateThreshold is None and baseClustering is not None:
			self._this = new _PLP(G._this, baseClustering._this)
		elif updateThreshold is not None and baseClustering is None:
			p = Partition(0)
			self._this = new _PLP(G._this, p._this, updateThreshold)
		else:
			self._this = new _PLP(G._this, baseClustering._this, updateThreshold)

	def numberOfIterations(self):
		""" Get number of iterations in last run.

		Returns
		-------
		count
			The number of iterations.
		"""
		return (<_PLP*>(self._this)).numberOfIterations()

	def getTiming(self):
		""" Get list of running times for each iteration.

		Returns
		-------
		count
			The list of running times in milliseconds.
		"""
		return (<_PLP*>(self._this)).getTiming()

cdef extern from "cpp/community/LPDegreeOrdered.h":
	cdef cppclass _LPDegreeOrdered "NetworKit::LPDegreeOrdered"(_CommunityDetectionAlgorithm):
		_LPDegreeOrdered(_Graph _G) except +
		count numberOfIterations()

cdef class LPDegreeOrdered(CommunityDetector):
	""" Label propagation-based community detection algorithm which processes nodes in increasing order of node degree.	"""

	def __cinit__(self, Graph G not None):
		self._G = G
		self._this = new _LPDegreeOrdered(G._this)

	def numberOfIterations(self):
		""" Get number of iterations in last run.

		Returns
		-------
		count
			Number of iterations.
		"""
		return (<_LPDegreeOrdered*>(self._this)).numberOfIterations()



cdef extern from "cpp/community/PLM.h":
	cdef cppclass _PLM "NetworKit::PLM"(_CommunityDetectionAlgorithm):
		_PLM(_Graph _G) except +
		_PLM(_Graph _G, bool refine, double gamma, string par, count maxIter, bool turbo) except +
		map[string, vector[count]] getTiming() except +

cdef extern from "cpp/community/PLM.h" namespace "NetworKit::PLM":
	pair[_Graph, vector[node]] PLM_coarsen "NetworKit::PLM::coarsen" (const _Graph& G, const _Partition& zeta) except +
	_Partition PLM_prolong "NetworKit::PLM::prolong"(const _Graph& Gcoarse, const _Partition& zetaCoarse, const _Graph& Gfine, vector[node] nodeToMetaNode) except +


cdef class PLM(CommunityDetector):
	""" Parallel Louvain Method - the Louvain method, optionally extended to
		a full multi-level algorithm with refinement

		Parameters
		----------
		G : Graph
			A graph.
		refine : bool, optional
			Add a second move phase to refine the communities.
		gamma : double
			Multi-resolution modularity parameter:
			1.0 -> standard modularity
	 		0.0 -> one community
	 		2m 	-> singleton communities
		par : string
			parallelization strategy
		maxIter : count
			maximum number of iterations for move phase
		turbo : bool, optional
			faster but uses O(n) additional memory per thread
	"""

	def __cinit__(self, Graph G not None, refine=False, gamma=1.0, par="balanced", maxIter=32, turbo=False):
		self._G = G
		self._this = new _PLM(G._this, refine, gamma, stdstring(par), maxIter, turbo)

	def getTiming(self):
		"""  Get detailed time measurements.
		"""
		return (<_PLM*>(self._this)).getTiming()

	@staticmethod
	def coarsen(Graph G, Partition zeta, bool parallel = False):
		cdef pair[_Graph, vector[node]] result = move(PLM_coarsen(G._this, zeta._this))
		return (Graph().setThis(result.first), result.second)

	@staticmethod
	def prolong(Graph Gcoarse, Partition zetaCoarse, Graph Gfine, vector[node] nodeToMetaNode):
		return Partition().setThis(PLM_prolong(Gcoarse._this, zetaCoarse._this, Gfine._this, nodeToMetaNode))

cdef extern from "cpp/community/CutClustering.h":
	cdef cppclass _CutClustering "NetworKit::CutClustering"(_CommunityDetectionAlgorithm):
		_CutClustering(_Graph _G) except +
		_CutClustering(_Graph _G, edgeweight alpha) except +

cdef extern from "cpp/community/CutClustering.h" namespace "NetworKit::CutClustering":
	map[double, _Partition] CutClustering_getClusterHierarchy "NetworKit::CutClustering::getClusterHierarchy"(const _Graph& G) nogil except +


cdef class CutClustering(CommunityDetector):
	"""
	Cut clustering algorithm as defined in
	Flake, Gary William; Tarjan, Robert E.; Tsioutsiouliklis, Kostas. Graph Clustering and Minimum Cut Trees.
	Internet Mathematics 1 (2003), no. 4, 385--408.

	Parameters
	----------
	G : Graph
	alpha : double
		The parameter for the cut clustering algorithm
	"""
	def __cinit__(self, Graph G not None,  edgeweight alpha):
		self._G = G
		self._this = new _CutClustering(G._this, alpha)

	@staticmethod
	def getClusterHierarchy(Graph G not None):
		""" Get the complete hierarchy with all possible parameter values.

		Each reported parameter value is the lower bound for the range in which the corresponding clustering is calculated by the cut clustering algorithm.

		Warning: all reported parameter values are slightly too high in order to avoid wrong clusterings because of numerical inaccuracies.
		Furthermore the completeness of the hierarchy cannot be guaranteed because of these inaccuracies.
		This implementation hasn't been optimized for performance.

		Parameters
		----------
		G : Graph
			The graph.

		Returns
		-------
		dict
			A dictionary with the parameter values as keys and the corresponding Partition instances as values
		"""
		cdef map[double, _Partition] result
		# FIXME: this probably copies the whole hierarchy because of exception handling, using move might fix this
		with nogil:
			result = CutClustering_getClusterHierarchy(G._this)
		pyResult = {}
		# FIXME: this code copies the partitions a lot!
		for res in result:
			pyResult[res.first] = Partition().setThis(res.second)
		return pyResult

cdef class DissimilarityMeasure:
	""" Abstract base class for partition/community dissimilarity measures """
	# TODO: use conventional class design of parametrized constructor, run-method and getters
	pass


cdef extern from "cpp/community/NodeStructuralRandMeasure.h":
	cdef cppclass _NodeStructuralRandMeasure "NetworKit::NodeStructuralRandMeasure":
		_NodeStructuralRandMeasure() except +
		double getDissimilarity(_Graph G, _Partition first, _Partition second) nogil except +

cdef class NodeStructuralRandMeasure(DissimilarityMeasure):
	""" The node-structural Rand measure assigns a similarity value in [0,1]
		to two partitions of a graph, by considering all pairs of nodes.
	"""
	cdef _NodeStructuralRandMeasure _this

	def getDissimilarity(self, Graph G, Partition first, Partition second):
		cdef double ret
		with nogil:
			ret = self._this.getDissimilarity(G._this, first._this, second._this)
		return ret


cdef extern from "cpp/community/GraphStructuralRandMeasure.h":
	cdef cppclass _GraphStructuralRandMeasure "NetworKit::GraphStructuralRandMeasure":
		_GraphStructuralRandMeasure() except +
		double getDissimilarity(_Graph G, _Partition first, _Partition second) nogil except +

cdef class GraphStructuralRandMeasure(DissimilarityMeasure):
	""" The graph-structural Rand measure assigns a similarity value in [0,1]
		to two partitions of a graph, by considering connected pairs of nodes.
	"""
	cdef _GraphStructuralRandMeasure _this

	def getDissimilarity(self, Graph G, Partition first, Partition second):
		cdef double ret
		with nogil:
			ret = self._this.getDissimilarity(G._this, first._this, second._this)
		return ret


cdef extern from "cpp/community/JaccardMeasure.h":
	cdef cppclass _JaccardMeasure "NetworKit::JaccardMeasure":
		_JaccardMeasure() except +
		double getDissimilarity(_Graph G, _Partition first, _Partition second) nogil except +

cdef class JaccardMeasure(DissimilarityMeasure):
	""" TODO:
	"""
	cdef _JaccardMeasure _this

	def getDissimilarity(self, Graph G, Partition first, Partition second):
		cdef double ret
		with nogil:
			ret = self._this.getDissimilarity(G._this, first._this, second._this)
		return ret

cdef extern from "cpp/community/NMIDistance.h":
	cdef cppclass _NMIDistance "NetworKit::NMIDistance":
		_NMIDistance() except +
		double getDissimilarity(_Graph G, _Partition first, _Partition second) nogil except +

cdef class NMIDistance(DissimilarityMeasure):
	""" The NMI distance assigns a similarity value in [0,1] to two partitions
		of a graph.
	"""
	cdef _NMIDistance _this

	def getDissimilarity(self, Graph G, Partition first, Partition second):
		cdef double ret
		with nogil:
			ret = self._this.getDissimilarity(G._this, first._this, second._this)
		return ret

cdef extern from "cpp/community/AdjustedRandMeasure.h":
	cdef cppclass _AdjustedRandMeasure "NetworKit::AdjustedRandMeasure":
		double getDissimilarity(_Graph G, _Partition first, _Partition second) nogil except +

cdef class AdjustedRandMeasure(DissimilarityMeasure):
	"""
	The adjusted rand dissimilarity measure as proposed by Huber and Arabie in "Comparing partitions" (http://link.springer.com/article/10.1007/BF01908075)
	"""
	cdef _AdjustedRandMeasure _this

	def getDissimilarity(self, Graph G not None, Partition first not None, Partition second not None):
		"""
		Get the adjust rand dissimilarity. Runs in O(n log(n)).

		Note that the dissimilarity can be larger than 1 if the partitions are more different than expected in the random model.

		Parameters
		----------
		G : Graph
			The graph on which the partitions shall be compared
		zeta : Partition
			The first partiton
		eta : Partition
			The second partition

		Returns
		-------
		double
			The adjusted rand dissimilarity
		"""
		cdef double ret
		with nogil:
			ret = self._this.getDissimilarity(G._this, first._this, second._this)
		return ret

cdef extern from "cpp/community/EPP.h":
	cdef cppclass _EPP "NetworKit::EPP"(_CommunityDetectionAlgorithm):
		_EPP(_Graph G)
		_Partition getCorePartition() except +
		vector[_Partition] getBasePartitions() except +

cdef class EPP(CommunityDetector):
	""" EPP - Ensemble Preprocessing community detection algorithm.
	Combines multiple base algorithms and a final algorithm. A consensus of the
	solutions of the base algorithms is formed and the graph is coarsened accordingly.
	Then the final algorithm operates on the coarse graph and determines a solution
	for the input graph.
	"""
	def __cinit__(self, Graph G not None):
		self._G = G
		self._this = new _EPP(G._this)

	def getCorePartition(self):
		"""  Returns the core partition the algorithm.

		Returns
		-------
		Partition:
			A Partition of the clustering.
		"""
		return Partition().setThis((<_EPP*>(self._this)).getCorePartition())

	def getBasePartitions(self):
		"""  Returns the base partitions of the algorithm.
		"""
		base = (<_EPP*>(self._this)).getBasePartitions()
		return [Partition().setThis(b) for b in base]

	cdef setThis(self, _EPP* other):
		del self._this # is this correct here?
		self._this = other
		return self

cdef extern from "cpp/community/EPPFactory.h" namespace "NetworKit::EPPFactory":
		#_EPP make(_Graph G, count ensembleSize, string baseAlgorithm, string finalAlgorithm)
		_EPP* makePtr(_Graph G, count ensembleSize, string baseAlgorithm, string finalAlgorithm)

cdef class EPPFactory:
	""" This class makes instaces of the EPP community detection algorithm """

	@staticmethod
	def make(Graph G not None, ensembleSize, baseAlgorithm="PLP", finalAlgorithm="PLM"):
		"""
		Returns an instance of an ensemble preprocessing (EPP).

		Parameters:
		-----------
		G : Graph
			The graph on which the ensemble is supposed to run.
		ensembleSize : integer
			The amount of baseAlgorithms to preprocess the communities.
		baseAlgorithm : CommunityDetectionAlgorithm
			String representation of the algorithm ("PLP","PLM") to preprocess the communities. ensembleSize instances will be created.
		finalAlgorithm  : CommunityDetectionAlgorithm
			String representation of the algorithm ("PLP" "PLM[R]") to finish the ensemble.

		Returns
		-------
		EPP
			The EPP instance.
		"""
		return EPP(G).setThis(makePtr(G._this, ensembleSize, stdstring(baseAlgorithm), stdstring(finalAlgorithm)))

# Module: flows

cdef extern from "cpp/flow/EdmondsKarp.h":
	cdef cppclass _EdmondsKarp "NetworKit::EdmondsKarp":
		_EdmondsKarp(const _Graph &graph, node source, node sink) except +
		void run() nogil except +
		edgeweight getMaxFlow() const
		vector[node] getSourceSet() except +
		edgeweight getFlow(node u, node v) except +
		edgeweight getFlow(edgeid eid) const
		vector[edgeweight] getFlowVector() except +

cdef class EdmondsKarp:
	"""
	The EdmondsKarp class implements the maximum flow algorithm by Edmonds and Karp.

	Parameters
	----------
	graph : Graph
		The graph
	source : node
		The source node for the flow calculation
	sink : node
		The sink node for the flow calculation
	"""
	cdef _EdmondsKarp* _this
	cdef Graph _graph

	def __cinit__(self, Graph graph not None, node source, node sink):
		self._graph = graph # store reference of graph for memory management, so the graph is not deallocated before this object
		self._this = new _EdmondsKarp(graph._this, source, sink)

	def __dealloc__(self):
		del self._this

	def run(self):
		"""
		Computes the maximum flow, executes the EdmondsKarp algorithm
		"""
		with nogil:
			self._this.run()
		return self

	def getMaxFlow(self):
		"""
		Returns the value of the maximum flow from source to sink.

		Returns
		-------
		edgeweight
			The maximum flow value
		"""
		return self._this.getMaxFlow()

	def getSourceSet(self):
		"""
		Returns the set of the nodes on the source side of the flow/minimum cut.

		Returns
		-------
		list
			The set of nodes that form the (smallest) source side of the flow/minimum cut.
		"""
		return self._this.getSourceSet()

	def getFlow(self, node u, node v = none):
		"""
		Get the flow value between two nodes u and v or an edge identified by the edge id u.
		Warning: The variant with two edge ids is linear in the degree of u.

		Parameters
		----------
		u : node or edgeid
			The first node incident to the edge or the edge id
		v : node
			The second node incident to the edge (optional if edge id is specified)

		Returns
		-------
		edgeweight
			The flow on the specified edge
		"""
		if v == none: # Assume that node and edge ids are the same type
			return self._this.getFlow(u)
		else:
			return self._this.getFlow(u, v)

	def getFlowVector(self):
		"""
		Return a copy of the flow values of all edges.

		Returns
		-------
		list
			The flow values of all edges indexed by edge id
		"""
		return self._this.getFlowVector()

# Module: properties

# this is an example for using static methods
cdef extern from "cpp/properties/GraphProperties.h" namespace "NetworKit::GraphProperties":
	# static methods live in the class namespace, so declare them here
	pair[count, count] minMaxDegree(_Graph _G) except +
	pair[pair[count, count], pair[count, count]] minMaxDegreeDirected(_Graph _G) except +
	double averageDegree(_Graph _G) except +
	vector[count] degreeDistribution(_Graph _G) except +
	vector[count] degreeSequence(_Graph _G) except +
	vector[double] localClusteringCoefficients(_Graph _G) except +
	double averageLocalClusteringCoefficient(_Graph _G) except +
	vector[double] localClusteringCoefficientPerDegree(_Graph _G) except +
	double degreeAssortativity(_Graph G, bool) except +
	double degreeAssortativityDirected(_Graph G, bool, bool) except +

	cdef cppclass _GraphProperties "NetworKit::GraphProperties":
		pass

cdef class GraphProperties:
	""" Collects various functions for basic graph properties """

	# TODO: this class should become obsolete with the new profiling module

	@staticmethod
	def minMaxDegree(Graph G not None):
		return minMaxDegree(G._this)

	@staticmethod
	def minMaxDegreeDirected(Graph G not None):
		return minMaxDegreeDirected(G._this)

	@staticmethod
	def averageDegree(Graph G not None):
		return averageDegree(G._this)

	@staticmethod
	def degreeDistribution(Graph G not None):
		return degreeDistribution(G._this)

	@staticmethod
	def degreeSequence(Graph G not None):
		return degreeSequence(G._this)

	@staticmethod
	def averageLocalClusteringCoefficient(Graph G not None):
		""" The average local clustering coefficient for the graph `G`.

		Parameters
		----------
		G : Graph
			The graph.

		Notes
		-----

		.. math:: \\frac{1}{n} \cdot \sum_{v \in V} c_v

		"""
		return averageLocalClusteringCoefficient(G._this)

	@staticmethod
	def degreeAssortativity(Graph G, bool useWeights):
		""" Get degree assortativity of the undirected graph `G`.

		Parameters
		----------
		G : Graph
			The undirected graph
		useWeights : bool
			If True, the weights are considered for calculation.

		Returns
		-------
		double
			Degree assortativity of the graph `G`.

		Notes
		-----
		Degree assortativity based on description in Newman: Networks. An Introduction. Chapter 8.7.
		"""
		return degreeAssortativity(G._this, useWeights)

	@staticmethod
	def degreeAssortativityDirected(Graph G, bool alpha, bool beta):
		""" Get degree assortativity of the directed graph `G`.

		Parameters
		----------
		G : Graph
			The directed graph
		alpha : bool
			When iterating over edges (u,v), if alpha is True, the out degree of u will be considered.
		beta : bool
			When iterating over edges (u,v), if beta is True, the out degree of v will be considered.

		Returns
		-------
		double
			Degree assortativity of the graph `G`.

		Notes
		-----
		Degree assortativity for directed graphs based on http://www.pnas.org/content/107/24/10815.full
		"""
		return degreeAssortativityDirected(G._this, alpha, beta)




cdef extern from "cpp/properties/ConnectedComponents.h":
	cdef cppclass _ConnectedComponents "NetworKit::ConnectedComponents":
		_ConnectedComponents(_Graph G) except +
		void run() nogil except +
		count numberOfComponents() except +
		count componentOfNode(node query) except +
		_Partition getPartition() except +
		map[index, count] getComponentSizes() except +


cdef class ConnectedComponents:
	""" Determines the connected components and associated values for an undirected graph.

	ConnectedComponents(G)

	Create ConnectedComponents for Graph `G`.

	Parameters
	----------
	G : Graph
		The graph.
	"""
	cdef _ConnectedComponents* _this
	cdef Graph _G

	def __cinit__(self,  Graph G):
		self._G = G
		self._this = new _ConnectedComponents(G._this)

	def __dealloc__(self):
		del self._this

	def run(self):
		""" This method determines the connected components for the graph given in the constructor. """
		with nogil:
			self._this.run()
		return self

	def getPartition(self):
		""" Get a Partition that represents the components.

		Returns
		-------
		Partition
			A partition representing the found components.
		"""
		return Partition().setThis(self._this.getPartition())

	def numberOfComponents(self):
		""" Get the number of connected components.

		Returns
		-------
		count:
			The number of connected components.
		"""
		return self._this.numberOfComponents()

	def componentOfNode(self, v):
		"""  Get the the component in which node `v` is situated.

		v : node
			The node whose component is asked for.
		"""
		return self._this.componentOfNode(v)

	def getComponentSizes(self):
		return self._this.getComponentSizes()


cdef extern from "cpp/properties/ParallelConnectedComponents.h":
	cdef cppclass _ParallelConnectedComponents "NetworKit::ParallelConnectedComponents":
		_ParallelConnectedComponents(_Graph G, bool coarsening) except +
		void run() nogil except +
		count numberOfComponents() except +
		count componentOfNode(node query) except +
		_Partition getPartition() except +


cdef class ParallelConnectedComponents:
	""" Determines the connected components and associated values for
		an undirected graph.
	"""
	cdef _ParallelConnectedComponents* _this
	cdef Graph _G

	def __cinit__(self,  Graph G, coarsening=True	):
		self._G = G
		self._this = new _ParallelConnectedComponents(G._this, coarsening)

	def __dealloc__(self):
		del self._this

	def run(self):
		with nogil:
			self._this.run()
		return self

	def getPartition(self):
		return Partition().setThis(self._this.getPartition())

	def numberOfComponents(self):
		return self._this.numberOfComponents()

	def componentOfNode(self, v):
		return self._this.componentOfNode(v)


cdef extern from "cpp/properties/StronglyConnectedComponents.h":
	cdef cppclass _StronglyConnectedComponents "NetworKit::StronglyConnectedComponents":
		_StronglyConnectedComponents(_Graph G) except +
		void run() nogil except +
		count numberOfComponents() except +
		count componentOfNode(node query) except +
		_Partition getPartition() except +


cdef class StronglyConnectedComponents:
	""" Determines the connected components and associated values for
		a directed graph.
	"""
	cdef _StronglyConnectedComponents* _this
	cdef Graph _G

	def __cinit__(self,  Graph G):
		self._G = G
		self._this = new _StronglyConnectedComponents(G._this)

	def __dealloc__(self):
		del self._this

	def run(self):
		with nogil:
			self._this.run()
		return self

	def getPartition(self):
		return Partition().setThis(self._this.getPartition())

	def numberOfComponents(self):
		return self._this.numberOfComponents()

	def componentOfNode(self, v):
		return self._this.componentOfNode(v)



cdef extern from "cpp/properties/ClusteringCoefficient.h" namespace "NetworKit::ClusteringCoefficient":
		double avgLocal(_Graph G) nogil except +
		double sequentialAvgLocal(_Graph G) nogil except +
		double approxAvgLocal(_Graph G, count trials) nogil except +
		double exactGlobal(_Graph G) nogil except +
		double approxGlobal(_Graph G, count trials) nogil except +

cdef class ClusteringCoefficient:
	@staticmethod
	def avgLocal(Graph G):
		"""
		DEPRECATED: Use centrality.LocalClusteringCoefficient and take average.

		This calculates the average local clustering coefficient of graph `G`.

		Parameters
		----------
		G : Graph
			The graph.

		Notes
		-----

		.. math:: c(G) := \\frac{1}{n} \sum_{u \in V} c(u)

		where

		.. math:: c(u) := \\frac{2 \cdot |E(N(u))| }{\deg(u) \cdot ( \deg(u) - 1)}

		"""
		cdef double ret
		with nogil:
			ret = avgLocal(G._this)
		return ret

	@staticmethod
	def sequentialAvgLocal(Graph G):
		""" This calculates the average local clustering coefficient of graph `G` using inherently sequential triangle counting.
		Parameters
		----------
		G : Graph
			The graph.

		Notes
		-----

		.. math:: c(G) := \\frac{1}{n} \sum_{u \in V} c(u)

		where

		.. math:: c(u) := \\frac{2 \cdot |E(N(u))| }{\deg(u) \cdot ( \deg(u) - 1)}

		"""
		cdef double ret
		with nogil:
			ret = sequentialAvgLocal(G._this)
		return ret

	@staticmethod
	def approxAvgLocal(Graph G, count trials):
		cdef double ret
		with nogil:
			ret = approxAvgLocal(G._this, trials)
		return ret

	@staticmethod
	def exactGlobal(Graph G):
		""" This calculates the global clustering coefficient. """
		cdef double ret
		with nogil:
			ret = exactGlobal(G._this)
		return ret

	@staticmethod
	def approxGlobal(Graph G, count trials):
		cdef double ret
		with nogil:
			ret = approxGlobal(G._this, trials)
		return ret


cdef extern from "cpp/properties/Diameter.h" namespace "NetworKit::Diameter":
	pair[count, count] estimatedDiameterRange(_Graph G, double error, pair[node,node] *proof) nogil except +
	count exactDiameter(_Graph G) nogil except +
	edgeweight estimatedVertexDiameter(_Graph G, count) nogil except +
	edgeweight estimatedVertexDiameterPedantic(_Graph G) nogil except +

cdef class Diameter:
	"""
	TODO: docstring
	"""

	@staticmethod
	def estimatedDiameterRange(Graph G, double error=0.1):
		""" Estimates a range for the diameter of @a G. Based on the algorithm suggested in
		C. Magnien, M. Latapy, M. Habib: Fast Computation of Empirically Tight Bounds for
		the Diameter of Massive Graphs. Journal of Experimental Algorithmics, Volume 13, Feb 2009.

		Returns
		-------
		pair
			Pair of lower and upper bound for diameter.
		"""
		cdef pair[count, count] ret
		with nogil:
			ret = estimatedDiameterRange(G._this, error, NULL)
		return ret

	@staticmethod
	def estimatedDiameterRangeWithProof(Graph G, double error=0.1):
		""" Estimates a range for the diameter of @a G like estimatedDiameterRange but also
		returns a pair of nodes that has the reported lower bound as distance if the graph is non-trivial.

		Returns
		-------
		tuple
			Tuple of two tuples, the first is the result and contains lower and upper bound, the second contains the two nodes whose distance is the reported lower bound
		"""
		cdef pair[node, node] proof
		cdef pair[count, count] result
		with nogil:
			result = estimatedDiameterRange(G._this, error, &proof)
		return (result, proof)

	@staticmethod
	def exactDiameter(Graph G):
		""" Get the exact diameter of the graph `G`.

		Parameters
		----------
		G : Graph
			The graph.

		Returns
		-------
		edgeweight
			Exact diameter of the graph `G`.
		"""
		cdef edgeweight diam
		with nogil:
			diam = exactDiameter(G._this)
		return diam

	@staticmethod
	def estimatedVertexDiameter(Graph G, count samples):
		""" Get a 2-approximation of the node diameter (unweighted diameter) of `G`.

		Parameters
		----------
		G : Graph
			The graph.
		samples : count
			One sample is enough if the graph is connected. If there
			are multiple connected components, then the number of samples
			must be chosen so that the probability of sampling the component
			with the largest diameter ist high.

		Returns
		-------
		edgeweight
			A 2-approximation of the vertex diameter (unweighted diameter) of `G`.
		"""
		cdef edgeweight diam
		with nogil:
			if samples == 0:
				diam = estimatedVertexDiameterPedantic(G._this)
			else:
				diam = estimatedVertexDiameter(G._this, samples)
		return diam

cdef extern from "cpp/properties/Eccentricity.h" namespace "NetworKit::Eccentricity":
	pair[node, count] getValue(_Graph G, node v) except +

cdef class Eccentricity:
	"""
	TODO: docstring
	"""

	@staticmethod
	def getValue(Graph G, v):
		return getValue(G._this, v)




cdef extern from "cpp/properties/EffectiveDiameter.h" namespace "NetworKit::EffectiveDiameter":
	double effectiveDiameter (_Graph G, double ratio, count k, count r) nogil except +
	double effectiveDiameterExact(_Graph G, double ratio) nogil except +
	map[count, double] hopPlot(_Graph G, count maxDistance, count k, count r) except +

cdef class EffectiveDiameter:

	@staticmethod
	def effectiveDiameter(Graph G, double ratio=0.9, count k=64, count r=7):
		""" Estimates the number of edges on average needed to reach 90% of all other nodes with a variaton of the ANF algorithm presented in the paper A Fast and Scalable Tool for Data Mining
			in Massive Graphs by Palmer, Gibbons and Faloutsos
		Parameters
		----------
		G : Graph
			The graph.
		ratio : double
			The percentage of nodes that shall be within stepwith
		k : count
			number of parallel approximations, bigger k -> longer runtime, more precise result
		r : count
			number of additional bits, important in tiny graphs
		Returns
		-------
		double
			the estimated effective diameter
		"""
		cdef double diam
		with nogil:
			diam = effectiveDiameter(G._this, ratio, k, r)
		return diam

	@staticmethod
	def effectiveDiameterExact(Graph G, double ratio=0.9):
		""" Calculates the number of edges on average needed to reach 90% of all other nodes
		Parameters
		----------
		G : Graph
			The graph.
		ratio : double
			The percentage of nodes that shall be within stepwith
		Returns
		-------
		double
			the effective diameter
		"""
		cdef double diam
		with nogil:
			diam = effectiveDiameterExact(G._this, ratio)
		return diam

	@staticmethod
	def hopPlot(Graph G, maxDistance=0, k=64, r=7):
		""" Calculates the number of connected nodes for each distance between 0 and the diameter of the graph
		Parameters
		----------
		G : Graph
			The graph.
		maxDistance : double
			maximum distance between considered nodes
			set to 0 or negative to get the hop-plot for the entire graph so that each node can reach each other node
		k : count
			number of parallel approximations, bigger k -> longer runtime, more precise result
		r : count
			number of additional bits, important in tiny graphs
		Returns
		-------
		map
			number of connected nodes for each distance
		"""
		return hopPlot(G._this, maxDistance, k, r)


# Module: centrality

cdef extern from "cpp/centrality/Centrality.h":
	cdef cppclass _Centrality "NetworKit::Centrality":
		_Centrality(_Graph, bool, bool) except +
		void run() nogil except +
		vector[double] scores() except +
		vector[pair[node, double]] ranking() except +
		double score(node) except +
		double maximum() except +


cdef class Centrality:
	""" Abstract base class for centrality measures"""

	cdef _Centrality* _this
	cdef Graph _G

	def __init__(self, *args, **kwargs):
		if type(self) == Centrality:
			raise RuntimeError("Error, you may not use Centrality directly, use a sub-class instead")

	def __cinit__(self, *args, **kwargs):
		self._this = NULL

	def __dealloc__(self):
		if self._this != NULL:
			del self._this
		self._this = NULL
		self._G = None # just to be sure the graph is deleted

	def run(self):
		"""
		Executes the centrality algorithm.

		Returns
		-------
		Centrality:
			self
		"""
		if self._this == NULL:
			raise RuntimeError("Error, object not properly initialized")
		with nogil:
			self._this.run()
		return self

	def scores(self):
		if self._this == NULL:
			raise RuntimeError("Error, object not properly initialized")
		return self._this.scores()

	def score(self, v):
		if self._this == NULL:
			raise RuntimeError("Error, object not properly initialized")
		return self._this.score(v)

	def ranking(self):
		if self._this == NULL:
			raise RuntimeError("Error, object not properly initialized")
		return self._this.ranking()

	def maximum(self):
		if self._this == NULL:
			raise RuntimeError("Error, object not properly initialized")
		return self._this.maximum()


cdef extern from "cpp/centrality/DegreeCentrality.h":
	cdef cppclass _DegreeCentrality "NetworKit::DegreeCentrality" (_Centrality):
		_DegreeCentrality(_Graph, bool normalized) except +

cdef class DegreeCentrality(Centrality):
	""" Node centrality index which ranks nodes by their degree.
 	Optional normalization by maximum degree.

 	DegreeCentrality(G, normalized=False)

 	Constructs the DegreeCentrality class for the given Graph `G`. If the scores should be normalized,
 	then set `normalized` to True.

 	Parameters
 	----------
 	G : Graph
 		The graph.
 	normalized : bool, optional
 		Normalize centrality values in the interval [0,1].
	"""

	def __cinit__(self, Graph G, bool normalized=False):
		self._G = G
		self._this = new _DegreeCentrality(G._this, normalized)



cdef extern from "cpp/centrality/Betweenness.h":
	cdef cppclass _Betweenness "NetworKit::Betweenness" (_Centrality):
		_Betweenness(_Graph, bool, bool) except +
		vector[double] edgeScores() except +

cdef class Betweenness(Centrality):
	"""
		Betweenness(G, normalized=False, computeEdgeCentrality=False)

		Constructs the Betweenness class for the given Graph `G`. If the betweenness scores should be normalized,
  		then set `normalized` to True.

	 	Parameters
	 	----------
	 	G : Graph
	 		The graph.
	 	normalized : bool, optional
	 		Set this parameter to True if scores should be normalized in the interval [0,1].
		computeEdgeCentrality: bool, optional
			Set this to true if edge betweenness scores should be computed as well.
	"""

	def __cinit__(self, Graph G, normalized=False, computeEdgeCentrality=False):
		self._G = G
		self._this = new _Betweenness(G._this, normalized, computeEdgeCentrality)


	def edgeScores(self):
		""" Get a vector containing the betweenness score for each edge in the graph.

		Returns
		-------
		vector
			The betweenness scores calculated by run().
		"""
		return (<_Betweenness*>(self._this)).edgeScores()


cdef extern from "cpp/centrality/Closeness.h":
	cdef cppclass _Closeness "NetworKit::Closeness" (_Centrality):
		_Closeness(_Graph, bool) except +

cdef class Closeness(Centrality):
	"""
		Closeness(G, normalized=False)

		Constructs the Closeness class for the given Graph `G`. If the Closeness scores should be normalized,
  		then set `normalized` to True.

	 	Parameters
	 	----------
	 	G : Graph
	 		The graph.
	 	normalized : bool, optional
	 		Set this parameter to True if scores should be normalized in the interval [0,1]. Normalization only for unweighted networks.
	"""

	def __cinit__(self, Graph G, normalized=False):
		self._G = G
		self._this = new _Closeness(G._this, normalized)


cdef extern from "cpp/centrality/KPathCentrality.h":
	cdef cppclass _KPathCentrality "NetworKit::KPathCentrality" (_Centrality):
		_KPathCentrality(_Graph, double, count) except +

cdef class KPathCentrality(Centrality):
	"""
		KPathCentrality(G, alpha=0.2, k=0)

		Constructs the K-Path Centrality class for the given Graph `G`.

	 	Parameters
	 	----------
	 	G : Graph
	 		The graph.
	 	alpha : double, in interval [-0.5, 0.5]
			tradeoff between runtime and precision
			-0.5: maximum precision, maximum runtime
	 		 0.5: lowest precision, lowest runtime
	"""

	def __cinit__(self, Graph G, alpha=0.2, k=0):
		self._G = G
		self._this = new _KPathCentrality(G._this, alpha, k)


cdef extern from "cpp/centrality/KatzCentrality.h":
	cdef cppclass _KatzCentrality "NetworKit::KatzCentrality" (_Centrality):
		_KatzCentrality(_Graph, double, count) except +

cdef class KatzCentrality(Centrality):
	"""
		KatzCentrality(G, alpha=5e-4, beta=0.1, tol=1e-8)

		Constructs a KatzCentrality object for the given Graph `G`

	 	Parameters
	 	----------
	 	G : Graph
	 		The graph.
	 	alpha : double
			Damping of the matrix vector product result
		beta : double
			Constant value added to the centrality of each vertex
		tol : double
			The tolerance for convergence.
	"""

	def __cinit__(self, Graph G, alpha=0.2, k=0):
		self._G = G
		self._this = new _KatzCentrality(G._this, alpha, k)




cdef extern from "cpp/centrality/ApproxBetweenness.h":
	cdef cppclass _ApproxBetweenness "NetworKit::ApproxBetweenness" (_Centrality):
		_ApproxBetweenness(_Graph, double, double, count) except +
		count numberOfSamples() except +

cdef class ApproxBetweenness(Centrality):
	""" Approximation of betweenness centrality according to algorithm described in
 	Matteo Riondato and Evgenios M. Kornaropoulos: Fast Approximation of Betweenness Centrality through Sampling

 	ApproxBetweenness(G, epsilon=0.01, delta=0.1)

 	The algorithm approximates the betweenness of all vertices so that the scores are
	within an additive error epsilon with probability at least (1- delta).
	The values are normalized by default.

	Parameters
	----------
	G : Graph
		the graph
	epsilon : double, optional
		maximum additive error
	delta : double, optional
		probability that the values are within the error guarantee
	"""

	def __cinit__(self, Graph G, epsilon=0.01, delta=0.1, diameterSamples=0):
		self._G = G
		self._this = new _ApproxBetweenness(G._this, epsilon, delta, diameterSamples)

	def numberOfSamples(self):
		return (<_ApproxBetweenness*>(self._this)).numberOfSamples()



cdef extern from "cpp/centrality/ApproxBetweenness2.h":
	cdef cppclass _ApproxBetweenness2 "NetworKit::ApproxBetweenness2" (_Centrality):
		_ApproxBetweenness2(_Graph, count, bool) except +


cdef class ApproxBetweenness2(Centrality):
	""" Approximation of betweenness centrality according to algorithm described in
	Sanders, Geisberger, Schultes: Better Approximation of Betweenness Centrality

	ApproxBetweenness2(G, nSamples, normalized=False)

	The algorithm approximates the betweenness of all nodes, using weighting
	of the contributions to avoid biased estimation.

	Parameters
	----------
	G : Graph
		input graph
	nSamples : count
		user defined number of samples
	normalized : bool, optional
		normalize centrality values in interval [0,1]
	"""

	def __cinit__(self, Graph G, nSamples, normalized=False):
		self._G = G
		self._this = new _ApproxBetweenness2(G._this, nSamples, normalized)


cdef extern from "cpp/centrality/PageRank.h":
	cdef cppclass _PageRank "NetworKit::PageRank" (_Centrality):
		_PageRank(_Graph, double damp, double tol) except +

cdef class PageRank(Centrality):
	"""	Compute PageRank as node centrality measure.

	PageRank(G, damp=0.85, tol=1e-9)

	Parameters
	----------
	G : Graph
		Graph to be processed.
	damp : double
		Damping factor of the PageRank algorithm.
	tol : double, optional
		Error tolerance for PageRank iteration.
	"""

	def __cinit__(self, Graph G, double damp=0.85, double tol=1e-9):
		self._G = G
		self._this = new _PageRank(G._this, damp, tol)



cdef extern from "cpp/centrality/EigenvectorCentrality.h":
	cdef cppclass _EigenvectorCentrality "NetworKit::EigenvectorCentrality" (_Centrality):
		_EigenvectorCentrality(_Graph, double tol) except +

cdef class EigenvectorCentrality(Centrality):
	"""	Computes the leading eigenvector of the graph's adjacency matrix (normalized in 2-norm).
	Interpreted as eigenvector centrality score.

	EigenvectorCentrality(G, tol=1e-9)

	Constructs the EigenvectorCentrality class for the given Graph `G`. `tol` defines the tolerance for convergence.

	Parameters
	----------
	G : Graph
		The graph.
	tol : double, optional
		The tolerance for convergence.
	"""

	def __cinit__(self, Graph G, double tol=1e-9):
		self._G = G
		self._this = new _EigenvectorCentrality(G._this, tol)


cdef extern from "cpp/centrality/CoreDecomposition.h":
	cdef cppclass _CoreDecomposition "NetworKit::CoreDecomposition" (_Centrality):
		_CoreDecomposition(_Graph)
		vector[set[node]] cores() except +
		vector[set[node]] shells() except +
		index maxCoreNumber() except +

cdef class CoreDecomposition(Centrality):
	""" Computes k-core decomposition of a graph.

	CoreDecomposition(G)

	Create CoreDecomposition class for graph `G`.

	Parameters
	----------
	G : Graph
		The graph.
	"""

	def __cinit__(self, Graph G):
		self._G = G
		self._this = new _CoreDecomposition(G._this)

	def maxCoreNumber(self):
		""" Get maximum core number.

		Returns
		-------
		index
			The maximum core number.
		"""
		return (<_CoreDecomposition*>(self._this)).maxCoreNumber()

	def cores(self):
		""" Get the k-cores as sets of nodes, indexed by k.

		Returns
		-------
		vector
			The k-cores as sets of nodes, indexed by k.
		"""
		return (<_CoreDecomposition*>(self._this)).cores()

	def shells(self):
		""" Get the k-shells as sets of nodes, indexed by k.

		Returns
		-------
		vector
			The k-shells as sets of nodes, indexed by k.
		"""
		return (<_CoreDecomposition*>(self._this)).shells()


cdef extern from "cpp/centrality/LocalClusteringCoefficient.h":
	cdef cppclass _LocalClusteringCoefficient "NetworKit::LocalClusteringCoefficient" (_Centrality):
		_LocalClusteringCoefficient(_Graph) except +

cdef class LocalClusteringCoefficient(Centrality):
	"""
		LocalClusteringCoefficient(G, normalized=False, computeEdgeCentrality=False)

		Constructs the LocalClusteringCoefficient class for the given Graph `G`. If the local clustering coefficient values should be normalized,
  		then set `normalized` to True.

	 	Parameters
	 	----------
	 	G : Graph
	 		The graph.
	"""

	def __cinit__(self, Graph G):
		self._G = G
		self._this = new _LocalClusteringCoefficient(G._this)


cdef extern from "cpp/centrality/DynApproxBetweenness.h":
	cdef cppclass _DynApproxBetweenness "NetworKit::DynApproxBetweenness":
		_DynApproxBetweenness(_Graph, double, double, bool) except +
		void run() nogil except +
		void update(vector[_GraphEvent]) except +
		vector[double] scores() except +
		vector[pair[node, double]] ranking() except +
		double score(node) except +
		count getNumberOfSamples() except +

cdef class DynApproxBetweenness:
	""" New dynamic algorithm for the approximation of betweenness centrality with
	a guaranteed error

	DynApproxBetweenness(G, epsiolon=0.01, delta=0.1, [storePredecessors])

	The algorithm approximates the betweenness of all vertices so that the scores are
	within an additive error epsilon with probability at least (1- delta).
	The values are normalized by default.

	Parameters
	----------
	G : Graph
		the graph
	epsilon : double, optional
		maximum additive error
	delta : double, optional
		probability that the values are within the error guarantee
	storePredecessors : bool
		store lists of predecessors?
	"""
	cdef _DynApproxBetweenness* _this
	cdef Graph _G

	def __cinit__(self, Graph G, epsilon=0.01, delta=0.1, storePredecessors = True):
		self._G = G
		self._this = new _DynApproxBetweenness(G._this, epsilon, delta, storePredecessors)

	# this is necessary so that the C++ object gets properly garbage collected
	def __dealloc__(self):
		del self._this

	def run(self):
		with nogil:
			self._this.run()
		return self

	def update(self, batch):
		""" Updates the betweenness centralities after the batch `batch` of edge insertions.

		Parameters
		----------
		batch : list of GraphEvent.
		"""
		cdef vector[_GraphEvent] _batch
		for ev in batch:
			_batch.push_back(_GraphEvent(ev.type, ev.u, ev.v, ev.w))
		self._this.update(_batch)

	def scores(self):
		""" Get a vector containing the betweenness score for each node in the graph.

		Returns
		-------
		vector
			The betweenness scores calculated by run().
		"""
		return self._this.scores()

	def score(self, v):
		""" Get the betweenness score of node `v` calculated by run().

		Parameters
		----------
		v : node
			A node.

		Returns
		-------
		double
			The betweenness score of node `v.
		"""
		return self._this.score(v)

	def ranking(self):
		""" Get a vector of pairs sorted into descending order. Each pair contains a node and the corresponding score
		calculated by run().

		Returns
		-------
		vector
			A vector of pairs.
		"""
		return self._this.ranking()

	def getNumberOfSamples(self):
		"""
		Get number of path samples used in last calculation.
		"""
		return self._this.getNumberOfSamples()


<<<<<<< HEAD
# Module: distmeasures

cdef extern from "cpp/distmeasures/AlgebraicDistance.h":
	cdef cppclass _AlgebraicDistance "NetworKit::AlgebraicDistance":
		_AlgebraicDistance(const _Graph& G, count numberSystems, count numberIterations, double omega, index norm) except +
		void preprocess() nogil except +
		double distance(node u, node v) except +
		vector[vector[double]] getLoadsOnNodes()

cdef class AlgebraicDistance:
	"""
	Algebraic distance assigns a distance value to pairs of nodes
	according to their structural closeness in the graph.

	Parameters
	----------
	G : Graph
		The graph.
	numberSystems : count
		Number of vectors/systems used for algebraic iteration.
	numberIterations : count
		Number of iterations in each system.
	omega : double, optional
		Overrelaxation parameter, default: 0.5.
	norm : index, optional
		The norm factor of the extended algebraic distance. Maximum norm is realized by setting the norm to 0. Default: 2.
	"""
	cdef _AlgebraicDistance* _this
	cdef Graph _G

	def __cinit__(self, Graph G, count numberSystems, count numberIterations, double omega = 0.5, index norm = 2):
		self._G = G
		self._this = new _AlgebraicDistance(G._this, numberSystems, numberIterations, omega, norm)

	def __dealloc__(self):
		del self._this

	def preprocess(self):
		"""
		Starting with random initialization, compute for all numberSystems
		"diffusion" systems the situation after numberIterations iterations
		of overrelaxation with overrelaxation parameter omega.

		REQ: Needs to be called before algdist delivers meaningful results!
		"""
		with nogil:
			self._this.preprocess()


	def distance(self, node u, node v):
		"""
		Returns the extended algebraic distance between node u and node v in the norm specified in
		the constructor.

		Parameters
		----------
		u : node
			The first node
		v : node
			The second node

		Returns
		-------
		Extended algebraic distance between the two nodes.
		"""
		return self._this.distance(u, v)


	def getLoadsOnNodes(self):
		"""
		Returns a list, indexed by node id, of the load values.
		"""
		return self._this.getLoadsOnNodes()

=======
>>>>>>> 228d5258
# Module: dynamic

cdef extern from "cpp/dynamics/GraphEvent.h":
	enum _GraphEventType "NetworKit::GraphEvent::Type":
		NODE_ADDITION,
		NODE_REMOVAL,
		EDGE_ADDITION,
		EDGE_REMOVAL,
		EDGE_WEIGHT_UPDATE,
		TIME_STEP

cdef extern from "cpp/dynamics/GraphEvent.h":
	cdef cppclass _GraphEvent "NetworKit::GraphEvent":
		node u, v
		edgeweight w
		_GraphEventType type
		_GraphEvent() except +
		_GraphEvent(_GraphEventType type, node u, node v, edgeweight w) except +
		string toString() except +

cdef class GraphEvent:
	cdef _GraphEvent _this

	NODE_ADDITION = 0
	NODE_REMOVAL = 1
	EDGE_ADDITION = 2
	EDGE_REMOVAL = 3
	EDGE_WEIGHT_UPDATE = 4
	TIME_STEP = 5

	property type:
		def __get__(self):
			return self._this.type
		def __set__(self, t):
			self._this.type = t

	property u:
		def __get__(self):
			return self._this.u
		def __set__(self, u):
			self._this.u = u

	property v:
		def __get__(self):
			return self._this.v
		def __set__(self, v):
			self._this.v = v

	property w:
		def __get__(self):
			return self._this.w
		def __set__(self, w):
			self._this.w = w

	def __cinit__(self, _GraphEventType type, node u, node v, edgeweight w):
		self._this = _GraphEvent(type, u, v, w)

	def toString(self):
		return self._this.toString().decode("utf-8")

	def __repr__(self):
		return self.toString()


cdef extern from "cpp/dynamics/DGSStreamParser.h":
	cdef cppclass _DGSStreamParser "NetworKit::DGSStreamParser":
		_DGSStreamParser(string path, bool mapped, node baseIndex) except +
		vector[_GraphEvent] getStream() except +

cdef class DGSStreamParser:
	cdef _DGSStreamParser* _this

	def __cinit__(self, path, mapped=True, baseIndex=0):
		self._this = new _DGSStreamParser(stdstring(path), mapped, baseIndex)

	def __dealloc__(self):
		del self._this

	def getStream(self):
		return [GraphEvent(ev.type, ev.u, ev.v, ev.w) for ev in self._this.getStream()]


cdef extern from "cpp/dynamics/DGSWriter.h":
	cdef cppclass _DGSWriter "NetworKit::DGSWriter":
		void write(vector[_GraphEvent] stream, string path) except +


cdef class DGSWriter:
	cdef _DGSWriter* _this

	def __cinit__(self):
		self._this = new _DGSWriter()

	def __dealloc__(self):
		del self._this

	def write(self, stream, path):
		cdef vector[_GraphEvent] _stream
		for ev in stream:
			_stream.push_back(_GraphEvent(ev.type, ev.u, ev.v, ev.w))
		self._this.write(_stream, stdstring(path))


# cdef extern from "cpp/dcd2/DynamicCommunityDetection.h":
# 	cdef cppclass _DynamicCommunityDetection "NetworKit::DynamicCommunityDetection":
# 		_DynamicCommunityDetection(string inputPath, string algoName, string updateStrategy, count interval, count restart, vector[string] recordSettings) except +
# 		void run() except +
# 		vector[double] getTimeline(string key) except +
# 		vector[pair[count, count]] getGraphSizeTimeline() except +
# 		vector[pair[_Graph, _Partition]] getResultTimeline() except +

# cdef class DynamicCommunityDetection:
# 	cdef _DynamicCommunityDetection* _this

# 	def __cinit__(self, inputPath, algoName, updateStrategy, interval, restart, recordSettings):
# 		self._this = new _DynamicCommunityDetection(stdstring(inputPath), stdstring(algoName), stdstring(updateStrategy), interval, restart, [stdstring(key) for key in recordSettings])

# 	def run(self):
# 		self._this.run()

# 	def getTimeline(self, key):
# 		return self._this.getTimeline(stdstring(key))

# 	def getGraphSizeTimeline(self):
# 		return self._this.getGraphSizeTimeline()

# 	def getResultTimeline(self):
# 		timeline = []
# 		for pair in self._this.getResultTimeline():
# 			_G = pair.first
# 			_zeta = pair.second
# 			timeline.append((Graph().setThis(_G), Partition().setThis(_zeta)))
# 		return timeline



cdef extern from "cpp/generators/DynamicPathGenerator.h":
	cdef cppclass _DynamicPathGenerator "NetworKit::DynamicPathGenerator":
		_DynamicPathGenerator() except +
		vector[_GraphEvent] generate(count nSteps) except +


cdef class DynamicPathGenerator:
	""" Example dynamic graph generator: Generates a dynamically growing path. """
	cdef _DynamicPathGenerator* _this

	def __cinit__(self):
		self._this = new _DynamicPathGenerator()

	def __dealloc__(self):
		del self._this

	def generate(self, nSteps):
		return [GraphEvent(ev.type, ev.u, ev.v, ev.w) for ev in self._this.generate(nSteps)]


cdef extern from "cpp/generators/DynamicDorogovtsevMendesGenerator.h":
	cdef cppclass _DynamicDorogovtsevMendesGenerator "NetworKit::DynamicDorogovtsevMendesGenerator":
		_DynamicDorogovtsevMendesGenerator() except +
		vector[_GraphEvent] generate(count nSteps) except +


cdef class DynamicDorogovtsevMendesGenerator:
	""" Generates a graph according to the Dorogovtsev-Mendes model.

 	DynamicDorogovtsevMendesGenerator()

 	Constructs the generator class.
	"""
	cdef _DynamicDorogovtsevMendesGenerator* _this

	def __cinit__(self):
		self._this = new _DynamicDorogovtsevMendesGenerator()

	def __dealloc__(self):
		del self._this

	def generate(self, nSteps):
		""" Generate event stream.

		Parameters
		----------
		nSteps : count
			Number of time steps in the event stream.
		"""
		return [GraphEvent(ev.type, ev.u, ev.v, ev.w) for ev in self._this.generate(nSteps)]



cdef extern from "cpp/generators/DynamicPubWebGenerator.h":
	cdef cppclass _DynamicPubWebGenerator "NetworKit::DynamicPubWebGenerator":
		_DynamicPubWebGenerator(count numNodes, count numberOfDenseAreas,
			float neighborhoodRadius, count maxNumberOfNeighbors) except +
		vector[_GraphEvent] generate(count nSteps) except +
		_Graph getGraph() except +


cdef class DynamicPubWebGenerator:
	cdef _DynamicPubWebGenerator* _this

	def __cinit__(self, numNodes, numberOfDenseAreas, neighborhoodRadius, maxNumberOfNeighbors):
		self._this = new _DynamicPubWebGenerator(numNodes, numberOfDenseAreas, neighborhoodRadius, maxNumberOfNeighbors)

	def __dealloc__(self):
		del self._this

	def generate(self, nSteps):
		""" Generate event stream.

		Parameters
		----------
		nSteps : count
			Number of time steps in the event stream.
		"""
		return [GraphEvent(ev.type, ev.u, ev.v, ev.w) for ev in self._this.generate(nSteps)]

	def getGraph(self):
		return Graph().setThis(self._this.getGraph())





cdef extern from "cpp/generators/DynamicForestFireGenerator.h":
	cdef cppclass _DynamicForestFireGenerator "NetworKit::DynamicForestFireGenerator":
		_DynamicForestFireGenerator(double p, bool directed, double r) except +
		vector[_GraphEvent] generate(count nSteps) except +
		_Graph getGraph() except +


cdef class DynamicForestFireGenerator:
	""" Generates a graph according to the forest fire model.
	 The forest fire generative model produces dynamic graphs with the following properties:
     heavy tailed degree distribution
     communities
     densification power law
     shrinking diameter

    see Leskovec, Kleinberg, Faloutsos: Graphs over Tim: Densification Laws,
    Shringking Diameters and Possible Explanations

 	DynamicForestFireGenerator(double p, bool directed, double r = 1.0)

 	Constructs the generator class.

 	Parameters
 	----------
 	p : forward burning probability.
 	directed : decides whether the resulting graph should be directed
 	r : optional, backward burning probability
	"""
	cdef _DynamicForestFireGenerator* _this

	def __cinit__(self, p, directed, r = 1.0):
		self._this = new _DynamicForestFireGenerator(p, directed, r)

	def __dealloc__(self):
		del self._this

	def generate(self, nSteps):
		""" Generate event stream.

		Parameters
		----------
		nSteps : count
			Number of time steps in the event stream.
		"""
		return [GraphEvent(ev.type, ev.u, ev.v, ev.w) for ev in self._this.generate(nSteps)]




cdef extern from "cpp/dynamics/GraphUpdater.h":
	cdef cppclass _GraphUpdater "NetworKit::GraphUpdater":
		_GraphUpdater(_Graph G) except +
		void update(vector[_GraphEvent] stream) nogil except +
		vector[pair[count, count]] getSizeTimeline() except +

cdef class GraphUpdater:
	""" Updates a graph according to a stream of graph events.

	Parameters
	----------
	G : Graph
	 	initial graph
	"""
	cdef _GraphUpdater* _this
	cdef Graph _G

	def __cinit__(self, Graph G):
		self._G = G
		self._this = new _GraphUpdater(G._this)

	def __dealloc__(self):
		del self._this

	def update(self, stream):
		cdef vector[_GraphEvent] _stream
		for ev in stream:
			_stream.push_back(_GraphEvent(ev.type, ev.u, ev.v, ev.w))
		with nogil:
			self._this.update(_stream)


# Module: coarsening

cdef extern from "cpp/coarsening/ParallelPartitionCoarsening.h":
	cdef cppclass _ParallelPartitionCoarsening "NetworKit::ParallelPartitionCoarsening":
		_ParallelPartitionCoarsening() except +
		pair[_Graph, vector[node]] run(_Graph, _Partition) except +


cdef class ParallelPartitionCoarsening:
	cdef _ParallelPartitionCoarsening* _this

	def __cinit__(self):
		self._this = new _ParallelPartitionCoarsening()

	def __dealloc__(self):
		del self._this

	def run(self, Graph G not None, Partition zeta not None):
		result = self._this.run(G._this, zeta._this)
		return (Graph(0).setThis(result.first), result.second)

# Module: scd

cdef extern from "cpp/scd/PageRankNibble.h":
	cdef cppclass _PageRankNibble "NetworKit::PageRankNibble":
		_PageRankNibble(_Graph G, double alpha, double epsilon) except +
		map[node, set[node]] run(set[unsigned int] seeds) except +

cdef class PageRankNibble:
	"""
	Produces a cut around a given seed node using the PageRank-Nibble algorithm.
	see Andersen, Chung, Lang: Local Graph Partitioning using PageRank Vectors

	Parameters:
	-----------
	G : graph in which the cut is to be produced, must be unweighted.
	alpha : Loop probability of random walk; smaller values tend to produce larger communities.
	epsilon: Tolerance threshold for approximation of PageRank vectors
	"""
	cdef _PageRankNibble *_this
	cdef Graph _G

	def __cinit__(self, Graph G, double alpha, double epsilon):
		self._G = G
		self._this = new _PageRankNibble(G._this, alpha, epsilon)

	def run(self, set[unsigned int] seeds):
		"""
		Produces a cut around a given seed node.

		Parameters:
		-----------
		seeds : the seed node ids.
		"""
		return self._this.run(seeds)

cdef extern from "cpp/scd/GCE.h":
	cdef cppclass _GCE "NetworKit::GCE":
		_GCE(_Graph G, string quality) except +
		map[node, set[node]] run(set[unsigned int] seeds) except +

cdef class GCE:
	"""
	Produces a cut around a given seed node using the GCE algorithm.

	Parameters:
	-----------
	G : graph in which the cut is to be produced, must be unweighted.
	"""
	cdef _GCE *_this
	cdef Graph _G

	def __cinit__(self, Graph G, quality):
		self._G = G
		self._this = new _GCE(G._this, stdstring(quality))

	def run(self, set[unsigned int] seeds):
		"""
		Produces a cut around a given seed node.

		Parameters:
		-----------
		seeds : the seed node ids.
		"""
		return self._this.run(seeds)

<<<<<<< HEAD
# Module: clique

cdef extern from "cpp/clique/MaxClique.h":
	cdef cppclass _MaxClique "NetworKit::MaxClique":
		_MaxClique(_Graph G, count lb) except +
		void run() nogil except +
		count getMaxCliqueSize() except +

cdef class MaxClique:
	"""
	Exact algorithm for computing the size of the largest clique in a graph.
	Worst-case running time is exponential, but in practice the algorithm is fairly fast.
	Reference: Pattabiraman et al., http://arxiv.org/pdf/1411.7460.pdf

	Parameters:
	-----------
	G : graph in which the cut is to be produced, must be unweighted.
	lb : the lower bound of the size of the maximum clique.
	"""
	cdef _MaxClique* _this
	cdef Graph _G

	def __cinit__(self, Graph G not None, lb=0):
		self._G = G
		self._this = new _MaxClique(G._this, lb)

=======
# Module: linkprediction

cdef extern from "cpp/linkprediction/LinkPredictor.h":
	cdef cppclass _LinkPredictor "NetworKit::LinkPredictor":
		_LinkPredictor(const _Graph& G) except +
		double run(node u, node v) except +
		vector[pair[pair[node, node], double]] runAll() except +
		vector[pair[pair[node, node], double]] runOn(vector[pair[node, node]] nodePairs) except +
		void setGraph(const _Graph& newGraph) except +

cdef class LinkPredictor:
	""" Abstract base class for link predictors.

	Parameters
	----------
	G : Graph, optional
		The graph to work on. Defaults to None.
	"""
	cdef _LinkPredictor* _this

	def __cinit__(self, *args):
		# The construction is handled by the subclasses
		return

	def __dealloc__(self):
		if self._this is not NULL:
			del self._this
			self._this = NULL

	def setGraph(self, Graph newGraph):
		""" Sets the graph to work on.

		Parameters
		----------
		newGraph : Graph
			The graph to work on.
   	"""
		self._this.setGraph(newGraph._this)

	def run(self, node u, node v):
		""" Returns a score indicating the likelihood of a future link between the given nodes.

		Prior to calling this method a graph should be provided through the constructor or
		by calling setGraph. Note that only undirected graphs are accepted.
		There is also no lower or upper bound for scores and the actual range of values depends
		on the specific link predictor implementation. In case u == v a 0 is returned.
		If suitable this method might make use of parallelization to enhance performance.

		Parameters
		----------
		u : node
			First node in graph.
		v : node
			Second node in graph.

		Returns
		-------
		A prediction-score indicating the likelihood of a future link between the given nodes.
		"""
		return self._this.run(u, v)

	def runAll(self):
		""" Runs the link predictor on all currently unconnected node-pairs. 

		Possible self-loops are also excluded. The method makes use of parallelisation.

		Returns
		-------
		A vector of pairs containing all currently unconnected node-pairs as the first elements
		and the corresponding scores as the second elements. The vector is sorted ascendingly by node-pair.
		"""
		return move(self._this.runAll())

	def runOn(self, vector[pair[node, node]] nodePairs):
		""" Executes the run-method on aĺl given node-pairs and returns a vector of predictions.

		The result is a vector of pairs where the first element is the node-pair and it's second
		element the corresponding score generated by the run-method. The method makes use of
		parallelisation.

		Parameters
		----------
		nodePairs : vector[pair[node, node]]
			Node-pairs to run the predictor on.

		Returns
		-------
		A vector of pairs containing the given node-pair as the first element and it's corresponding score
		as the second element. The vector is sorted ascendingly by node-pair.
		"""
		return move(self._this.runOn(nodePairs))

cdef extern from "cpp/linkprediction/KatzIndex.h":
	cdef cppclass _KatzIndex "NetworKit::KatzIndex"(_LinkPredictor):
		_KatzIndex(count maxPathLength, double dampingValue) except +
		_KatzIndex(const _Graph& G, count maxPathLength, double dampingValue) except +

cdef class KatzIndex(LinkPredictor):
	""" Implementation of the Katz index.

	Katz index assigns a pair of nodes a similarity score
	that is based on the sum of the weighted number of paths of length l
	where l is smaller than a given limit.

	Parameters
	----------
	G : Graph, optional
		The graph to operate on. Defaults to None.
	maxPathLength : count, optional
		Maximal length of the paths to consider. Defaults to 5.
	dampingValue : double, optional
		Used to exponentially damp every addend of the sum. Should be in (0, 1]. Defaults to 0.005.
	"""

	def __cinit__(self, Graph G = None, count maxPathLength = 5, double dampingValue = 0.005):
		if G is None:
			self._this = new _KatzIndex(maxPathLength, dampingValue)
		else:
			self._this = new _KatzIndex(G._this, maxPathLength, dampingValue)

	def __dealloc__(self):
		if self._this is not NULL:
			del self._this
			self._this = NULL

	def run(self, node u, node v):
		""" Returns the similarity score for the given node-pair based on the Katz index specified during construction.

		The algorithm considers all paths starting at the node with the smaller degree except the algorithm
		started at the other node at the last call.

		Parameters
		----------
		u : node
			First node in graph.
		v : node
			Second node in graph.

		Returns
		-------
		The similarity score of the given node-pair calculated by the specified Katz index.
		"""
		return self._this.run(u, v)

cdef extern from "cpp/linkprediction/CommonNeighborsIndex.h":
	cdef cppclass _CommonNeighborsIndex "NetworKit::CommonNeighborsIndex"(_LinkPredictor):
		_CommonNeighborsIndex() except +
		_CommonNeighborsIndex(const _Graph& G) except +

cdef class CommonNeighborsIndex(LinkPredictor):
	""" The CommonNeighborsIndex calculates the number of common neighbors of a node-pair in a given graph.

	Parameters
	----------
	G : Graph, optional
		The graph to work on. Defaults to None.
	"""

	def __cinit__(self, Graph G = None):
		if G is None:
			self._this = new _CommonNeighborsIndex()
		else:
			self._this = new _CommonNeighborsIndex(G._this)

	def __dealloc__(self):
		if self._this is not NULL:
			del self._this
			self._this = NULL

	def run(self, node u, node v):
		""" Returns the number of common neighbors of the given nodes u and v.

		Parameters
		----------
		u : node
			First node in graph.
		v : node
			Second node in graph.

		Returns
		-------
		The number of common neighbors of u and v.
		"""
		return self._this.run(u, v)

cdef extern from "cpp/linkprediction/PreferentialAttachmentIndex.h":
	cdef cppclass _PreferentialAttachmentIndex "NetworKit::PreferentialAttachmentIndex"(_LinkPredictor):
		_PreferentialAttachmentIndex() except +
		_PreferentialAttachmentIndex(const _Graph& G) except +

cdef class PreferentialAttachmentIndex(LinkPredictor):
	""" Implementation of the Preferential Attachment Index. 

	The run-method simply calculates the product of the number of nodes in the neighborhoods
	regarding the given nodes.

	Parameters
	----------
	G : Graph, optional
		The graph to work on. Defaults to None.
	"""

	def __cinit__(self, Graph G = None):
		if G is None:
			self._this = new _PreferentialAttachmentIndex()
		else:
			self._this = new _PreferentialAttachmentIndex(G._this)

	def __dealloc__(self):
		if self._this is not NULL:
			del self._this
			self._this = NULL

	def run(self, node u, node v):
		""" Returns the product of the cardinalities of the neighborhoods regarding u and v.

		Parameters
		----------
		u : node
			First node in graph.
		v : node
			Second node in graph.

		Returns
		-------
		The product of the cardinalities of the neighborhoods regarding u and v
		"""
		return self._this.run(u, v)

cdef extern from "cpp/linkprediction/JaccardIndex.h":
	cdef cppclass _JaccardIndex "NetworKit::JaccardIndex"(_LinkPredictor):
		_JaccardIndex() except +
		_JaccardIndex(const _Graph& G) except +

cdef class JaccardIndex(LinkPredictor):
	""" Implementation of the Jaccard index which normalizes the Common Neighbors Index.

	This is done through dividing the number of common neighbors by the number of nodes
	in the neighboorhood-union.

	Parameters
	----------
	G : Graph, optional
		The graph to work on. Defaults to None.
	"""
	def __cinit__(self, Graph G = None):
		if G is None:
			self._this = new _JaccardIndex()
		else:
			self._this = new _JaccardIndex(G._this)

	def __dealloc__(self):
		if self._this is not NULL:
			del self._this
			self._this = NULL

	def run(self, node u, node v):
		""" Returns the Jaccard index for the given node-pair (u, v).

		Parameters
		----------
		u : node
			First node in graph.
		v : node
			Second node in graph.

		Returns
		-------
		The Jaccard index for the given node-pair (u, v).
		"""
		return self._this.run(u, v)

cdef extern from "cpp/linkprediction/AdamicAdarIndex.h":
	cdef cppclass _AdamicAdarIndex "NetworKit::AdamicAdarIndex"(_LinkPredictor):
		_AdamicAdarIndex() except +
		_AdamicAdarIndex(const _Graph& G) except +

cdef class AdamicAdarIndex(LinkPredictor):
	""" Implementation of the Adamic/Adar Index.

	The index sums up the reciprocals of the logarithm of the degree of all
	common neighbors of u and v.

	Parameters
	----------
	G : Graph, optional
		The graph to work on. Defaults to None.
	"""

	def __cinit__(self, Graph G = None):
		if G is None:
			self._this = new _AdamicAdarIndex()
		else:
			self._this = new _AdamicAdarIndex(G._this)

	def __dealloc__(self):
		if self._this is not NULL:
			del self._this
			self._this = NULL

	def run(self, node u, node v):
		""" Returns the Adamic/Adar Index of the given node-pair (u, v).

		Parameters
		----------
		u : node
			First node in graph.
		v : node
			Second node in graph.

		Returns
		-------
		The Adamic/Adar Index of the given node-pair (u, v).
		"""
		return self._this.run(u, v)

cdef extern from "cpp/linkprediction/UDegreeIndex.h":
	cdef cppclass _UDegreeIndex "NetworKit::UDegreeIndex"(_LinkPredictor):
		_UDegreeIndex() except +
		_UDegreeIndex(const _Graph& G) except +

cdef class UDegreeIndex(LinkPredictor):
	""" Index that simply returns the degree of the first given node.

	Parameters
	----------
	G : Graph, optional
		The graph to work on. Defaults to None.
	"""

	def __cinit__(self, Graph G = None):
		if G is None:
			self._this = new _UDegreeIndex()
		else:
			self._this = new _UDegreeIndex(G._this)

	def __dealloc__(self):
		if self._this is not NULL:
			del self._this
			self._this = NULL

	def run(self, node u, node v):
		""" Returns the degree of the first node provided, namely u.

		Parameters
		----------
		u : node
			First node in graph.
		v : node
			Second node in graph.

		Returns
		-------
		The degree of the first node provided, namely u.
		"""
		return self._this.run(u, v)

cdef extern from "cpp/linkprediction/VDegreeIndex.h":
	cdef cppclass _VDegreeIndex "NetworKit::VDegreeIndex"(_LinkPredictor):
		_VDegreeIndex() except +
		_VDegreeIndex(const _Graph& G) except +

cdef class VDegreeIndex(LinkPredictor):
	""" Index that simply returns the degree of the second given node.

	Parameters
	----------
	G : Graph, optional
		The graph to work on. Defaults to None.
	"""

	def __cinit__(self, Graph G = None):
		if G is None:
			self._this = new _VDegreeIndex()
		else:
			self._this = new _VDegreeIndex(G._this)

	def __dealloc__(self):
		if self._this is not NULL:
			del self._this
			self._this = NULL

	def run(self, node u, node v):
		""" Returns the degree of the second node provided, namely v.

		Parameters
		----------
		u : node
			First node in graph.
		v : node
			Second node in graph.

		Returns
		-------
		The degree of the second node provided, namely v.
		"""
		return self._this.run(u, v)

cdef extern from "cpp/linkprediction/AlgebraicDistanceIndex.h":
	cdef cppclass _AlgebraicDistanceIndex "NetworKit::AlgebraicDistanceIndex"(_LinkPredictor):
		_AlgebraicDistanceIndex(count numberSystems, count numberIterations, double omega, index norm) except +
		_AlgebraicDistanceIndex(const _Graph& G, count numberSystems, count numberIterations, double omega, index norm) except +
		void preprocess() except +
		double run(node u, node v) except +

cdef class AlgebraicDistanceIndex(LinkPredictor):
	"""
	Algebraic distance assigns a distance value to pairs of nodes
	according to their structural closeness in the graph.

	Parameters
	----------
	G : Graph
		The graph to work on. Can be set to None and default is None.
	numberSystems : count
		Number of vectors/systems used for algebraic iteration.
	numberIterations : count
		Number of iterations in each system.
	omega : double, optional
		Overrelaxation parameter, default: 0.5.
	norm : index, optional
		The norm factor of the extended algebraic distance. Maximum norm is realized by setting the norm to 0. Default: 2.
	"""

	def __cinit__(self, Graph G, count numberSystems, count numberIterations, double omega = 0.5, index norm = 2):
		if G is None:
			self._this = new _AlgebraicDistanceIndex(numberSystems, numberIterations, omega, norm)
		else:
			self._this = new _AlgebraicDistanceIndex(G._this, numberSystems, numberIterations, omega, norm)

	def __dealloc__(self):
		if self._this is not NULL:
			del self._this
			self._this = NULL

	def preprocess(self):
		""" Executes necessary initializations.

		Starting with random initialization, compute for all numberSystems
		"diffusion" systems the situation after numberIterations iterations
		of overrelaxation with overrelaxation parameter omega.

		REQ: Needs to be called before algdist delivers meaningful results!
		"""
		(<_AlgebraicDistanceIndex *>self._this).preprocess()

	def run(self, node u, node v):
		""" Returns the extended algebraic distance between node u and node v in the norm specified in the constructor.

		Parameters
		----------
		u : node
			The first node.
		v : node
			The second node.

		Returns
		-------
		Extended algebraic distance between the two nodes.
		"""
		return self._this.run(u, v)

cdef extern from "cpp/linkprediction/NeighborhoodDistanceIndex.h":
	cdef cppclass _NeighborhoodDistanceIndex "NetworKit::NeighborhoodDistanceIndex"(_LinkPredictor):
		_NeighborhoodDistanceIndex() except +
		_NeighborhoodDistanceIndex(const _Graph& G) except +
		double run(node u, node v) except +

cdef class NeighborhoodDistanceIndex(LinkPredictor):
	""" Assigns a distance value to pairs of nodes according to the overlap of their neighborhoods.

	Parameters
	----------
	G : Graph, optional
		The graph to work on. Defaults to None.
	"""
	def __cinit__(self, Graph G = None):
		if G is None:
			self._this = new _NeighborhoodDistanceIndex()
		else:
			self._this = new _NeighborhoodDistanceIndex(G._this)

	def __dealloc__(self):
		if self._this is not NULL:
			del self._this
			self._this = NULL

	def run(self, node u, node v):
		""" Returns the Neighborhood Distance index for the given node-pair (u, v).

		Parameters
		----------
		u : node
			First node in graph.
		v : node
			Second node in graph.

		Returns
		-------
		The Neighborhood Distance index for the given node-pair (u, v).
		"""
		return self._this.run(u, v)

cdef extern from "cpp/linkprediction/TotalNeighborsIndex.h":
	cdef cppclass _TotalNeighborsIndex "NetworKit::TotalNeighborsIndex"(_LinkPredictor):
		_TotalNeighborsIndex() except +
		_TotalNeighborsIndex(const _Graph& G) except +

cdef class TotalNeighborsIndex(LinkPredictor):
	""" Implementation of the Total Neighbors Index.

	This index is also known as Total Friends Index and returns
	the number of nodes in the neighborhood-union of u and v.

	Parameters
	----------
	G : Graph, optional
		The graph to work on. Defaults to None.
	"""

	def __cinit__(self, Graph G = None):
		if G is None:
			self._this = new _TotalNeighborsIndex()
		else:
			self._this = new _TotalNeighborsIndex(G._this)

	def __dealloc__(self):
		if self._this is not NULL:
			del self._this
			self._this = NULL

	def run(self, node u, node v):
		""" Returns the number of total union-neighbors for the given node-pair (u, v).

		Parameters
		----------
		u : node
			First node in graph.
		v : node
			Second node in graph.

		Returns
		-------
		The number of total union-neighbors for the given node-pair (u, v).
		"""
		return self._this.run(u, v)

cdef extern from "cpp/linkprediction/NeighborsMeasureIndex.h":
	cdef cppclass _NeighborsMeasureIndex "NetworKit::NeighborsMeasureIndex"(_LinkPredictor):
		_NeighborsMeasureIndex() except +
		_NeighborsMeasureIndex(const _Graph& G) except +

cdef class NeighborsMeasureIndex(LinkPredictor):
	""" Implementation of the Neighbors Measure Index.

	This index is also known as Friends Measure and simply returns
	the number of connections between neighbors of the given nodes u and v.

	Parameters
	----------
	G : Graph, optional
		The graph to work on. Defaults to None.
	"""

	def __cinit__(self, Graph G = None):
		if G is None:
			self._this = new _NeighborsMeasureIndex()
		else:
			self._this = new _NeighborsMeasureIndex(G._this)

	def __dealloc__(self):
		if self._this is not NULL:
			del self._this
			self._this = NULL

	def run(self, node u, node v):
		""" Returns the number of connections between neighbors of u and v.

		Parameters
		----------
		u : node
			First node in graph.
		v : node
			Second node in graph.

		Returns
		-------
		The number of connections between neighbors of u and v.
		"""
		return self._this.run(u, v)

cdef extern from "cpp/linkprediction/SameCommunityIndex.h":
	cdef cppclass _SameCommunityIndex "NetworKit::SameCommunityIndex"(_LinkPredictor):
		_SameCommunityIndex() except +
		_SameCommunityIndex(const _Graph& G) except +

cdef class SameCommunityIndex(LinkPredictor):
	""" Index to determine whether two nodes are in the same community.

	Parameters
	----------
	G : Graph, optional
		The graph to work on. Defaults to None.
	"""

	def __cinit__(self, Graph G = None):
		if G is None:
			self._this = new _SameCommunityIndex()
		else:
			self._this = new _SameCommunityIndex(G._this)

	def __dealloc__(self):
		if self._this is not NULL:
			del self._this
			self._this = NULL

	def run(self, node u, node v):
		""" Returns 1 if the given nodes u and v are in the same community, 0 otherwise.

		Parameters
		----------
		u : node
			First node in graph.
		v : node
			Second node in graph.

		Returns
		-------
		1 if the given nodes u and v are in the same community, 0 otherwise.
		"""
		return self._this.run(u, v)

cdef extern from "cpp/linkprediction/AdjustedRandIndex.h":
	cdef cppclass _AdjustedRandIndex "NetworKit::AdjustedRandIndex"(_LinkPredictor):
		_AdjustedRandIndex() except +
		_AdjustedRandIndex(const _Graph& G) except +

cdef class AdjustedRandIndex(LinkPredictor):
	""" AdjustedRandIndex proposed by Hoffman et al. with natural threshold of 0.

	Parameters
	----------
	G : Graph, optional
		The graph to work on. Defaults to None.
	"""

	def __cinit__(self, Graph G = None):
		if G is None:
			self._this = new _AdjustedRandIndex()
		else:
			self._this = new _AdjustedRandIndex(G._this)

	def __dealloc__(self):
		if self._this is not NULL:
			del self._this
			self._this = NULL

	def run(self, node u, node v):
		""" Returns the Adjusted Rand Index of the given node-pair (u, v).

		Parameters
		----------
		u : node
			First node in graph.
		v : node
			Second node in graph.

		Returns
		-------
		The Adjusted Rand Index of the given node-pair (u, v).
		"""
		return self._this.run(u, v)

cdef extern from "cpp/linkprediction/ResourceAllocationIndex.h":
	cdef cppclass _ResourceAllocationIndex "NetworKit::ResourceAllocationIndex"(_LinkPredictor):
		_ResourceAllocationIndex() except +
		_ResourceAllocationIndex(const _Graph& G) except +

cdef class ResourceAllocationIndex(LinkPredictor):
	""" Implementation of the ResourceAllocationIndex.

	The index is similar to Adamic/Adar and sums up the reciprocals of
	the degree of all common neighbors of u and v.

	Parameters
	----------
	G : Graph, optional
		The graph to work on. Defaults to None.
	"""

	def __cinit__(self, Graph G = None):
		if G is None:
			self._this = new _ResourceAllocationIndex()
		else:
			self._this = new _ResourceAllocationIndex(G._this)

	def __dealloc__(self):
		if self._this is not NULL:
			del self._this
			self._this = NULL

	def run(self, node u, node v):
		""" Returns the Resource Allocation Index of the given node-pair (u, v).

		Parameters
		----------
		u : node
			First node in graph.
		v : node
			Second node in graph.

		Returns
		-------
		The Resource Allocation Index of the given node-pair (u, v).
		"""
		return self._this.run(u, v)

cdef extern from "cpp/linkprediction/RandomLinkSampler.h" namespace "NetworKit::RandomLinkSampler":
	_Graph byPercentage(_Graph G, double percentage) except +
	_Graph byCount(_Graph G, count numLinks) except +

cdef class RandomLinkSampler:
	""" Provides methods to randomly sample a number of edges from a given graph. """

	@staticmethod
	def byPercentage(Graph G, double percentage):
		""" Returns a graph that contains percentage percent of links form the given graph G.

		The links are randomly selected from G until the given percentage is reached.

		Parameters
		----------
		G : Graph
			The graph to construct the training graph from.
		percentage : double
			Percentage of links regarding the number of links in the given graph that should
			be in the returned graph.

		Returns
		-------
		A graph that contains the given percentage of links from G.
		"""
		return Graph().setThis(byPercentage(G._this, percentage))

	@staticmethod
	def byCount(Graph G, count numLinks):
		""" Returns a graph that contains numLinks links from the given graph G.

		The links are randomly selected from G until the given count is reached.

		Parameters
		----------
		G : Graph
			The graph to construct the training graph from.
		numLinks : count
			Number of links the returned graph should consist of.

		Returns
		-------
		A graph that contains the given number of links from G.
		"""
		return Graph().setThis(byCount(G._this, numLinks))

cdef extern from "cpp/linkprediction/EvaluationMetric.h":
	cdef cppclass _EvaluationMetric "NetworKit::EvaluationMetric":
		_EvaluationMetric() except +
		_EvaluationMetric(const _Graph& testGraph) except +
		void setTestGraph(const _Graph& newTestGraph) except +
		pair[vector[double], vector[double]] getCurve(vector[pair[pair[node, node], double]] predictions, count numThresholds) except +
		double getAreaUnderCurve() except +
		double getAreaUnderCurve(pair[vector[double], vector[double]] curve) except +

cdef class EvaluationMetric:
	""" Abstract base class for evaluation curves.

	The evualation curves are generated based on the predictions calculated
	by the link predictor and a testGraph to compare against.

	Parameters
	----------
	testGraph : Graph
		Graph containing the links to use for evaluation. Can be set to None and default is None.
	"""
	cdef _EvaluationMetric *_this

	def __cinit__(self, *args):
		# The construction is handled by the subclasses
		return

	def __dealloc__(self):
		if self._this is not NULL:
			del self._this
			self._this = NULL

	def setTestGraph(self, Graph newTestGraph):
		""" Sets a new graph to use as ground truth for evaluation.

		Note that this won't reset the most recently calculated curve and as a consequence
		getAreaUnderCurve() will still behave as expected by returning the AUC of the most recent curve.

		Parameters
		----------
		newTestGraph : Graph
			New graph to use as ground truth.
		"""
		self._this.setTestGraph(newTestGraph._this)

	def getCurve(self, vector[pair[pair[node, node], double]] predictions, count numThresholds = 1000):
		""" Returns a pair of X- and Y-vectors describing the evaluation curve generated from the given predictions.

		The latest y-value will be used as a tie-breaker in case there are multiple y-values for one x-value.
		Note that the given number of thresholds (@a numThresholds) is an upper bound for the number of
		points returned. This is due to the fact that multiple y-values can map to one x-value in which case
		the tie-breaking behaviour described above will intervene.

		Parameters
		----------
		predictions : vector[pair[pair[node, node], double]]
			Predictions to evaluate.
		numThresholds : count, optional
			The number of thresholds to use the metric on. Defaults to 1000.

		Returns
		-------
		A pair of vectors where the first vectors contains all x-values and the second one contains the
		corresponding y-value.
		"""
		return self._this.getCurve(predictions, numThresholds)

	def getAreaUnderCurve(self, pair[vector[double], vector[double]] curve = pair[vector[double], vector[double]]()):
		""" Returns the area under the most recently calculated or optionally the given curve by using the trapezoidal rule.

		Note that if there is no curve specified or the vectors of the given curves are empty than
		the area under the most recently calculated curve will be returned.

		Parameters
		----------
		curve : pair[vector[double], vector[double]]
			Curve whose AUC to determine. Default: Pair of empty vectors.

		Returns
		-------
		The area under the given curve.
		"""
		if len(curve.first) == 0:
			return self._this.getAreaUnderCurve()
		return self._this.getAreaUnderCurve(curve)

cdef extern from "cpp/linkprediction/ROCMetric.h":
	cdef cppclass _ROCMetric "NetworKit::ROCMetric"(_EvaluationMetric):
		_ROCMetric() except +
		_ROCMetric(const _Graph& testGraph) except +
		pair[vector[double], vector[double]] getCurve(vector[pair[pair[node, node], double]] predictions, count numThresholds) except +

cdef class ROCMetric(EvaluationMetric):
	""" Provides points that define the Receiver Operating Characteristic curve for a given set of predictions.

	Based on the generated points the area under the curve can be calculated with the trapzoidal rule.

	Parameters
	----------
	testGraph : Graph, optional
		Graph containing the links to use for evaluation. Defaults to None.
	"""

	def __cinit__(self, Graph testGraph = None):
		if testGraph is None:
			self._this = new _ROCMetric()
		else:
			self._this = new _ROCMetric(testGraph._this)

	def __dealloc__(self):
		if self._this is not NULL:
			del self._this
			self._this = NULL

	def getCurve(self, vector[pair[pair[node, node], double]] predictions, count numThresholds = 1000):
		""" Generate the points of the Receiver Operating Characteristic curve regarding the previously set predictions.

		Note that in the case of multiple y-values mapping to the same x-value the highest (=latest) y-value gets picked.

		Parameters
		----------
		predictions : vector[pair[pair[node, node], double]]
			Predictions to evaluate.
		numThresholds : count, optional
			The number of thresholds to use the metric on. Defaults to 1000.

		Returns
		-------
		A pair of vectors where the first vector contains the false positive rates and the second vector the
		corresponding true positive rates.
		"""
		return self._this.getCurve(predictions, numThresholds)

cdef extern from "cpp/linkprediction/PrecisionRecallMetric.h":
	cdef cppclass _PrecisionRecallMetric "NetworKit::PrecisionRecallMetric"(_EvaluationMetric):
		_PrecisionRecallMetric() except +
		_PrecisionRecallMetric(const _Graph& testGraph) except +
		pair[vector[double], vector[double]] getCurve(vector[pair[pair[node, node], double]] predictions, count numThresholds) except +

cdef class PrecisionRecallMetric(EvaluationMetric):
	""" Provides points that define the Precision-Recall curve for a given set of predictions.

	Based on the generated points the area under the curve can be calculated with the trapzoidal rule.

	Parameters
	----------
	testGraph : Graph, optional
		Graph containing the links to use for evaluation. Defaults to None.
	"""

	def __cinit__(self, Graph testGraph = None):
		if testGraph is None:
			self._this = new _PrecisionRecallMetric()
		else:
			self._this = new _PrecisionRecallMetric(testGraph._this)

	def __dealloc__(self):
		if self._this is not NULL:
			del self._this
			self._this = NULL

	def getCurve(self, vector[pair[pair[node, node], double]] predictions, count numThresholds = 1000):
		""" Generates the points for the Precision-Recall curve with respect to the given predictions.

		The curve assigns every recall-value a corresponding precision as the y-value.
		In case of a tie regarding multiple y-values for a x-value the smallest (= latest) y-value will be used.

		Parameters
		----------
		predictions : vector[pair[pair[node, node], double]]
			Predictions to evaluate.
		numThresholds : count, optional
			The number of thresholds to use the metric on. Defaults to 1000.

		Returns
		-------
		A pair of vectors where the first vector contains all recall-values and the second vector
		the corresponding precision-values.
		"""
		return self._this.getCurve(predictions, numThresholds)

cdef extern from "cpp/linkprediction/MissingLinksFinder.h":
	cdef cppclass _MissingLinksFinder "NetworKit::MissingLinksFinder":
		_MissingLinksFinder(const _Graph& G) except +
		vector[pair[node, node]] findAtDistance(count k) except +
		vector[pair[node, node]] findFromNode(node u, count k) except +

cdef class MissingLinksFinder:
	""" Allows the user to find missing links in the given graph.

	The absent links to find are narrowed down by providing a distance
	that the nodes of the missing links should have.
	For example in case of distance 2 only node-pairs that would close
	a triangle in the given graph get returned.

	Parameters
	----------
	G : Graph
		The graph to find missing links in.
	"""
	cdef _MissingLinksFinder* _this

	def __cinit__(self, Graph G):
		self._this = new _MissingLinksFinder(G._this)
>>>>>>> 228d5258

	def __dealloc__(self):
		del self._this

<<<<<<< HEAD
	def run(self):
		"""
		Actual maximum clique algorithm. Determines largest clique each vertex
	 	is contained in and returns size of largest. Pruning steps keep running time
	 	acceptable in practice.
	 	"""
		cdef count size
		with nogil:
			self._this.run()

	def getMaxCliqueSize(self):
		"""
		Returns the size of the biggest clique
		"""
		return self._this.getMaxCliqueSize()
=======
	def findAtDistance(self, count k):
		""" Returns all missing links in the graph that have distance k.

		Note that a distance of k actually means that there are k different links
		on the path of the two nodes that are connected through that path.

		Parameters
		----------
		k : count
			Distance of the absent links.

		Returns
		-------
		An ascendingly sorted vector of node-pairs where there is a missing link of distance k
		between the two nodes.
		"""
		return move(self._this.findAtDistance(k))

	def findFromNode(self, node u, count k):
		""" Returns all missing links in the graph that have distance k and are connected to u.

		Note that a distance of k actually means that there are k different links
		on the path of the two nodes that are connected through that path.

		Parameters
		----------
		u : node
			Node to find missing links from.
		k : count
			Distance of the absent links.

		Returns
		-------
		A vector of node-pairs where there is a missing link of distance k
		between the given node u and another node in the graph.
		"""
		return move(self._this.findFromNode(u, k))

cdef extern from "cpp/linkprediction/NeighborhoodUtility.h" namespace "NetworKit::NeighborhoodUtility":
	vector[node] getNeighborsUnion(const _Graph& G, node u, node v) except +
	vector[node] getCommonNeighbors(const _Graph& G, node u, node v) except +

cdef class NeighborhoodUtility:
	""" Provides basic operations on neighborhoods in a given graph. """

	@staticmethod
	def getNeighborsUnion(Graph G, node u, node v):
		""" Returns the union of the neighboorhoods of u and v.

		Parameters
		----------
		G : Graph
			Graph to obtain neighbors-union from.
		u : node
			First node.
		v : node
			Second node.

		Returns
		-------
		A vector containing all the nodes in the neighboorhood-union of u and v.
		"""
		return getNeighborsUnion(G._this, u, v)

	@staticmethod
	def getCommonNeighbors(Graph G, node u, node v):
		""" Returns a vector containing the node-ids of all common neighbors of u and v.

		Parameters
		----------
		G : Graph
			Graph to obtain common neighbors from.
		u : node
			First node.
		v : node
			Second node.

		Returns
		-------
		A vector containing the node-ids of all common neighbors of u and v.
		"""
		return getCommonNeighbors(G._this, u, v)

cdef extern from "cpp/linkprediction/LinkThresholder.h" namespace "NetworKit::LinkThresholder":
	vector[pair[node, node]] byScore(vector[pair[pair[node, node], double]] predictions, double minScore)
	vector[pair[node, node]] byCount(vector[pair[pair[node, node], double]] predictions, count numLinks)
	vector[pair[node, node]] byPercentage(vector[pair[pair[node, node], double]] predictions, double percentageLinks)

cdef class LinkThresholder:
	""" Filters given predictions based on some criterion and returns a vector of node-pairs that fulfill the given criterion.

	This can be used to determine which node-pairs should actually be interpreted
	as future links and which shouldn't.
	"""

	@staticmethod
	def byScore(vector[pair[pair[node, node], double]] predictions, double minScore):
		""" Returns the node-pairs whose scores are at least equal to the given minScore.

		Parameters
		----------
		predictions : vector[pair[pair[node, node], double]].
			Predictions to filter.
		minScore : double
			Minimal score that the returned node-pairs should have.

		Returns
		-------
		A vector of node-pairs whose scores are at least equal to the given minScore.
		"""
		return byScore(predictions, minScore)

	@staticmethod
	def byCount(vector[pair[pair[node, node], double]] predictions, count numLinks):
		""" Returns the first numLinks highest scored node-pairs.

		Parameters
		----------
		predictions : vector[pair[pair[node, node], double]].
			Predictions to filter.
		numLinks : count
			Number of top-scored node-pairs to return.

		Returns
		-------
		The first numLinks highest scored node-pairs.
		"""
		return byCount(predictions, numLinks)

	@staticmethod
	def byPercentage(vector[pair[pair[node, node], double]] predictions, double percentageLinks):
		""" Returns the first percentageLinks percent of the highest scores node-pairs.

		Parameters
		----------
		predictions : vector[pair[pair[node, node], double]].
			Predictions to filter.
		percentageLinks : double
			Percentage of highest scored node-pairs to return.

		Returns
		-------
		The first percentageLinks percent of the highest scores node-pairs.
		"""
		return byPercentage(predictions, percentageLinks)

cdef extern from "cpp/linkprediction/PredictionsSorter.h" namespace "NetworKit::PredictionsSorter":
	void sortByScore (vector[pair[pair[node, node], double]]& predictions) except +
	void sortByNodePair (vector[pair[pair[node, node], double]]& predictions) except +

cdef class PredictionsSorter:
	""" Allows the sorting of predictions by score or node-pair. """

	@staticmethod
	def sortByScore(list predictions):
		""" Sorts the given predictions descendingly by score.

		In case there is a tie the node-pairs are used as a tie-breaker by sorting them
		ascendingly on the first node and on a tie ascendingly by the second node.

		Parameters
		----------
		predictions : vector[pair[pair[node, node], double]]
			The predictions to sort.
		"""
		cdef vector[pair[pair[node, node], double]] predCopy = predictions
		sortByScore(predCopy)
		predictions[:] = predCopy

	@staticmethod
	def sortByNodePair(list predictions):
		""" Sorts the predictions ascendingly by node-pair.

		This means for example (0, 0) < (0, 1) and (1, 1) < (1, 0).

		Parameters
		----------
		predictions : vector[pair[pair[node, node], double]]
			The predictions to sort.
		"""
		cdef vector[pair[pair[node, node], double]] predCopy = predictions
		sortByNodePair(predCopy)
		predictions[:] = predCopy
>>>>>>> 228d5258
<|MERGE_RESOLUTION|>--- conflicted
+++ resolved
@@ -36,23 +36,16 @@
 
 cdef extern from "<algorithm>" namespace "std":
 	void swap[T](T &a,  T &b)
-<<<<<<< HEAD
 	_Graph move( _Graph t ) nogil # specialized declaration as general declaration disables template argument deduction and doesn't work
 	_Partition move( _Partition t) nogil
 	_Cover move(_Cover t) nogil
 	pair[_Graph, vector[node]] move(pair[_Graph, vector[node]]) nogil
+	vector[pair[pair[node, node], double]] move(vector[pair[pair[node, node], double]]) nogil
+	vector[pair[node, node]] move(vector[pair[node, node]]) nogil
 
 cdef extern from "cython_helper.h":
 	void throw_runtime_error(string message)
 
-=======
-	_Graph move( _Graph t ) # specialized declaration as general declaration disables template argument deduction and doesn't work
-	_Partition move( _Partition t)
-	_Cover move(_Cover t)
-	pair[_Graph, vector[node]] move(pair[_Graph, vector[node]])
-	vector[pair[pair[node, node], double]] move(vector[pair[pair[node, node], double]])
-	vector[pair[node, node]] move(vector[pair[node, node]])
->>>>>>> 228d5258
 # Cython helper functions
 
 def stdstring(pystring):
@@ -189,7 +182,6 @@
 		node randomNode() except +
 		node randomNeighbor(node) except +
 		pair[node, node] randomEdge() except +
-		vector[pair[node, node]] randomEdges(count nr) except +
 		Point[float] getCoordinate(node v) except +
 		void setCoordinate(node v, Point[float] value) except +
 		void initCoordinates() except +
@@ -804,22 +796,6 @@
 		Fast, but not uniformly random.
 		"""
 		return self._this.randomEdge()
-
-	def randomEdges(self, count nr):
-		"""
-		Returns a vector with nr random edges. The edges are chosen uniform random.
-
-		Parameters
-		----------
-		nr : count
-			Number of edges to return
-
-		Returns
-		-------
-		vector[pair[node, node]]
-			A vector of random edges
-		"""
-		return self._this.randomEdges(nr)
 
 	def getCoordinate(self, v):
 		"""
@@ -4849,86 +4825,9 @@
 		"""
 		Get number of path samples used in last calculation.
 		"""
+
 		return self._this.getNumberOfSamples()
 
-
-<<<<<<< HEAD
-# Module: distmeasures
-
-cdef extern from "cpp/distmeasures/AlgebraicDistance.h":
-	cdef cppclass _AlgebraicDistance "NetworKit::AlgebraicDistance":
-		_AlgebraicDistance(const _Graph& G, count numberSystems, count numberIterations, double omega, index norm) except +
-		void preprocess() nogil except +
-		double distance(node u, node v) except +
-		vector[vector[double]] getLoadsOnNodes()
-
-cdef class AlgebraicDistance:
-	"""
-	Algebraic distance assigns a distance value to pairs of nodes
-	according to their structural closeness in the graph.
-
-	Parameters
-	----------
-	G : Graph
-		The graph.
-	numberSystems : count
-		Number of vectors/systems used for algebraic iteration.
-	numberIterations : count
-		Number of iterations in each system.
-	omega : double, optional
-		Overrelaxation parameter, default: 0.5.
-	norm : index, optional
-		The norm factor of the extended algebraic distance. Maximum norm is realized by setting the norm to 0. Default: 2.
-	"""
-	cdef _AlgebraicDistance* _this
-	cdef Graph _G
-
-	def __cinit__(self, Graph G, count numberSystems, count numberIterations, double omega = 0.5, index norm = 2):
-		self._G = G
-		self._this = new _AlgebraicDistance(G._this, numberSystems, numberIterations, omega, norm)
-
-	def __dealloc__(self):
-		del self._this
-
-	def preprocess(self):
-		"""
-		Starting with random initialization, compute for all numberSystems
-		"diffusion" systems the situation after numberIterations iterations
-		of overrelaxation with overrelaxation parameter omega.
-
-		REQ: Needs to be called before algdist delivers meaningful results!
-		"""
-		with nogil:
-			self._this.preprocess()
-
-
-	def distance(self, node u, node v):
-		"""
-		Returns the extended algebraic distance between node u and node v in the norm specified in
-		the constructor.
-
-		Parameters
-		----------
-		u : node
-			The first node
-		v : node
-			The second node
-
-		Returns
-		-------
-		Extended algebraic distance between the two nodes.
-		"""
-		return self._this.distance(u, v)
-
-
-	def getLoadsOnNodes(self):
-		"""
-		Returns a list, indexed by node id, of the load values.
-		"""
-		return self._this.getLoadsOnNodes()
-
-=======
->>>>>>> 228d5258
 # Module: dynamic
 
 cdef extern from "cpp/dynamics/GraphEvent.h":
@@ -5319,7 +5218,6 @@
 		"""
 		return self._this.run(seeds)
 
-<<<<<<< HEAD
 # Module: clique
 
 cdef extern from "cpp/clique/MaxClique.h":
@@ -5346,7 +5244,26 @@
 		self._G = G
 		self._this = new _MaxClique(G._this, lb)
 
-=======
+
+	def __dealloc__(self):
+		del self._this
+
+	def run(self):
+		"""
+		Actual maximum clique algorithm. Determines largest clique each vertex
+	 	is contained in and returns size of largest. Pruning steps keep running time
+	 	acceptable in practice.
+	 	"""
+		cdef count size
+		with nogil:
+			self._this.run()
+
+	def getMaxCliqueSize(self):
+		"""
+		Returns the size of the biggest clique
+		"""
+		return self._this.getMaxCliqueSize()
+
 # Module: linkprediction
 
 cdef extern from "cpp/linkprediction/LinkPredictor.h":
@@ -6313,28 +6230,10 @@
 
 	def __cinit__(self, Graph G):
 		self._this = new _MissingLinksFinder(G._this)
->>>>>>> 228d5258
 
 	def __dealloc__(self):
 		del self._this
 
-<<<<<<< HEAD
-	def run(self):
-		"""
-		Actual maximum clique algorithm. Determines largest clique each vertex
-	 	is contained in and returns size of largest. Pruning steps keep running time
-	 	acceptable in practice.
-	 	"""
-		cdef count size
-		with nogil:
-			self._this.run()
-
-	def getMaxCliqueSize(self):
-		"""
-		Returns the size of the biggest clique
-		"""
-		return self._this.getMaxCliqueSize()
-=======
 	def findAtDistance(self, count k):
 		""" Returns all missing links in the graph that have distance k.
 
@@ -6517,5 +6416,4 @@
 		"""
 		cdef vector[pair[pair[node, node], double]] predCopy = predictions
 		sortByNodePair(predCopy)
-		predictions[:] = predCopy
->>>>>>> 228d5258
+		predictions[:] = predCopy