--- conflicted
+++ resolved
@@ -1910,31 +1910,19 @@
 cdef extern from "cpp/generators/HyperbolicGenerator.h":
 	cdef cppclass _HyperbolicGenerator "NetworKit::HyperbolicGenerator":
 		# TODO: revert to count when cython issue fixed
-<<<<<<< HEAD
 		_HyperbolicGenerator(unsigned int nodes,  double k, double gamma, double T) except +
-=======
-		_HyperbolicGenerator(unsigned int nodes,  double k, double gamma) except +
->>>>>>> fcb0740d
 		void setLeafCapacity(unsigned int capacity) except +
 		void setTheoreticalSplit(bool split) except +
 		void setBalance(double balance) except +
 		vector[double] getElapsedMilliseconds() except +
 		_Graph generate() except +
-<<<<<<< HEAD
 		_Graph generateExternal(vector[double] angles, vector[double] radii, double r, double thresholdDistance, double T) except +
-=======
-		_Graph generateExternal(vector[double] angles, vector[double] radii, double r, double thresholdDistance) except +
->>>>>>> fcb0740d
 
 cdef class HyperbolicGenerator:
 	""" The Hyperbolic Generator distributes points in hyperbolic space and adds edges between points with a probability depending on their distance. The resulting graphs have a power-law degree distribution, small diameter and high clustering coefficient.
 For a temperature of 0, the model resembles a unit-disk model in hyperbolic space.
 
-<<<<<<< HEAD
  		HyperbolicGenerator(n, k=6, gamma=3, T=0)
-=======
- 		HyperbolicGenerator(n, k=6, gamma=3)
->>>>>>> fcb0740d
 
  		Parameters
 		----------
@@ -1944,25 +1932,17 @@
 			average degree
 		gamma : double
 			exponent of power-law degree distribution
-<<<<<<< HEAD
 		T : double
 			temperature of statistical model
-=======
->>>>>>> fcb0740d
 			
 	"""
 
 	cdef _HyperbolicGenerator* _this
 
-<<<<<<< HEAD
-	def __cinit__(self, int n, k=6, gamma=3, T=0):		
-		self._this = new _HyperbolicGenerator(n, k, gamma, T)
-=======
-	def __cinit__(self,  n, k=6, gamma=3):
+	def __cinit__(self,  n, k=6, gamma=3, T=0):
 		if gamma <= 2:
 				raise ValueError("Exponent of power-law degree distribution must be > 2")
-		self._this = new _HyperbolicGenerator(n, k, gamma)
->>>>>>> fcb0740d
+		self._this = new _HyperbolicGenerator(n, k, gamma, T)
 
 	def setLeafCapacity(self, capacity):
 		self._this.setLeafCapacity(capacity)
@@ -1977,11 +1957,7 @@
 		return self._this.getElapsedMilliseconds()
 
 	def generate(self):
-<<<<<<< HEAD
 		""" Generates hyperbolic graph
-=======
-		""" Generates hyperbolic unit disk graph
->>>>>>> fcb0740d
 
 		Returns
 		-------
@@ -1990,13 +1966,8 @@
 		"""
 		return Graph(0).setThis(self._this.generate())
 
-<<<<<<< HEAD
 	def generateExternal(self, angles, radii, k, gamma, T=0):
 		return Graph(0).setThis(self._this.generateExternal(angles, radii, k, gamma, T))
-=======
-	def generateExternal(self, angles, radii, k, gamma):
-		return Graph(0).setThis(self._this.generateExternal(angles, radii, k, gamma))
->>>>>>> fcb0740d
 	
 
 cdef extern from "cpp/generators/RmatGenerator.h":
@@ -5058,11 +5029,7 @@
 
 cdef extern from "cpp/generators/DynamicHyperbolicGenerator.h":
 	cdef cppclass _DynamicHyperbolicGenerator "NetworKit::DynamicHyperbolicGenerator":
-<<<<<<< HEAD
 		_DynamicHyperbolicGenerator(count numNodes, double avgDegree, double gamma, double T, double moveEachStep, double moveDistance) except +
-=======
-		_DynamicHyperbolicGenerator(count numNodes, double avgDegree, double gamma, double moveEachStep, double moveDistance) except +
->>>>>>> fcb0740d
 		vector[_GraphEvent] generate(count nSteps) except +
 		_Graph getGraph() except +
 		vector[Point[float]] getCoordinates() except +
@@ -5072,11 +5039,7 @@
 cdef class DynamicHyperbolicGenerator:
 	cdef _DynamicHyperbolicGenerator* _this
 
-<<<<<<< HEAD
 	def __cinit__(self, numNodes, avgDegree, gamma, T, moveEachStep, moveDistance):
-=======
-	def __cinit__(self, numNodes, avgDegree, gamma, moveEachStep, moveDistance):
->>>>>>> fcb0740d
 		""" Dynamic graph generator according to the hyperbolic unit disk model.
 
 		Parameters
@@ -5087,23 +5050,16 @@
 			average degree of the resulting graph
 		gamma : double
 			power-law exponent of the resulting graph
-<<<<<<< HEAD
 		T : double
-=======
->>>>>>> fcb0740d
 			temperature, selecting a graph family on the continuum between hyperbolic unit disk graphs and Erdos-Renyi graphs
 		moveFraction : double
 			fraction of nodes to be moved in each time step. The nodes are chosen randomly each step
 		moveDistance: double
 			base value for the node movements
 		"""
-<<<<<<< HEAD
-		self._this = new _DynamicHyperbolicGenerator(numNodes, avgDegree = 6, gamma = 3, T = 0, moveEachStep = 1, moveDistance = 0.1)
-=======
 		if gamma <= 2:
 				raise ValueError("Exponent of power-law degree distribution must be > 2")
-		self._this = new _DynamicHyperbolicGenerator(numNodes, avgDegree = 6, gamma = 3, moveEachStep = 1, moveDistance = 0.1)
->>>>>>> fcb0740d
+		self._this = new _DynamicHyperbolicGenerator(numNodes, avgDegree = 6, gamma = 3, T = 0, moveEachStep = 1, moveDistance = 0.1)
 
 	def generate(self, nSteps):
 		""" Generate event stream.
