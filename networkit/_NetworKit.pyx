--- conflicted
+++ resolved
@@ -2151,7 +2151,7 @@
 		void setBalance(double balance) except +
 		vector[double] getElapsedMilliseconds() except +
 		_Graph generate() except +
-		_Graph generateExternal(vector[double] angles, vector[double] radii, double r, double thresholdDistance, double T) except +
+		_Graph generate(vector[double] angles, vector[double] radii, double R, double T) except +
 
 cdef class HyperbolicGenerator:
 	""" The Hyperbolic Generator distributes points in hyperbolic space and adds edges between points with a probability depending on their distance. The resulting graphs have a power-law degree distribution, small diameter and high clustering coefficient.
@@ -2201,14 +2201,10 @@
 		"""
 		return Graph(0).setThis(self._this.generate())
 
-	def generateExternal(self, angles, radii, k, gamma, T=0):
+	def generate(self, angles, radii, R, T=0):
 		# TODO: documentation
-		return Graph(0).setThis(self._this.generateExternal(angles, radii, k, gamma, T))
-<<<<<<< HEAD
-	
-=======
-
->>>>>>> 61ff2881
+		return Graph(0).setThis(self._this.generate(angles, radii, R, T))
+
 	@classmethod
 	def fit(cls, Graph G, scale=1):
 		""" Fit model to input graph"""
@@ -6373,11 +6369,7 @@
 cdef class DynamicHyperbolicGenerator:
 	cdef _DynamicHyperbolicGenerator* _this
 
-<<<<<<< HEAD
-	def __cinit__(self, numNodes, avgDegree = 6, gamma = 3, moveEachStep = 1, moveDistance = 0.1):
-=======
-	def __cinit__(self, numNodes, avgDegree, gamma, T, moveEachStep, moveDistance):
->>>>>>> 61ff2881
+	def __cinit__(self, numNodes, avgDegree = 6, gamma = 3, T = 0, moveEachStep = 1, moveDistance = 0.1):
 		""" Dynamic graph generator according to the hyperbolic unit disk model.
 
 		Parameters
@@ -6388,11 +6380,8 @@
 			average degree of the resulting graph
 		gamma : double
 			power-law exponent of the resulting graph
-<<<<<<< HEAD
-=======
 		T : double
 			temperature, selecting a graph family on the continuum between hyperbolic unit disk graphs and Erdos-Renyi graphs
->>>>>>> 61ff2881
 		moveFraction : double
 			fraction of nodes to be moved in each time step. The nodes are chosen randomly each step
 		moveDistance: double
@@ -6400,11 +6389,7 @@
 		"""
 		if gamma <= 2:
 				raise ValueError("Exponent of power-law degree distribution must be > 2")
-<<<<<<< HEAD
-		self._this = new _DynamicHyperbolicGenerator(numNodes, avgDegree, gamma, moveEachStep, moveDistance)
-=======
 		self._this = new _DynamicHyperbolicGenerator(numNodes, avgDegree = 6, gamma = 3, T = 0, moveEachStep = 1, moveDistance = 0.1)
->>>>>>> 61ff2881
 
 	def generate(self, nSteps):
 		""" Generate event stream.
