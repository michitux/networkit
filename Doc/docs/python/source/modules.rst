--- conflicted
+++ resolved
@@ -21,11 +21,5 @@
    stopwatch
    structures
    termgraph
-<<<<<<< HEAD
    viztasks
-=======
-   toolbox
-   viztasks
-   viztools
-   linkprediction
->>>>>>> 228d5258
+   linkprediction