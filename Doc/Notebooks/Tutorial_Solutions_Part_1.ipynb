{
 "metadata": {
  "name": "",
  "signature": "sha256:f48be118379fa377c9e38d91e5cebec1308739eafd3931e5c24badb6898e5277"
 },
 "nbformat": 3,
 "nbformat_minor": 0,
 "worksheets": [
  {
   "cells": [
    {
     "cell_type": "markdown",
     "metadata": {},
     "source": [
      "# Solutions to\n",
      "# Tutorial \"Algorithmic Methods for Network Analysis with NetworKit\" (Part 1)\n",
      "Welcome to the hands-on session of our tutorial! This tutorial is based on the user guide of NetworKit, our network analysis software. You will learn in this tutorial how to use NetworKit for fundamental tasks in network analysis.\n",
      "\n",
      "NetworKit can run in your browser (thanks to IPython notebooks) and is still very fast (thanks to C++ code in the background). It is easy to mix text with code and solutions in this environment. Thus, you should be able to obtain your results in a convenient and quick manner. This is not only true for the rather small graphs we use for this tutorial, but for larger instances in production runs as well. In particular you can mix text, code, plots and other rich media in this environment. Since this allows a simplified execution and interpretation of experiments, the interactive approach followed by NetworKit can simplify the cyclic algorithm engineering process significantly (without compromising algorithm performance).\n",
      "\n",
      "## Preparation\n",
      "Let's start by making NetworKit available in your session. Click into the cell below and hit space-return or click the \"Play\" button or select \"Cell -> Run\" in the menu."
     ]
    },
    {
     "cell_type": "code",
     "collapsed": false,
     "input": [
      "from networkit import *"
     ],
     "language": "python",
     "metadata": {},
     "outputs": [],
     "prompt_number": 31
    },
    {
     "cell_type": "markdown",
     "metadata": {},
     "source": [
      "In case a Python warning appears that recommends an update to Python 3.4, simply ignore it for this tutorial. Python 3.3 works just as fine for our purposes.\n",
      "\n",
      "IPython lets us use familiar shell commands in a Python interpreter. Use one of them now to change into the main directory of your NetworKit installation:"
     ]
    },
    {
     "cell_type": "code",
     "collapsed": false,
     "input": [
      "cd ~/workspace/NetworKit"
     ],
     "language": "python",
     "metadata": {},
     "outputs": [
      {
       "output_type": "stream",
       "stream": "stdout",
       "text": [
        "/Users/cls/workspace/NetworKit\n"
       ]
      }
     ],
     "prompt_number": 32
    },
    {
     "cell_type": "markdown",
     "metadata": {},
     "source": [
      "## Reading Graphs\n",
      "Let us start by reading a network from a file on disk: [PGPgiantcompo.graph](http://www.cc.gatech.edu/dimacs10/archive/data/clustering/PGPgiantcompo.graph.bz2). NetworKit supports a number of popular file formats. There is a convenient function in the top namespace which reads a graph from a file:"
     ]
    },
    {
     "cell_type": "code",
     "collapsed": false,
     "input": [
      "G = readGraph(\"input/PGPgiantcompo.graph\", Format.METIS)"
     ],
     "language": "python",
     "metadata": {},
     "outputs": [],
     "prompt_number": 33
    },
    {
     "cell_type": "markdown",
     "metadata": {},
     "source": [
      "In the course of this tutorial, we are going to work (among others) on the `PGPgiantcompo` network, a social network/web of trust in which nodes are PGP keys and an edge represents a signature from one key on another (web of trust). It is distributed with NetworKit as a good starting point.\n",
      "\n",
      "## The Graph Object\n",
      "\n",
      "`Graph` is the central class of NetworKit. An object of this type represents an optionally weighted network. In this tutorial we work with undirected graphs, but NetworKit supports directed graphs as well.\n",
      "\n",
      "Let us inspect several of the methods which the class provides. Maybe the most basic information is the number of nodes and edges in as well as the name of the network."
     ]
    },
    {
     "cell_type": "code",
     "collapsed": false,
     "input": [
      "n = G.numberOfNodes()\n",
      "m = G.numberOfEdges()\n",
      "print(n, m)"
     ],
     "language": "python",
     "metadata": {},
     "outputs": [
      {
       "output_type": "stream",
       "stream": "stdout",
       "text": [
        "10680 24316\n"
       ]
      }
     ],
     "prompt_number": 34
    },
    {
     "cell_type": "code",
     "collapsed": false,
     "input": [
      "G.toString()"
     ],
     "language": "python",
     "metadata": {},
     "outputs": [
      {
       "metadata": {},
       "output_type": "pyout",
       "prompt_number": 35,
       "text": [
        "b'Graph(name=PGPgiantcompo, n=10680, m=24316)'"
       ]
      }
     ],
     "prompt_number": 35
    },
    {
     "cell_type": "markdown",
     "metadata": {},
     "source": [
      "NetworKit stores nodes simply as integer indices. Edges are pairs of such indices. The following prints the indices of the first ten nodes and edges, respectively."
     ]
    },
    {
     "cell_type": "code",
     "collapsed": false,
     "input": [
      "V = G.nodes()\n",
      "print(V[:10])\n",
      "E = G.edges()\n",
      "print(E[:10])"
     ],
     "language": "python",
     "metadata": {},
     "outputs": [
      {
       "output_type": "stream",
       "stream": "stdout",
       "text": [
        "[0, 1, 2, 3, 4, 5, 6, 7, 8, 9]\n",
        "[(42, 11), (101, 28), (111, 92), (128, 87), (141, 0), (165, 125), (169, 111), (176, 143), (187, 38), (192, 105)]\n"
       ]
      }
     ],
     "prompt_number": 36
    },
    {
     "cell_type": "markdown",
     "metadata": {},
     "source": [
      "Another very useful feature is to determine if an edge is present and what its weight is. In case of unweighted graphs, edges have the default weight 1."
     ]
    },
    {
     "cell_type": "code",
     "collapsed": false,
     "input": [
      "edgeExists = G.hasEdge(42,11)\n",
      "if edgeExists:\n",
      "    print(\"Weight of existing edge:\", G.weight(42,11))\n",
      "print(\"Weight of nonexisting edge:\", G.weight(42,12))"
     ],
     "language": "python",
     "metadata": {},
     "outputs": [
      {
       "output_type": "stream",
       "stream": "stdout",
       "text": [
        "Weight of existing edge: 1.0\n",
        "Weight of nonexisting edge: 0.0\n"
       ]
      }
     ],
     "prompt_number": 37
    },
    {
     "cell_type": "markdown",
     "metadata": {},
     "source": [
      "Many graph algorithms can be expressed with iterators over nodes or edges. As an example, let us iterate over the nodes to determine how many of them have more than 100 neighbors."
     ]
    },
    {
     "cell_type": "code",
     "collapsed": false,
     "input": [
      "count = 0 # counts number of nodes with more than 100 neighbors\n",
      "for v in G.nodes():\n",
      "    if G.degree(v) > 100:\n",
      "        count = count + 1\n",
      "print(\"Number of nodes with more than 100 neighbors: \", count)"
     ],
     "language": "python",
     "metadata": {},
     "outputs": [
      {
       "output_type": "stream",
       "stream": "stdout",
       "text": [
        "Number of nodes with more than 100 neighbors:  6\n"
       ]
      }
     ],
     "prompt_number": 38
    },
    {
     "cell_type": "markdown",
     "metadata": {},
     "source": [
      "## Interesting Features of a Network\n",
      "Let us become more concrete: In the talk that accompanies this tutorial you learned about basic network features. Go back to the 'Analytics' section of the slides and answer the following questions within the box below, including the code which found your answer (click on the box to enter text). If you need information on method prototypes, you have at least two options: Use the built-in code completion (tab) or the project website, which offers documentation in the form of an automatically generated reference: https://networkit.iti.kit.edu/documentation/ (Python/C++ Documentation in the left navigation bar).\n",
      "\n",
      "**After** you answered the questions, go on with Tutorial #2."
     ]
    },
    {
     "cell_type": "markdown",
     "metadata": {},
     "source": [
      "### Q&A Session #1\n",
      "1. Who (which vertex) has the least/most 'friends' and how many?\n",
      "**Answer:**\n",
      "\n",
      "2. How many neighbors does a vertex have on average?\n",
      "**Answer:** \n",
      "\n",
      "3. Does the degree distribution follow a power law?\n",
      "**Answer:** \n",
      "\n",
      "4. How often is the friend of a friend also a friend? Let's go for the average fraction here, other definitions are possible...\n",
      "**Answer:**\n",
      "\n",
      "5. How many connected components does the graph have?\n",
      "**Answer:** "
     ]
    },
    {
     "cell_type": "code",
     "collapsed": false,
     "input": [
      "# Enter code for Q&A Session #1 here\n",
      "argmin = 0\n",
      "argmax = 0\n",
      "mini = G.numberOfNodes()\n",
      "maxi = 0\n",
      "degsum = 0\n",
      "for v in G.nodes():\n",
      "    deg = G.degree(v)\n",
      "    degsum = degsum + deg\n",
      "    if deg < mini:\n",
      "        mini = deg\n",
      "        argmin = v\n",
      "    if deg > maxi:\n",
      "        maxi = deg\n",
      "        argmax = v\n",
      "\n",
      "avgdeg = degsum / G.numberOfNodes()\n",
      "\n",
      "# Answers to 1-1) and 1-2)\n",
      "print(\"1-1a) min: \", mini, \" / argmin: \", argmin)\n",
      "print(\"1-1b) max: \", maxi, \" / argmax: \", argmax)\n",
      "print(\"1-2)  avg: \", avgdeg)\n",
      "\n",
      "# Answer to 1-3)\n",
      "dd = properties.degreeDistribution(G)\n",
      "(plf, _, exponent) = properties.degreePowerLaw(G, dd)\n",
      "print(\"Power law fit? \", plf)\n",
      "if (plf == True):\n",
      "    print(\"1-3)  Exponent: \", exponent)\n",
      "    \n",
      "# Answer to 1-4)\n",
      "alcc = properties.ClusteringCoefficient.avgLocal(G)\n",
      "print(\"1-4)  Exact average local clustering coefficient: \", alcc)\n",
      "\n",
      "# Answer to 1-5)\n",
      "conncomp = properties.ConnectedComponents(G)\n",
      "conncomp.run()\n",
      "print(\"1-5)  Number of components: \", conncomp.numberOfComponents())"
     ],
     "language": "python",
     "metadata": {},
     "outputs": [
      {
       "output_type": "stream",
       "stream": "stdout",
       "text": [
        "1-1a) min:  1  / argmin:  0\n",
        "1-1b) max:  205  / argmax:  1143\n",
        "1-2)  avg:  4.5535580524344565\n",
        "Value 0 in data. Throwing out 0 values\n",
        "Calculating best minimal value for power law fit\n",
        "Power law fit?  True\n",
        "1-3)  Exponent:  1.69966855136\n",
        "1-4)  Exact average local clustering coefficient:  0.44028755162535205\n",
        "1-5)  Number of components:  1\n"
       ]
      }
     ],
<<<<<<< HEAD
     "prompt_number": 9
=======
     "prompt_number": 39
>>>>>>> a47e767d
    },
    {
     "cell_type": "code",
     "collapsed": false,
     "input": [],
     "language": "python",
     "metadata": {},
     "outputs": [],
<<<<<<< HEAD
     "prompt_number": 9
=======
     "prompt_number": 39
>>>>>>> a47e767d
    }
   ],
   "metadata": {}
  }
 ]
}<|MERGE_RESOLUTION|>--- conflicted
+++ resolved
@@ -317,11 +317,7 @@
        ]
       }
      ],
-<<<<<<< HEAD
-     "prompt_number": 9
-=======
      "prompt_number": 39
->>>>>>> a47e767d
     },
     {
      "cell_type": "code",
@@ -330,11 +326,7 @@
      "language": "python",
      "metadata": {},
      "outputs": [],
-<<<<<<< HEAD
-     "prompt_number": 9
-=======
      "prompt_number": 39
->>>>>>> a47e767d
     }
    ],
    "metadata": {}
