{
 "metadata": {
  "name": "",
<<<<<<< HEAD
  "signature": "sha256:8b95d619c525779baf5a76b51b9bb3f84128626c669ce1d1cf0a47b72661fc94"
=======
  "signature": "sha256:0dde05cc649d5fa7a787db77709d083de2dc86059a2bcacbd12cbfb16b36de4e"
>>>>>>> 421fed38
 },
 "nbformat": 3,
 "nbformat_minor": 0,
 "worksheets": [
  {
   "cells": [
    {
     "cell_type": "heading",
     "level": 1,
     "metadata": {},
     "source": [
      "NetworKit User Guide"
     ]
    },
    {
     "cell_type": "heading",
     "level": 2,
     "metadata": {},
     "source": [
      "About NetworKit"
     ]
    },
    {
     "cell_type": "markdown",
     "metadata": {},
     "source": [
      "[NetworKit][networkit] is an open-source toolkit for high-performance\n",
      "network analysis. Its aim is to provide tools for the analysis of large\n",
      "networks in the size range from thousands to billions of edges. For this\n",
      "purpose, it implements efficient graph algorithms, many of them parallel to\n",
      "utilize multicore architectures. These are meant to compute standard measures\n",
      "of network analysis, such as degree sequences, clustering coefficients and\n",
      "centrality. In this respect, NetworKit is comparable\n",
      "to packages such as [NetworkX][networkx], albeit with a focus on parallelism \n",
      "and scalability. NetworKit is also a testbed for algorithm engineering and\n",
      "contains a few novel algorithms from recently published research, especially\n",
      "in the area of community detection.\n",
      "\n",
      "[networkit]: http://parco.iti.kit.edu/software/networkit.shtml \n",
      "[networkx]: http://networkx.github.com/\n",
      "\n"
     ]
    },
    {
     "cell_type": "heading",
     "level": 2,
     "metadata": {},
     "source": [
      "Introduction"
     ]
    },
    {
     "cell_type": "markdown",
     "metadata": {},
     "source": [
      "This notebook provides an interactive introduction to the features of NetworKit, consisting of text and executable code. We assume that you have read the Readme and successfully built the core library and the Python module. Code cells can be run one by one (e.g. by selecting the cell and pressing `shift+enter`), or all at once (via the `Cell->Run All` command). Try running all cells now to verify that NetworKit has been properly built and installed.\n"
     ]
    },
    {
     "cell_type": "heading",
     "level": 2,
     "metadata": {},
     "source": [
      "Preparation"
     ]
    },
    {
     "cell_type": "markdown",
     "metadata": {},
     "source": [
      "NetworKit is a hybrid built from C++ and Python code: Its core functionality is implemented in C++ for performance reasons, and then wrapped for Python using the Cython toolchain. This allows us to expose high-performance parallel code as a normal Python module. On the surface, NetworKit is just that and can be imported accordingly:"
     ]
    },
    {
     "cell_type": "code",
     "collapsed": false,
     "input": [
      "from NetworKit import * "
     ],
     "language": "python",
     "metadata": {},
     "outputs": [],
     "prompt_number": 1
    },
    {
     "cell_type": "markdown",
     "metadata": {},
     "source": [
      "IPython lets us use familiar shell commands in a Python interpreter. Use one of them now to change into the directory of your NetworKit download:"
     ]
    },
    {
     "cell_type": "code",
     "collapsed": false,
     "input": [
      "cd ../../"
     ],
     "language": "python",
     "metadata": {},
     "outputs": [
      {
       "output_type": "stream",
       "stream": "stdout",
       "text": [
        "/Users/Michael/Documents/Uni/HiWi/NetworKit/NetworKit\n"
       ]
      }
     ],
     "prompt_number": 2
    },
    {
     "cell_type": "heading",
     "level": 2,
     "metadata": {},
     "source": [
      "Reading and Writing Graphs"
     ]
    },
    {
     "cell_type": "markdown",
     "metadata": {},
     "source": [
      "Let us start by reading a network from a file on disk: [PGPgiantcompo.graph](http://www.cc.gatech.edu/dimacs10/archive/data/clustering/PGPgiantcompo.graph.bz2). In the course of this tutorial, we are going to work on the `PGPgiantcompo` network, a social network/web of trust in which nodes are PGP keys and an edge represents a signature from one key on another. It is distributed with NetworKit as a good starting point.\n",
      "\n",
      "There is a convenient function in the top namespace which tries to guess the input format and select the appropriate reader:"
     ]
    },
    {
     "cell_type": "code",
     "collapsed": false,
     "input": [
      "G = readGraph(\"input/PGPgiantcompo.graph\")\n",
      "# is the same as: G = readGraph(\"input/PGPgiantcompo.graph\", Format.METIS)"
     ],
     "language": "python",
     "metadata": {},
     "outputs": [],
     "prompt_number": 3
    },
    {
     "cell_type": "markdown",
     "metadata": {},
     "source": [
      "There is a large variety of formats for storing graph data in files. For NetworKit, the currently best supported format is the [METIS adjacency format](http://people.sc.fsu.edu/~jburkardt/data/metis_graph/metis_graph.html). Various example graphs in this format can be found [here](http://www.cc.gatech.edu/dimacs10/downloads.shtml).  The `readGraph` function tries to be an intelligent wrapper for various reader classes. In this example, it uses the `METISGraphReader` which is located in the `graphio` submodule, alongside other readers. These classes can also be used explicitly:"
     ]
    },
    {
     "cell_type": "code",
     "collapsed": false,
     "input": [
      "graphio.METISGraphReader().read(\"input/PGPgiantcompo.graph\")\n",
      "# is the same as: readGraph(\"input/PGPgiantcompo.graph\", Format.METIS)"
     ],
     "language": "python",
     "metadata": {},
     "outputs": [
      {
       "metadata": {},
       "output_type": "pyout",
       "prompt_number": 4,
       "text": [
<<<<<<< HEAD
        "<_NetworKit.Graph at 0x10f73ce90>"
=======
        "<_NetworKit.Graph at 0x7f5c10fa6830>"
>>>>>>> 421fed38
       ]
      }
     ],
     "prompt_number": 4
    },
    {
     "cell_type": "markdown",
     "metadata": {},
     "source": [
      "It is also possible to specify the format for `readGraph()` and `writeGraph()`. Supported formats can be found via `[graphio.]Format`. However, graph formats are most likely only supported as far as the NetworKit::Graph can hold and use the data. Please note, that not all graph formats are supported for reading and writing.\n",
      "\n",
      "Thus, it is possible to use NetworKit to convert graphs between formats. Let's say I need the previously read PGP graph in the Graphviz format:"
     ]
    },
    {
     "cell_type": "code",
     "collapsed": false,
     "input": [
      "graphio.writeGraph(G,\"output/PGPgiantcompo.graphviz\",Format.GraphViz)"
     ],
     "language": "python",
     "metadata": {},
     "outputs": [],
     "prompt_number": 5
    },
    {
     "cell_type": "markdown",
     "metadata": {},
     "source": [
      "NetworKit also provides a function to convert graphs directly:"
     ]
    },
    {
     "cell_type": "code",
     "collapsed": false,
     "input": [
      "graphio.convertGraph(Format.LFR, Format.GML, \"input/example.edgelist\", \"output/example.gml\")"
     ],
     "language": "python",
     "metadata": {},
     "outputs": [
      {
       "output_type": "stream",
       "stream": "stdout",
       "text": [
        "converted input/example.edgelist to output/example.gml\n"
       ]
      }
     ],
     "prompt_number": 6
    },
    {
     "cell_type": "heading",
     "level": 2,
     "metadata": {},
     "source": [
      "The Graph Object"
     ]
    },
    {
     "cell_type": "markdown",
     "metadata": {},
     "source": [
      "`Graph` is the central class of NetworKit. An object of this type represents an undirected, optionally weighted network. Let us inspect several of the methods which the class provides."
     ]
    },
    {
     "cell_type": "code",
     "collapsed": false,
     "input": [
      "n = G.numberOfNodes()\n",
      "m = G.numberOfEdges()\n",
      "print(n, m)"
     ],
     "language": "python",
     "metadata": {},
     "outputs": [
      {
       "output_type": "stream",
       "stream": "stdout",
       "text": [
        "10680 24316\n"
       ]
      }
     ],
     "prompt_number": 7
    },
    {
     "cell_type": "code",
     "collapsed": false,
     "input": [
      "G.toString()"
     ],
     "language": "python",
     "metadata": {},
     "outputs": [
      {
       "metadata": {},
       "output_type": "pyout",
       "prompt_number": 8,
       "text": [
        "b'Graph(name=PGPgiantcompo, n=10680, m=24316)'"
       ]
      }
     ],
     "prompt_number": 8
    },
    {
     "cell_type": "markdown",
     "metadata": {},
     "source": [
      "Nodes are simply integer indices, and edges are pairs of such indices."
     ]
    },
    {
     "cell_type": "code",
     "collapsed": false,
     "input": [
      "V = G.nodes()\n",
      "print(V[:10])\n",
      "E = G.edges()\n",
      "print(E[:10])"
     ],
     "language": "python",
     "metadata": {},
     "outputs": [
      {
       "output_type": "stream",
       "stream": "stdout",
       "text": [
        "[0, 1, 2, 3, 4, 5, 6, 7, 8, 9]\n",
        "[(42, 11), (101, 28), (111, 92), (128, 87), (141, 0), (165, 125), (169, 111), (176, 143), (187, 38), (192, 105)]\n"
       ]
      }
     ],
     "prompt_number": 9
    },
    {
     "cell_type": "code",
     "collapsed": false,
     "input": [
      "G.hasEdge(42,11)"
     ],
     "language": "python",
     "metadata": {},
     "outputs": [
      {
       "metadata": {},
       "output_type": "pyout",
       "prompt_number": 10,
       "text": [
        "True"
       ]
      }
     ],
     "prompt_number": 10
    },
    {
     "cell_type": "markdown",
     "metadata": {},
     "source": [
      "This network is unweighted, meaning that each edge has the default weight of 1."
     ]
    },
    {
     "cell_type": "code",
     "collapsed": false,
     "input": [
      "G.weight(42,11)"
     ],
     "language": "python",
     "metadata": {},
     "outputs": [
      {
       "metadata": {},
       "output_type": "pyout",
       "prompt_number": 11,
       "text": [
        "1.0"
       ]
      }
     ],
     "prompt_number": 11
    },
    {
     "cell_type": "heading",
     "level": 2,
     "metadata": {},
     "source": [
      "Drawing Graphs"
     ]
    },
    {
     "cell_type": "heading",
     "level": 2,
     "metadata": {},
     "source": [
      "Network Properties Overview"
     ]
    },
    {
     "cell_type": "markdown",
     "metadata": {},
     "source": [
      "We now demonstrate the `properties` module, which contains tools that will give you an overview of standard properties of a network.\n",
      "\n",
      "For a quick overview of the most frequently used properties, call the following function:"
     ]
    },
    {
     "cell_type": "code",
     "collapsed": false,
     "input": [
      "properties.overview(G)"
     ],
     "language": "python",
     "metadata": {},
<<<<<<< HEAD
     "outputs": [
      {
       "output_type": "stream",
       "stream": "stdout",
       "text": [
        "Value 0 in data. Throwing out 0 values\n",
        "Calculating best minimal value for power law fit\n",
        "Value 0 in data. Throwing out 0 values\n",
        "Calculating best minimal value for power law fit\n",
        "<_NetworKit.PLM object at 0x10fec5340>"
       ]
      },
      {
       "output_type": "stream",
       "stream": "stdout",
       "text": [
        "\n",
        "\n"
       ]
      },
      {
       "output_type": "stream",
       "stream": "stdout",
       "text": [
        "Network Properties: PGPgiantcompo\n",
        "==================\n",
        "Basic Properties\n",
        "-----------------------------  ------------\n",
        "nodes (n)                      10680\n",
        "edges (m)                      24316\n",
        "directed?                          0\n",
        "isolated nodes                     0\n",
        "self-loops                         0\n",
        "density                            0.000426\n",
        "clustering coefficient             0.439243\n",
        "degeneracy (max. core number)     31\n",
        "-----------------------------  ------------\n",
        "Node Degree Properties\n",
        "-------------------------  --------------\n",
        "min. degree                1\n",
        "max. degree                205\n",
        "avg. degree                4.553558\n",
        "degree power law fit?      True, 2.101144\n",
        "degree power law exponent  1.6997\n",
        "degree assortativity       0.2382\n",
        "-------------------------  --------------\n",
        "Path Structure\n",
        "-------------------------  --------\n",
        "connected components       1\n",
        "size of largest component  10680\n",
        "estimated diameter range   (22, 24)\n",
        "-------------------------  --------\n",
        "Community Structure\n",
        "-------------------------------------------  -----------  --------\n",
        "modularity-driven community detection (PLM)\n",
        "                                             communities  98\n",
        "                                             modularity   0.882858\n",
        "-------------------------------------------  -----------  --------\n",
        "Degree Distribution\n",
        "-------------------\n",
        "0-   :  \u2587\u2587\u2587\u2587\u2587\u2587\u2587\u2587\u2587\u2587\u2587\u2587\u2587\u2587\u2587\u2587\u2587\u2587\u2587\u2587\u2587\u2587\u2587\u2587\u2587\u2587\u2587\u2587\u2587\u2587\u2587\u2587\u2587\u2587\u2587\u2587\u2587\u2587\u2587\u2587\u2587\u2587\u2587\u2587\u2587\u2587\u2587\u2587\u2587\u25879394.00\n",
        "9-   :  \u2587\u2587\u2587\u2587 781.00\n",
        "18-  :  \u2587 240.00\n",
        "27-  :  | 101.00\n",
        "36-  :  |  91.00\n",
        "45-  :  |  28.00\n",
        "54-  :  |  17.00\n",
        "63-  :  |  12.00\n",
        "72-  :  |   5.00\n",
        "81-  :  |   3.00\n",
        "90-  :  |   2.00\n",
        "99-  :  |   1.00\n",
        "108- :  |   2.00\n",
        "117- :  |   0.00\n",
        "126- :  |   1.00\n",
        "135- :  |   0.00\n",
        "144- :  |   0.00\n",
        "153- :  |   0.00\n",
        "162- :  |   1.00\n",
        "171- :  |   0.00\n",
        "180- :  |   0.00\n",
        "189- :  |   0.00\n",
        "198- :  |   1.00\n",
        "207- :  |   0.00\n",
        "216- :  |   0.00\n",
        "\n"
       ]
      }
     ],
     "prompt_number": 12
=======
     "outputs": []
>>>>>>> 421fed38
    },
    {
     "cell_type": "markdown",
     "metadata": {},
     "source": [
      "Some values are missing because it was decided that calculation would take too long for this particular graph. We are working on adding efficient algorithms so that even large networks can be profiled in seconds."
     ]
    },
    {
     "cell_type": "heading",
     "level": 2,
     "metadata": {},
     "source": [
      "Connected Components"
     ]
    },
    {
     "cell_type": "markdown",
     "metadata": {},
     "source": [
      "A connected component is a set of nodes in which each pair of nodes is connected by a path. The following function determines the connected components of a graph and returns the number of components as well as a map from component index to component size:"
     ]
    },
    {
     "cell_type": "code",
     "collapsed": false,
     "input": [
      "properties.components(G)"
     ],
     "language": "python",
     "metadata": {},
<<<<<<< HEAD
     "outputs": [
      {
       "metadata": {},
       "output_type": "pyout",
       "prompt_number": 13,
       "text": [
        "(1, {1: 10680})"
       ]
      }
     ],
     "prompt_number": 13
=======
     "outputs": []
>>>>>>> 421fed38
    },
    {
     "cell_type": "markdown",
     "metadata": {},
     "source": [
      "For more fine-grained access, one can use the connected component algorithm class directly, i.e. the wrapper around the underlying C++ implementation. This is a recurring pattern throughout NetworKit."
     ]
    },
    {
     "cell_type": "code",
     "collapsed": false,
     "input": [
      "cc = properties.ConnectedComponents(G)\n",
      "cc.run()\n",
      "print(\"number of components \", cc.numberOfComponents())\n",
      "v = 0\n",
      "print(\"component of node \", v , \": \" , cc.componentOfNode(0))\n",
      "#print(\"map of component sizes: \", cc.getComponentSizes())"
     ],
     "language": "python",
     "metadata": {},
<<<<<<< HEAD
     "outputs": [
      {
       "output_type": "stream",
       "stream": "stdout",
       "text": [
        "number of components  1\n",
        "component of node  0 :  1\n"
       ]
      }
     ],
     "prompt_number": 14
=======
     "outputs": []
>>>>>>> 421fed38
    },
    {
     "cell_type": "heading",
     "level": 2,
     "metadata": {},
     "source": [
      "Degree Distribution"
     ]
    },
    {
     "cell_type": "markdown",
     "metadata": {},
     "source": [
      "Node degree, the number of edges connected to a node, is one of the most studied properties of networks. Types of networks are often characterized in terms of their distribution of node degrees. We obtain and visualize the degree distribution of our example network as follows.  "
     ]
    },
    {
     "cell_type": "code",
     "collapsed": false,
     "input": [
      "dd = properties.degreeDistribution(G)\n",
      "xscale(\"log\")\n",
      "xlabel(\"degree\")\n",
      "yscale(\"log\")\n",
      "ylabel(\"number of nodes\")\n",
      "plot(dd)"
     ],
     "language": "python",
     "metadata": {},
<<<<<<< HEAD
     "outputs": [
      {
       "ename": "NameError",
       "evalue": "name 'xscale' is not defined",
       "output_type": "pyerr",
       "traceback": [
        "\u001b[0;31m---------------------------------------------------------------------------\u001b[0m\n\u001b[0;31mNameError\u001b[0m                                 Traceback (most recent call last)",
        "\u001b[0;32m<ipython-input-15-990d213c3f62>\u001b[0m in \u001b[0;36m<module>\u001b[0;34m()\u001b[0m\n\u001b[1;32m      1\u001b[0m \u001b[0mdd\u001b[0m \u001b[0;34m=\u001b[0m \u001b[0mproperties\u001b[0m\u001b[0;34m.\u001b[0m\u001b[0mdegreeDistribution\u001b[0m\u001b[0;34m(\u001b[0m\u001b[0mG\u001b[0m\u001b[0;34m)\u001b[0m\u001b[0;34m\u001b[0m\u001b[0m\n\u001b[0;32m----> 2\u001b[0;31m \u001b[0mxscale\u001b[0m\u001b[0;34m(\u001b[0m\u001b[0;34m\"log\"\u001b[0m\u001b[0;34m)\u001b[0m\u001b[0;34m\u001b[0m\u001b[0m\n\u001b[0m\u001b[1;32m      3\u001b[0m \u001b[0mxlabel\u001b[0m\u001b[0;34m(\u001b[0m\u001b[0;34m\"degree\"\u001b[0m\u001b[0;34m)\u001b[0m\u001b[0;34m\u001b[0m\u001b[0m\n\u001b[1;32m      4\u001b[0m \u001b[0myscale\u001b[0m\u001b[0;34m(\u001b[0m\u001b[0;34m\"log\"\u001b[0m\u001b[0;34m)\u001b[0m\u001b[0;34m\u001b[0m\u001b[0m\n\u001b[1;32m      5\u001b[0m \u001b[0mylabel\u001b[0m\u001b[0;34m(\u001b[0m\u001b[0;34m\"number of nodes\"\u001b[0m\u001b[0;34m)\u001b[0m\u001b[0;34m\u001b[0m\u001b[0m\n",
        "\u001b[0;31mNameError\u001b[0m: name 'xscale' is not defined"
       ]
      }
     ],
     "prompt_number": 15
=======
     "outputs": []
>>>>>>> 421fed38
    },
    {
     "cell_type": "markdown",
     "metadata": {},
     "source": [
      "We choose a logarithmic scale on both axes because a *powerlaw degree distribution*, a characteristic feature of complex networks, would show up as a straight line from the top left to the bottom right on such a plot. As we see, the degree distribution of the `PGPgiantcompo` network is definitely skewed, with few high-degree nodes and many low-degree nodes. But does the distribution actually obey a power law? In order to study this, we need to apply the `powerlaw` module."
     ]
    },
    {
     "cell_type": "code",
     "collapsed": false,
     "input": [
      "fit = properties.powerlaw.Fit(dd)"
     ],
     "language": "python",
     "metadata": {},
<<<<<<< HEAD
     "outputs": [
      {
       "output_type": "stream",
       "stream": "stdout",
       "text": [
        "Value 0 in data. Throwing out 0 values\n",
        "Calculating best minimal value for power law fit\n"
       ]
      }
     ],
     "prompt_number": 16
=======
     "outputs": []
>>>>>>> 421fed38
    },
    {
     "cell_type": "markdown",
     "metadata": {},
     "source": [
      "We use the `powerlaw` module to test whether a powerlaw is a better fit to the degree distribution than other candidate distributions. From the documentation of the module:\n",
      "\n",
      "> \"`R` is the loglikelihood ratio between the two candidate distributions. This number will be positive\n",
      "if the data is more likely in the first distribution, and negative if the data is more likely in the second\n",
      "distribution. The exponential distribution is the absolute minimum alternative candidate for evaluating the heavy- tailedness of the distribution. The reason is definitional: the typical quantitative definition of a \u201dheavy- tail\u201d is that it is not exponentially bounded. Thus if a power law is not a better fit than an exponential distribution (as in the above example) there is scarce ground for considering the distribution to be heavy-tailed at all, let alone a power law.\""
     ]
    },
    {
     "cell_type": "code",
     "collapsed": false,
     "input": [
      "R, p = fit.distribution_compare(\"power_law\", \"exponential\", normalized_ratio=True)\n",
      "print(R, p)"
     ],
     "language": "python",
     "metadata": {},
<<<<<<< HEAD
     "outputs": [
      {
       "output_type": "stream",
       "stream": "stdout",
       "text": [
        "2.10114439172 0.0356282930896\n"
       ]
      }
     ],
     "prompt_number": 17
=======
     "outputs": []
>>>>>>> 421fed38
    },
    {
     "cell_type": "markdown",
     "metadata": {},
     "source": [
      "Supposing that a powerlaw is a good fit for the degree distribution, a characteristic attribute of the network is the exponent of the distribution:"
     ]
    },
    {
     "cell_type": "code",
     "collapsed": false,
     "input": [
      "properties.powerLawExponent(G)"
     ],
     "language": "python",
     "metadata": {},
<<<<<<< HEAD
     "outputs": [
      {
       "output_type": "stream",
       "stream": "stdout",
       "text": [
        "Value 0 in data. Throwing out 0 values\n",
        "Calculating best minimal value for power law fit\n"
       ]
      },
      {
       "metadata": {},
       "output_type": "pyout",
       "prompt_number": 18,
       "text": [
        "1.6996685513645837"
       ]
      }
     ],
     "prompt_number": 18
=======
     "outputs": []
>>>>>>> 421fed38
    },
    {
     "cell_type": "heading",
     "level": 2,
     "metadata": {},
     "source": [
      "Transitivity / Clustering Coefficients "
     ]
    },
    {
     "cell_type": "markdown",
     "metadata": {},
     "source": [
      "In the most general sense, transitivity measures quantify how likely it is that the relations out of which the network is built are transitive. The clustering coefficient is the most prominent of such measures. We need to distinguish between global and local clustering coefficient: The global clustering coefficient for a network gives the fraction of closed triads. The local clustering coefficient focuses on a single node and counts how many of the possible edges between neighbors of the node exist. The average of this value over all nodes is a good indicator for the degreee of transitivity and the presence of community structures in a network, and this is what the following function returns:"
     ]
    },
    {
     "cell_type": "code",
     "collapsed": false,
     "input": [
      "properties.clustering(G)"
     ],
     "language": "python",
     "metadata": {},
<<<<<<< HEAD
     "outputs": [
      {
       "metadata": {},
       "output_type": "pyout",
       "prompt_number": 19,
       "text": [
        "0.44084947450707895"
       ]
      }
     ],
     "prompt_number": 19
=======
     "outputs": []
>>>>>>> 421fed38
    },
    {
     "cell_type": "heading",
     "level": 2,
     "metadata": {},
     "source": [
      "Search and Shortest Paths"
     ]
    },
    {
     "cell_type": "markdown",
     "metadata": {},
     "source": [
      "A simple breadth-first search from a starting node can be performed as follows:"
     ]
    },
    {
     "cell_type": "code",
     "collapsed": false,
     "input": [
      "v = 0\n",
      "bfs = graph.BFS(G, v)\n",
      "bfs.run()\n",
      "\n",
      "bfsdist = bfs.getDistances()"
     ],
     "language": "python",
     "metadata": {},
<<<<<<< HEAD
     "outputs": [],
     "prompt_number": 20
=======
     "outputs": []
>>>>>>> 421fed38
    },
    {
     "cell_type": "markdown",
     "metadata": {},
     "source": [
      "The return value is a list of distances from `v` to other nodes - indexed by node id. For example, we can now calculate the mean distance from the starting node to all other nodes:"
     ]
    },
    {
     "cell_type": "code",
     "collapsed": false,
     "input": [
      "sum(bfsdist) / len(bfsdist)"
     ],
     "language": "python",
     "metadata": {},
<<<<<<< HEAD
     "outputs": [
      {
       "metadata": {},
       "output_type": "pyout",
       "prompt_number": 21,
       "text": [
        "11.339044943820225"
       ]
      }
     ],
     "prompt_number": 21
=======
     "outputs": []
>>>>>>> 421fed38
    },
    {
     "cell_type": "markdown",
     "metadata": {},
     "source": [
      "Similarly, Dijkstra's algorithm yields shortest path distances from a starting node to all other nodes in a weighted graph. Because `PGPgiantcompo` is an unweighted graph, the result is the same here:"
     ]
    },
    {
     "cell_type": "code",
     "collapsed": false,
     "input": [
      "dijkstra = graph.Dijkstra(G, v)\n",
      "dijkstra.run()\n",
      "spdist = dijkstra.getDistances()\n",
      "sum(spdist) / len(spdist)"
     ],
     "language": "python",
     "metadata": {},
<<<<<<< HEAD
     "outputs": [
      {
       "metadata": {},
       "output_type": "pyout",
       "prompt_number": 22,
       "text": [
        "11.339044943820225"
       ]
      }
     ],
     "prompt_number": 22
=======
     "outputs": []
>>>>>>> 421fed38
    },
    {
     "cell_type": "heading",
     "level": 2,
     "metadata": {},
     "source": [
      "Core Decomposition"
     ]
    },
    {
     "cell_type": "markdown",
     "metadata": {},
     "source": [
      "A $k$-core decomposition of a graph is performed by successicely peeling away nodes with degree less than $k$. The remaining nodes form the $k$-core of the graph."
     ]
    },
    {
     "cell_type": "code",
     "collapsed": false,
     "input": [
      "K = readGraph(\"input/karate.graph\",Format.METIS)\n",
      "coreDec = properties.CoreDecomposition(K)\n",
      "coreDec.run()"
     ],
     "language": "python",
     "metadata": {},
<<<<<<< HEAD
     "outputs": [],
     "prompt_number": 23
=======
     "outputs": []
>>>>>>> 421fed38
    },
    {
     "cell_type": "markdown",
     "metadata": {},
     "source": [
      "Core decomposition assigns a core number to each node, being the maximum $k$ for which a node is contained in the $k$-core. For this small graph, core numbers have the following range:"
     ]
    },
    {
     "cell_type": "code",
     "collapsed": false,
     "input": [
      "set(coreDec.coreNumbers())"
     ],
     "language": "python",
     "metadata": {},
<<<<<<< HEAD
     "outputs": [
      {
       "metadata": {},
       "output_type": "pyout",
       "prompt_number": 24,
       "text": [
        "{1, 2, 3, 4}"
       ]
      }
     ],
     "prompt_number": 24
=======
     "outputs": []
>>>>>>> 421fed38
    },
    {
     "cell_type": "markdown",
     "metadata": {},
     "source": [
      "The $k$-shell is the set of nodes with core number $k$."
     ]
    },
    {
     "cell_type": "code",
     "collapsed": false,
     "input": [
      "coreDec.shells()"
     ],
     "language": "python",
     "metadata": {},
<<<<<<< HEAD
     "outputs": [
      {
       "metadata": {},
       "output_type": "pyout",
       "prompt_number": 25,
       "text": [
        "[set(),\n",
        " {11},\n",
        " {9, 12, 14, 15, 16, 17, 18, 20, 21, 22, 26},\n",
        " {4, 5, 6, 10, 19, 23, 24, 25, 27, 28, 29, 31},\n",
        " {0, 1, 2, 3, 7, 8, 13, 30, 32, 33}]"
       ]
      }
     ],
     "prompt_number": 25
=======
     "outputs": []
>>>>>>> 421fed38
    },
    {
     "cell_type": "markdown",
     "metadata": {},
     "source": [
      "In this drawing of the Karate club graph, node size corresponds to core number."
     ]
    },
    {
     "cell_type": "code",
     "collapsed": false,
     "input": [
      "viztasks.drawGraph(K, nodeSizes=[(k**2)*20 for k in coreDec.coreNumbers()])"
     ],
     "language": "python",
     "metadata": {},
<<<<<<< HEAD
     "outputs": [],
     "prompt_number": 26
=======
     "outputs": []
>>>>>>> 421fed38
    },
    {
     "cell_type": "heading",
     "level": 2,
     "metadata": {},
     "source": [
      "Community Detection"
     ]
    },
    {
     "cell_type": "markdown",
     "metadata": {},
     "source": [
      "This section demonstrates the community detection capabilities of NetworKit. Community detection is concerned with identifying groups of nodes which are significantly more densely connected to eachother than to the rest of the network."
     ]
    },
    {
     "cell_type": "markdown",
     "metadata": {},
     "source": [
      "Code for community detection is contained in the `community` module. The module provides a top-level function to quickly perform community detection with a suitable algorithm and print some stats about the result."
     ]
    },
    {
     "cell_type": "code",
     "collapsed": false,
     "input": [
      "community.detectCommunities(G)"
     ],
     "language": "python",
     "metadata": {},
<<<<<<< HEAD
     "outputs": [
      {
       "output_type": "stream",
       "stream": "stdout",
       "text": [
        "PLM(balanced,) detected communities in 0.046354055404663086 [s]\n",
        "solution properties:\n",
        "-------------------  ----------\n",
        "# communities        109\n",
        "min community size     6\n",
        "max community size   696\n",
        "avg. community size   97.9817\n",
        "modularity             0.882136\n",
        "-------------------  ----------\n"
       ]
      },
      {
       "metadata": {},
       "output_type": "pyout",
       "prompt_number": 27,
       "text": [
        "<_NetworKit.Partition at 0x1139f6a80>"
       ]
      }
     ],
     "prompt_number": 27
=======
     "outputs": []
>>>>>>> 421fed38
    },
    {
     "cell_type": "markdown",
     "metadata": {},
     "source": [
      "The function prints some statistics and returns the partition object representing the communities in the network as an assignment of node to community label. Let's capture this result of the last function call."
     ]
    },
    {
     "cell_type": "code",
     "collapsed": false,
     "input": [
      "communities = _"
     ],
     "language": "python",
     "metadata": {},
<<<<<<< HEAD
     "outputs": [],
     "prompt_number": 28
=======
     "outputs": []
>>>>>>> 421fed38
    },
    {
     "cell_type": "markdown",
     "metadata": {},
     "source": [
      "*Modularity* is the primary measure for the quality of a community detection solution. The value is in the range `[-0.5,1]` and usually depends both on the performance of the algorithm and the presence of distinctive community structures in the network."
     ]
    },
    {
     "cell_type": "code",
     "collapsed": false,
     "input": [
      "community.Modularity().getQuality(communities, G)"
     ],
     "language": "python",
     "metadata": {},
<<<<<<< HEAD
     "outputs": [
      {
       "metadata": {},
       "output_type": "pyout",
       "prompt_number": 29,
       "text": [
        "0.8821357667378421"
       ]
      }
     ],
     "prompt_number": 29
=======
     "outputs": []
>>>>>>> 421fed38
    },
    {
     "cell_type": "heading",
     "level": 3,
     "metadata": {},
     "source": [
      "The Partition Data Structure"
     ]
    },
    {
     "cell_type": "markdown",
     "metadata": {},
     "source": [
      "The result of community detection is a partition of the node set into disjoint subsets. It is represented by the `Partition` data strucure, which provides several methods for inspecting and manipulating a partition of a set of elements (which need not be the nodes of a graph)."
     ]
    },
    {
     "cell_type": "code",
     "collapsed": false,
     "input": [
      "type(communities)"
     ],
     "language": "python",
     "metadata": {},
<<<<<<< HEAD
     "outputs": [
      {
       "metadata": {},
       "output_type": "pyout",
       "prompt_number": 30,
       "text": [
        "_NetworKit.Partition"
       ]
      }
     ],
     "prompt_number": 30
=======
     "outputs": []
>>>>>>> 421fed38
    },
    {
     "cell_type": "code",
     "collapsed": false,
     "input": [
      "print(\"{0} elements assigned to {1} subsets\".format(communities.numberOfElements(), communities.numberOfSubsets()))\n"
     ],
     "language": "python",
     "metadata": {},
<<<<<<< HEAD
     "outputs": [
      {
       "output_type": "stream",
       "stream": "stdout",
       "text": [
        "10680 elements assigned to 109 subsets\n"
       ]
      }
     ],
     "prompt_number": 31
=======
     "outputs": []
>>>>>>> 421fed38
    },
    {
     "cell_type": "code",
     "collapsed": false,
     "input": [
      "print(\"the biggest subset has size {0}\".format(max(communities.subsetSizes())))"
     ],
     "language": "python",
     "metadata": {},
<<<<<<< HEAD
     "outputs": [
      {
       "output_type": "stream",
       "stream": "stdout",
       "text": [
        "the biggest subset has size 696\n"
       ]
      }
     ],
     "prompt_number": 32
=======
     "outputs": []
>>>>>>> 421fed38
    },
    {
     "cell_type": "markdown",
     "metadata": {},
     "source": [
      "The contents of a partition object can be written to file in a simple format, in which each line *i* contains the subset id of node *i*."
     ]
    },
    {
     "cell_type": "code",
     "collapsed": false,
     "input": [
      "community.writeCommunities(communities, \"output/communties.partition\")"
     ],
     "language": "python",
     "metadata": {},
<<<<<<< HEAD
     "outputs": [
      {
       "output_type": "stream",
       "stream": "stdout",
       "text": [
        "wrote communities to: output/communties.partition\n"
       ]
      }
     ],
     "prompt_number": 33
=======
     "outputs": []
>>>>>>> 421fed38
    },
    {
     "cell_type": "heading",
     "level": 3,
     "metadata": {},
     "source": [
      "Choice of Algorithm"
     ]
    },
    {
     "cell_type": "markdown",
     "metadata": {},
     "source": [
      "The community detection function used a good default choice for an algorithm: *PLM*, our parallel implementation of the well-known Louvain method. It yields a high-quality solution at reasonably fast running times. Let us now apply a variation of this algorithm."
     ]
    },
    {
     "cell_type": "code",
     "collapsed": false,
     "input": [
      "community.detectCommunities(G, algo=community.PLM(refine=True))"
     ],
     "language": "python",
     "metadata": {},
<<<<<<< HEAD
     "outputs": [
      {
       "output_type": "stream",
       "stream": "stdout",
       "text": [
        "PLM(balanced,refinement) detected communities in 0.051249027252197266 [s]\n",
        "solution properties:\n",
        "-------------------  ----------\n",
        "# communities        101\n",
        "min community size     6\n",
        "max community size   686\n",
        "avg. community size  105.743\n",
        "modularity             0.884234\n",
        "-------------------  ----------\n"
       ]
      },
      {
       "metadata": {},
       "output_type": "pyout",
       "prompt_number": 34,
       "text": [
        "<_NetworKit.Partition at 0x113a19300>"
       ]
      }
     ],
     "prompt_number": 34
=======
     "outputs": []
>>>>>>> 421fed38
    },
    {
     "cell_type": "markdown",
     "metadata": {},
     "source": [
      "We have switched on refinement, and we can see how modularity is slightly improved. For a small network like this, this takes only marginally longer."
     ]
    },
    {
     "cell_type": "heading",
     "level": 3,
     "metadata": {},
     "source": [
      "Visualizing the Result"
     ]
    },
    {
     "cell_type": "markdown",
     "metadata": {},
     "source": [
      "We can easily plot the distribution of community sizes as follows. While the distribution is skewed, it does not seem to fit a power-law, as shown by a log-log plot."
     ]
    },
    {
     "cell_type": "code",
     "collapsed": false,
     "input": [
      "sizes = communities.subsetSizes()\n",
      "sizes.sort(reverse=True)\n",
      "ax1 = subplot(2,1,1)\n",
      "ax1.set_ylabel(\"size\")\n",
      "ax1.plot(sizes)\n",
      "\n",
      "ax2 = subplot(2,1,2)\n",
      "ax2.set_xscale(\"log\")\n",
      "ax2.set_yscale(\"log\")\n",
      "ax2.set_ylabel(\"size\")\n",
      "ax2.plot(sizes)"
     ],
     "language": "python",
     "metadata": {},
<<<<<<< HEAD
     "outputs": [
      {
       "ename": "NameError",
       "evalue": "name 'subplot' is not defined",
       "output_type": "pyerr",
       "traceback": [
        "\u001b[0;31m---------------------------------------------------------------------------\u001b[0m\n\u001b[0;31mNameError\u001b[0m                                 Traceback (most recent call last)",
        "\u001b[0;32m<ipython-input-35-8a607c43adcc>\u001b[0m in \u001b[0;36m<module>\u001b[0;34m()\u001b[0m\n\u001b[1;32m      1\u001b[0m \u001b[0msizes\u001b[0m \u001b[0;34m=\u001b[0m \u001b[0mcommunities\u001b[0m\u001b[0;34m.\u001b[0m\u001b[0msubsetSizes\u001b[0m\u001b[0;34m(\u001b[0m\u001b[0;34m)\u001b[0m\u001b[0;34m\u001b[0m\u001b[0m\n\u001b[1;32m      2\u001b[0m \u001b[0msizes\u001b[0m\u001b[0;34m.\u001b[0m\u001b[0msort\u001b[0m\u001b[0;34m(\u001b[0m\u001b[0mreverse\u001b[0m\u001b[0;34m=\u001b[0m\u001b[0;32mTrue\u001b[0m\u001b[0;34m)\u001b[0m\u001b[0;34m\u001b[0m\u001b[0m\n\u001b[0;32m----> 3\u001b[0;31m \u001b[0max1\u001b[0m \u001b[0;34m=\u001b[0m \u001b[0msubplot\u001b[0m\u001b[0;34m(\u001b[0m\u001b[0;36m2\u001b[0m\u001b[0;34m,\u001b[0m\u001b[0;36m1\u001b[0m\u001b[0;34m,\u001b[0m\u001b[0;36m1\u001b[0m\u001b[0;34m)\u001b[0m\u001b[0;34m\u001b[0m\u001b[0m\n\u001b[0m\u001b[1;32m      4\u001b[0m \u001b[0max1\u001b[0m\u001b[0;34m.\u001b[0m\u001b[0mset_ylabel\u001b[0m\u001b[0;34m(\u001b[0m\u001b[0;34m\"size\"\u001b[0m\u001b[0;34m)\u001b[0m\u001b[0;34m\u001b[0m\u001b[0m\n\u001b[1;32m      5\u001b[0m \u001b[0max1\u001b[0m\u001b[0;34m.\u001b[0m\u001b[0mplot\u001b[0m\u001b[0;34m(\u001b[0m\u001b[0msizes\u001b[0m\u001b[0;34m)\u001b[0m\u001b[0;34m\u001b[0m\u001b[0m\n",
        "\u001b[0;31mNameError\u001b[0m: name 'subplot' is not defined"
       ]
      }
     ],
     "prompt_number": 35
=======
     "outputs": []
>>>>>>> 421fed38
    },
    {
     "cell_type": "markdown",
     "metadata": {},
     "source": [
      "The visualization module provides a function which draws the community graph for a community detection solution: Communities are contracted into single nodes whose size corresponds to the community size."
     ]
    },
    {
     "cell_type": "code",
     "collapsed": false,
     "input": [
      "viztasks.drawCommunityGraph(G, communities)"
     ],
     "language": "python",
     "metadata": {},
     "outputs": []
    },
    {
     "cell_type": "heading",
     "level": 2,
     "metadata": {},
     "source": [
      "Subgraph"
     ]
    },
    {
     "cell_type": "markdown",
     "metadata": {},
     "source": [
      "NetworKit supports the creation of Subgraphs depending on an original graph and a set of nodes. This might be useful in case you want to analyze certain communities of a graph. Let's say that community 2 of the above result is of further interest, so we want a new graph that consists of nodes and intra cluster edges of community 2."
     ]
    },
    {
     "cell_type": "code",
     "collapsed": false,
     "input": [
      "from graph import Subgraph\n",
      "c2 = communities.getMembers(2)\n",
      "sg = Subgraph()\n",
      "g2 = sg.fromNodes(G,c2)"
     ],
     "language": "python",
     "metadata": {},
     "outputs": []
    },
    {
     "cell_type": "code",
     "collapsed": false,
     "input": [
      "communities.subsetSizeMap()[2]"
     ],
     "language": "python",
     "metadata": {},
     "outputs": []
    },
    {
     "cell_type": "code",
     "collapsed": false,
     "input": [
      "g2.numberOfNodes()"
     ],
     "language": "python",
     "metadata": {},
     "outputs": []
    },
    {
     "cell_type": "markdown",
     "metadata": {},
     "source": [
      "As we can see, the number of nodes in our subgraph matches the number of nodes of community 2. The subgraph can be used like any other graph object, e.g. further community analysis:"
     ]
    },
    {
     "cell_type": "code",
     "collapsed": false,
     "input": [
      "communities2 = community.detectCommunities(g2)"
     ],
     "language": "python",
     "metadata": {},
     "outputs": []
    },
    {
     "cell_type": "code",
     "collapsed": false,
     "input": [
      "viztasks.drawCommunityGraph(g2,communities2)"
     ],
     "language": "python",
     "metadata": {},
     "outputs": []
    },
    {
     "cell_type": "heading",
     "level": 2,
     "metadata": {},
     "source": [
      "Centrality"
     ]
    },
    {
     "cell_type": "markdown",
     "metadata": {},
     "source": [
      "[Centrality](http://en.wikipedia.org/wiki/Centrality) measures the relative importance of a node within a graph. Code for centrality analysis is grouped into the `centrality` module."
     ]
    },
    {
     "cell_type": "heading",
     "level": 3,
     "metadata": {},
     "source": [
      "Betweenness Centrality"
     ]
    },
    {
     "cell_type": "markdown",
     "metadata": {},
     "source": [
      "We implement Brandes' algorithm for the exact calculation of betweenness centrality. While the algorithm is efficient, it still needs to calculate shortest paths between all pairs of nodes, so its scalability is limited. We demonstrate it here on the small Karate club graph.  "
     ]
    },
    {
     "cell_type": "code",
     "collapsed": false,
     "input": [
      "K = readGraph(\"input/karate.graph\")"
     ],
     "language": "python",
     "metadata": {},
     "outputs": []
    },
    {
     "cell_type": "code",
     "collapsed": false,
     "input": [
      "bc = centrality.Betweenness(K)\n",
      "bc.run()"
     ],
     "language": "python",
     "metadata": {},
     "outputs": []
    },
    {
     "cell_type": "markdown",
     "metadata": {},
     "source": [
      "We have now calculated centrality values for the given graph, and can retrieve them either as an ordered ranking of nodes or as a list of values indexed by node id. "
     ]
    },
    {
     "cell_type": "code",
     "collapsed": false,
     "input": [
      "bc.ranking()[:10] # the 10 most central nodes"
     ],
     "language": "python",
     "metadata": {},
     "outputs": []
    },
    {
     "cell_type": "code",
     "collapsed": false,
     "input": [
      "viztasks.drawGraph(K, nodeSizes=bc.scores()) # the more central the node, the bigger it is drawn"
     ],
     "language": "python",
     "metadata": {},
     "outputs": []
    },
    {
     "cell_type": "heading",
     "level": 3,
     "metadata": {},
     "source": [
      "Approximation of Betweenness"
     ]
    },
    {
     "cell_type": "markdown",
     "metadata": {},
     "source": [
      "Since exact calculation of betweenness scores is often out of reach, NetworKit provides an approximation algorithm based on path sampling. Here we estimate betweenness centrality in `PGPgiantcompo`, with a probabilistic guarantee that the error is no larger than an additive constant $\\epsilon$."
     ]
    },
    {
     "cell_type": "code",
     "collapsed": false,
     "input": [
      "abc = centrality.ApproxBetweenness(G, epsilon=0.1)\n",
      "abc.run()"
     ],
     "language": "python",
     "metadata": {},
     "outputs": []
    },
    {
     "cell_type": "markdown",
     "metadata": {},
     "source": [
      "The 10 most central nodes according to betweenness are then"
     ]
    },
    {
     "cell_type": "code",
     "collapsed": false,
     "input": [
      "abc.ranking()[:10]"
     ],
     "language": "python",
     "metadata": {},
     "outputs": []
    },
    {
     "cell_type": "heading",
     "level": 3,
     "metadata": {},
     "source": [
      "Eigenvector Centrality and PageRank"
     ]
    },
    {
     "cell_type": "markdown",
     "metadata": {},
     "source": [
      "Eigenvector centrality and its variant PageRank assign relative importance to nodes according to their connections, incorporating the idea that edges to high-scoring nodes contribute more. PageRank is a version of eigenvector centrality which introduces a damping factor, modeling a random web surfer which at some point stops following links and jumps to a random page. In PageRank theory, centrality is understood as the probability of such a web surfer to arrive on a certain page. Our implementation of both measures is based on parallel power iteration, a relatively simple eigensolver."
     ]
    },
    {
     "cell_type": "code",
     "collapsed": false,
     "input": [
      "# Eigenvector centrality\n",
      "ec = centrality.EigenvectorCentrality(K)\n",
      "ec.run()\n",
      "ec.ranking()[:10] # the 10 most central nodes"
     ],
     "language": "python",
     "metadata": {},
     "outputs": []
    },
    {
     "cell_type": "code",
     "collapsed": false,
     "input": [
      "# PageRank\n",
      "pr = centrality.PageRank(K, 1e-6)\n",
      "pr.run()\n",
      "pr.ranking()[:10] # the 10 most central nodes"
     ],
     "language": "python",
     "metadata": {},
     "outputs": []
    },
    {
     "cell_type": "heading",
     "level": 2,
     "metadata": {},
     "source": [
      "NetworkX Compatibility"
     ]
    },
    {
     "cell_type": "markdown",
     "metadata": {},
     "source": [
      "[NetworkX](http://en.wikipedia.org/wiki/Centrality) is a popular Python package for network analysis. It is currently much richer in features than NetworKit, but unlike NetworkX, NetworKit is able to process graphs with millions to billions of edges. To let both packages complement eachother, and to enable the adaptation of existing NetworkX-based code, we support the conversion of the respective graph data structures."
     ]
    },
    {
     "cell_type": "code",
     "collapsed": false,
     "input": [
      "import networkx as nx\n",
      "nxG = nk2nx(G) # convert from NetworKit.Graph to networkx.Graph\n",
      "print(nx.degree_assortativity_coefficient(nxG))"
     ],
     "language": "python",
     "metadata": {},
     "outputs": []
    },
    {
     "cell_type": "code",
     "collapsed": false,
     "input": [
      "nxG = nx.generators.watts_strogatz_graph(42, 2, 0.01)\n",
      "nkG = nx2nk(nxG)\n",
      "viztasks.drawGraph(nkG)"
     ],
     "language": "python",
     "metadata": {},
     "outputs": []
    },
    {
     "cell_type": "heading",
     "level": 2,
     "metadata": {},
     "source": [
      "Generating Graphs"
     ]
    },
    {
     "cell_type": "markdown",
     "metadata": {},
     "source": [
      "An important subfield of network science is the design and analysis of generative models. A variety of generative models have been proposed with the aim of reproducing one or several of the properties we find in real-world complex networks. NetworKit includes generator algorithms for several of them."
     ]
    },
    {
     "cell_type": "markdown",
     "metadata": {},
     "source": [
      "The **Erd\u00f6s-Renyi model** is the most basic random graph model, in which each edge exists with the same uniform probability. NetworKit provides an efficient generator:"
     ]
    },
    {
     "cell_type": "code",
     "collapsed": false,
     "input": [
      "ERG = generators.ErdosRenyiGenerator(1000, 0.1).generate()"
     ],
     "language": "python",
     "metadata": {},
     "outputs": []
    },
    {
     "cell_type": "code",
     "collapsed": false,
     "input": [
      "properties.overview(ERG)"
     ],
     "language": "python",
     "metadata": {},
     "outputs": []
    },
    {
     "cell_type": "markdown",
     "metadata": {},
     "source": [
      "A simple way to generate a **random graph with community structure** is to use the `ClusteredRandomGraphGenerator`. It uses a simple variant of the Erd\u00f6s-Renyi model: The node set is partitioned into a given number of subsets. Nodes within the same subset have a higher edge probability."
     ]
    },
    {
     "cell_type": "code",
     "collapsed": false,
     "input": [
      "CRG = generators.ClusteredRandomGraphGenerator(200, 4, 0.2, 0.002).generate()"
     ],
     "language": "python",
     "metadata": {},
     "outputs": []
    },
    {
     "cell_type": "code",
     "collapsed": false,
     "input": [
      "community.detectCommunities(CRG)"
     ],
     "language": "python",
     "metadata": {},
     "outputs": []
    },
    {
     "cell_type": "markdown",
     "metadata": {},
     "source": [
      "The **Chung-Lu model** (also called **configuration model**) generates a random graph which corresponds to a given degree sequence, i.e. has the same expected degree sequence. It can therefore be used to replicate some of the properties of a given real networks, while others are not retained, such as high clustering and the specific community structure."
     ]
    },
    {
     "cell_type": "code",
     "collapsed": false,
     "input": [
      "degreeSequence = [G.degree(v) for v in G.nodes()]\n",
      "clgen = generators.ChungLuGenerator(degreeSequence)\n",
      "properties.overview(clgen.generate())\n"
     ],
     "language": "python",
     "metadata": {},
     "outputs": []
    },
    {
     "cell_type": "heading",
     "level": 2,
     "metadata": {},
     "source": [
      "Settings"
     ]
    },
    {
     "cell_type": "markdown",
     "metadata": {},
     "source": [
      "In this section we discuss global settings."
     ]
    },
    {
     "cell_type": "heading",
     "level": 3,
     "metadata": {},
     "source": [
      "Logging"
     ]
    },
    {
     "cell_type": "markdown",
     "metadata": {},
     "source": [
      "When using NetworKit from the command line, the verbosity of console output can be controlled via several loglevels, from least to most verbose: `FATAL`, `ERROR`, `WARN`, `INFO`, `DEBUG` and `TRACE`. (Currently, logging is only available on the console and not visible in the IPython Notebook). "
     ]
    },
    {
     "cell_type": "code",
     "collapsed": false,
     "input": [
      "getLogLevel() # the default loglevel"
     ],
     "language": "python",
     "metadata": {},
     "outputs": []
    },
    {
     "cell_type": "code",
     "collapsed": false,
     "input": [
      "setLogLevel(\"TRACE\") # set to most verbose mode\n",
      "setLogLevel(\"ERROR\") # set back to default"
     ],
     "language": "python",
     "metadata": {},
     "outputs": []
    },
    {
     "cell_type": "markdown",
     "metadata": {},
     "source": [
      "Please note, that the default build setting is optimized (`--optimize=Opt`) and thus, every LOG statement below INFO is removed. If you need DEBUG and TRACE statements, please build the extension module by appending `--optimize=Dbg` when calling the setup script."
     ]
    },
    {
     "cell_type": "heading",
     "level": 3,
     "metadata": {},
     "source": [
      "Parallelism"
     ]
    },
    {
     "cell_type": "markdown",
     "metadata": {},
     "source": [
      "The degree of parallelism can be controlled and monitored in the following way:"
     ]
    },
    {
     "cell_type": "code",
     "collapsed": false,
     "input": [
      "setNumberOfThreads(4) # set the maximum number of available threads"
     ],
     "language": "python",
     "metadata": {},
     "outputs": []
    },
    {
     "cell_type": "code",
     "collapsed": false,
     "input": [
      "getMaxNumberOfThreads() # see maximum number of available threads"
     ],
     "language": "python",
     "metadata": {},
     "outputs": []
    },
    {
     "cell_type": "code",
     "collapsed": false,
     "input": [
      "getCurrentNumberOfThreads() # the number of threads currently executing"
     ],
     "language": "python",
     "metadata": {},
     "outputs": []
    },
    {
     "cell_type": "heading",
     "level": 2,
     "metadata": {},
     "source": [
      "Support"
     ]
    },
    {
     "cell_type": "markdown",
     "metadata": {},
     "source": [
      "NetworKit is an open-source project that improves with suggestions and contributions from its users. The email list `networkit@ira.uni-karlsruhe.de` is the place for general discussion and questions. Also feel free to contact the authors with questions on how NetworKit can be applied to your research.\n",
      "\n",
      "-- Christian L. Staudt and Henning Meyerhenke"
     ]
    },
    {
     "cell_type": "code",
     "collapsed": false,
     "input": [],
     "language": "python",
     "metadata": {},
     "outputs": []
    },
    {
     "cell_type": "code",
     "collapsed": false,
     "input": [],
     "language": "python",
     "metadata": {},
     "outputs": []
    }
   ],
   "metadata": {}
  }
 ]
}<|MERGE_RESOLUTION|>--- conflicted
+++ resolved
@@ -1,11 +1,7 @@
 {
  "metadata": {
   "name": "",
-<<<<<<< HEAD
-  "signature": "sha256:8b95d619c525779baf5a76b51b9bb3f84128626c669ce1d1cf0a47b72661fc94"
-=======
   "signature": "sha256:0dde05cc649d5fa7a787db77709d083de2dc86059a2bcacbd12cbfb16b36de4e"
->>>>>>> 421fed38
  },
  "nbformat": 3,
  "nbformat_minor": 0,
@@ -110,7 +106,7 @@
        "output_type": "stream",
        "stream": "stdout",
        "text": [
-        "/Users/Michael/Documents/Uni/HiWi/NetworKit/NetworKit\n"
+        "/home/birderon/workspace/hiwi/NetworKit/NetworKit\n"
        ]
       }
      ],
@@ -167,11 +163,7 @@
        "output_type": "pyout",
        "prompt_number": 4,
        "text": [
-<<<<<<< HEAD
-        "<_NetworKit.Graph at 0x10f73ce90>"
-=======
         "<_NetworKit.Graph at 0x7f5c10fa6830>"
->>>>>>> 421fed38
        ]
       }
      ],
@@ -389,100 +381,7 @@
      ],
      "language": "python",
      "metadata": {},
-<<<<<<< HEAD
-     "outputs": [
-      {
-       "output_type": "stream",
-       "stream": "stdout",
-       "text": [
-        "Value 0 in data. Throwing out 0 values\n",
-        "Calculating best minimal value for power law fit\n",
-        "Value 0 in data. Throwing out 0 values\n",
-        "Calculating best minimal value for power law fit\n",
-        "<_NetworKit.PLM object at 0x10fec5340>"
-       ]
-      },
-      {
-       "output_type": "stream",
-       "stream": "stdout",
-       "text": [
-        "\n",
-        "\n"
-       ]
-      },
-      {
-       "output_type": "stream",
-       "stream": "stdout",
-       "text": [
-        "Network Properties: PGPgiantcompo\n",
-        "==================\n",
-        "Basic Properties\n",
-        "-----------------------------  ------------\n",
-        "nodes (n)                      10680\n",
-        "edges (m)                      24316\n",
-        "directed?                          0\n",
-        "isolated nodes                     0\n",
-        "self-loops                         0\n",
-        "density                            0.000426\n",
-        "clustering coefficient             0.439243\n",
-        "degeneracy (max. core number)     31\n",
-        "-----------------------------  ------------\n",
-        "Node Degree Properties\n",
-        "-------------------------  --------------\n",
-        "min. degree                1\n",
-        "max. degree                205\n",
-        "avg. degree                4.553558\n",
-        "degree power law fit?      True, 2.101144\n",
-        "degree power law exponent  1.6997\n",
-        "degree assortativity       0.2382\n",
-        "-------------------------  --------------\n",
-        "Path Structure\n",
-        "-------------------------  --------\n",
-        "connected components       1\n",
-        "size of largest component  10680\n",
-        "estimated diameter range   (22, 24)\n",
-        "-------------------------  --------\n",
-        "Community Structure\n",
-        "-------------------------------------------  -----------  --------\n",
-        "modularity-driven community detection (PLM)\n",
-        "                                             communities  98\n",
-        "                                             modularity   0.882858\n",
-        "-------------------------------------------  -----------  --------\n",
-        "Degree Distribution\n",
-        "-------------------\n",
-        "0-   :  \u2587\u2587\u2587\u2587\u2587\u2587\u2587\u2587\u2587\u2587\u2587\u2587\u2587\u2587\u2587\u2587\u2587\u2587\u2587\u2587\u2587\u2587\u2587\u2587\u2587\u2587\u2587\u2587\u2587\u2587\u2587\u2587\u2587\u2587\u2587\u2587\u2587\u2587\u2587\u2587\u2587\u2587\u2587\u2587\u2587\u2587\u2587\u2587\u2587\u25879394.00\n",
-        "9-   :  \u2587\u2587\u2587\u2587 781.00\n",
-        "18-  :  \u2587 240.00\n",
-        "27-  :  | 101.00\n",
-        "36-  :  |  91.00\n",
-        "45-  :  |  28.00\n",
-        "54-  :  |  17.00\n",
-        "63-  :  |  12.00\n",
-        "72-  :  |   5.00\n",
-        "81-  :  |   3.00\n",
-        "90-  :  |   2.00\n",
-        "99-  :  |   1.00\n",
-        "108- :  |   2.00\n",
-        "117- :  |   0.00\n",
-        "126- :  |   1.00\n",
-        "135- :  |   0.00\n",
-        "144- :  |   0.00\n",
-        "153- :  |   0.00\n",
-        "162- :  |   1.00\n",
-        "171- :  |   0.00\n",
-        "180- :  |   0.00\n",
-        "189- :  |   0.00\n",
-        "198- :  |   1.00\n",
-        "207- :  |   0.00\n",
-        "216- :  |   0.00\n",
-        "\n"
-       ]
-      }
-     ],
-     "prompt_number": 12
-=======
-     "outputs": []
->>>>>>> 421fed38
+     "outputs": []
     },
     {
      "cell_type": "markdown",
@@ -514,21 +413,7 @@
      ],
      "language": "python",
      "metadata": {},
-<<<<<<< HEAD
-     "outputs": [
-      {
-       "metadata": {},
-       "output_type": "pyout",
-       "prompt_number": 13,
-       "text": [
-        "(1, {1: 10680})"
-       ]
-      }
-     ],
-     "prompt_number": 13
-=======
-     "outputs": []
->>>>>>> 421fed38
+     "outputs": []
     },
     {
      "cell_type": "markdown",
@@ -550,21 +435,7 @@
      ],
      "language": "python",
      "metadata": {},
-<<<<<<< HEAD
-     "outputs": [
-      {
-       "output_type": "stream",
-       "stream": "stdout",
-       "text": [
-        "number of components  1\n",
-        "component of node  0 :  1\n"
-       ]
-      }
-     ],
-     "prompt_number": 14
-=======
-     "outputs": []
->>>>>>> 421fed38
+     "outputs": []
     },
     {
      "cell_type": "heading",
@@ -594,23 +465,7 @@
      ],
      "language": "python",
      "metadata": {},
-<<<<<<< HEAD
-     "outputs": [
-      {
-       "ename": "NameError",
-       "evalue": "name 'xscale' is not defined",
-       "output_type": "pyerr",
-       "traceback": [
-        "\u001b[0;31m---------------------------------------------------------------------------\u001b[0m\n\u001b[0;31mNameError\u001b[0m                                 Traceback (most recent call last)",
-        "\u001b[0;32m<ipython-input-15-990d213c3f62>\u001b[0m in \u001b[0;36m<module>\u001b[0;34m()\u001b[0m\n\u001b[1;32m      1\u001b[0m \u001b[0mdd\u001b[0m \u001b[0;34m=\u001b[0m \u001b[0mproperties\u001b[0m\u001b[0;34m.\u001b[0m\u001b[0mdegreeDistribution\u001b[0m\u001b[0;34m(\u001b[0m\u001b[0mG\u001b[0m\u001b[0;34m)\u001b[0m\u001b[0;34m\u001b[0m\u001b[0m\n\u001b[0;32m----> 2\u001b[0;31m \u001b[0mxscale\u001b[0m\u001b[0;34m(\u001b[0m\u001b[0;34m\"log\"\u001b[0m\u001b[0;34m)\u001b[0m\u001b[0;34m\u001b[0m\u001b[0m\n\u001b[0m\u001b[1;32m      3\u001b[0m \u001b[0mxlabel\u001b[0m\u001b[0;34m(\u001b[0m\u001b[0;34m\"degree\"\u001b[0m\u001b[0;34m)\u001b[0m\u001b[0;34m\u001b[0m\u001b[0m\n\u001b[1;32m      4\u001b[0m \u001b[0myscale\u001b[0m\u001b[0;34m(\u001b[0m\u001b[0;34m\"log\"\u001b[0m\u001b[0;34m)\u001b[0m\u001b[0;34m\u001b[0m\u001b[0m\n\u001b[1;32m      5\u001b[0m \u001b[0mylabel\u001b[0m\u001b[0;34m(\u001b[0m\u001b[0;34m\"number of nodes\"\u001b[0m\u001b[0;34m)\u001b[0m\u001b[0;34m\u001b[0m\u001b[0m\n",
-        "\u001b[0;31mNameError\u001b[0m: name 'xscale' is not defined"
-       ]
-      }
-     ],
-     "prompt_number": 15
-=======
-     "outputs": []
->>>>>>> 421fed38
+     "outputs": []
     },
     {
      "cell_type": "markdown",
@@ -627,21 +482,7 @@
      ],
      "language": "python",
      "metadata": {},
-<<<<<<< HEAD
-     "outputs": [
-      {
-       "output_type": "stream",
-       "stream": "stdout",
-       "text": [
-        "Value 0 in data. Throwing out 0 values\n",
-        "Calculating best minimal value for power law fit\n"
-       ]
-      }
-     ],
-     "prompt_number": 16
-=======
-     "outputs": []
->>>>>>> 421fed38
+     "outputs": []
     },
     {
      "cell_type": "markdown",
@@ -663,20 +504,7 @@
      ],
      "language": "python",
      "metadata": {},
-<<<<<<< HEAD
-     "outputs": [
-      {
-       "output_type": "stream",
-       "stream": "stdout",
-       "text": [
-        "2.10114439172 0.0356282930896\n"
-       ]
-      }
-     ],
-     "prompt_number": 17
-=======
-     "outputs": []
->>>>>>> 421fed38
+     "outputs": []
     },
     {
      "cell_type": "markdown",
@@ -693,29 +521,7 @@
      ],
      "language": "python",
      "metadata": {},
-<<<<<<< HEAD
-     "outputs": [
-      {
-       "output_type": "stream",
-       "stream": "stdout",
-       "text": [
-        "Value 0 in data. Throwing out 0 values\n",
-        "Calculating best minimal value for power law fit\n"
-       ]
-      },
-      {
-       "metadata": {},
-       "output_type": "pyout",
-       "prompt_number": 18,
-       "text": [
-        "1.6996685513645837"
-       ]
-      }
-     ],
-     "prompt_number": 18
-=======
-     "outputs": []
->>>>>>> 421fed38
+     "outputs": []
     },
     {
      "cell_type": "heading",
@@ -740,21 +546,7 @@
      ],
      "language": "python",
      "metadata": {},
-<<<<<<< HEAD
-     "outputs": [
-      {
-       "metadata": {},
-       "output_type": "pyout",
-       "prompt_number": 19,
-       "text": [
-        "0.44084947450707895"
-       ]
-      }
-     ],
-     "prompt_number": 19
-=======
-     "outputs": []
->>>>>>> 421fed38
+     "outputs": []
     },
     {
      "cell_type": "heading",
@@ -783,12 +575,7 @@
      ],
      "language": "python",
      "metadata": {},
-<<<<<<< HEAD
-     "outputs": [],
-     "prompt_number": 20
-=======
-     "outputs": []
->>>>>>> 421fed38
+     "outputs": []
     },
     {
      "cell_type": "markdown",
@@ -805,21 +592,7 @@
      ],
      "language": "python",
      "metadata": {},
-<<<<<<< HEAD
-     "outputs": [
-      {
-       "metadata": {},
-       "output_type": "pyout",
-       "prompt_number": 21,
-       "text": [
-        "11.339044943820225"
-       ]
-      }
-     ],
-     "prompt_number": 21
-=======
-     "outputs": []
->>>>>>> 421fed38
+     "outputs": []
     },
     {
      "cell_type": "markdown",
@@ -839,21 +612,7 @@
      ],
      "language": "python",
      "metadata": {},
-<<<<<<< HEAD
-     "outputs": [
-      {
-       "metadata": {},
-       "output_type": "pyout",
-       "prompt_number": 22,
-       "text": [
-        "11.339044943820225"
-       ]
-      }
-     ],
-     "prompt_number": 22
-=======
-     "outputs": []
->>>>>>> 421fed38
+     "outputs": []
     },
     {
      "cell_type": "heading",
@@ -880,12 +639,7 @@
      ],
      "language": "python",
      "metadata": {},
-<<<<<<< HEAD
-     "outputs": [],
-     "prompt_number": 23
-=======
-     "outputs": []
->>>>>>> 421fed38
+     "outputs": []
     },
     {
      "cell_type": "markdown",
@@ -902,21 +656,7 @@
      ],
      "language": "python",
      "metadata": {},
-<<<<<<< HEAD
-     "outputs": [
-      {
-       "metadata": {},
-       "output_type": "pyout",
-       "prompt_number": 24,
-       "text": [
-        "{1, 2, 3, 4}"
-       ]
-      }
-     ],
-     "prompt_number": 24
-=======
-     "outputs": []
->>>>>>> 421fed38
+     "outputs": []
     },
     {
      "cell_type": "markdown",
@@ -933,25 +673,7 @@
      ],
      "language": "python",
      "metadata": {},
-<<<<<<< HEAD
-     "outputs": [
-      {
-       "metadata": {},
-       "output_type": "pyout",
-       "prompt_number": 25,
-       "text": [
-        "[set(),\n",
-        " {11},\n",
-        " {9, 12, 14, 15, 16, 17, 18, 20, 21, 22, 26},\n",
-        " {4, 5, 6, 10, 19, 23, 24, 25, 27, 28, 29, 31},\n",
-        " {0, 1, 2, 3, 7, 8, 13, 30, 32, 33}]"
-       ]
-      }
-     ],
-     "prompt_number": 25
-=======
-     "outputs": []
->>>>>>> 421fed38
+     "outputs": []
     },
     {
      "cell_type": "markdown",
@@ -968,12 +690,7 @@
      ],
      "language": "python",
      "metadata": {},
-<<<<<<< HEAD
-     "outputs": [],
-     "prompt_number": 26
-=======
-     "outputs": []
->>>>>>> 421fed38
+     "outputs": []
     },
     {
      "cell_type": "heading",
@@ -1005,36 +722,7 @@
      ],
      "language": "python",
      "metadata": {},
-<<<<<<< HEAD
-     "outputs": [
-      {
-       "output_type": "stream",
-       "stream": "stdout",
-       "text": [
-        "PLM(balanced,) detected communities in 0.046354055404663086 [s]\n",
-        "solution properties:\n",
-        "-------------------  ----------\n",
-        "# communities        109\n",
-        "min community size     6\n",
-        "max community size   696\n",
-        "avg. community size   97.9817\n",
-        "modularity             0.882136\n",
-        "-------------------  ----------\n"
-       ]
-      },
-      {
-       "metadata": {},
-       "output_type": "pyout",
-       "prompt_number": 27,
-       "text": [
-        "<_NetworKit.Partition at 0x1139f6a80>"
-       ]
-      }
-     ],
-     "prompt_number": 27
-=======
-     "outputs": []
->>>>>>> 421fed38
+     "outputs": []
     },
     {
      "cell_type": "markdown",
@@ -1051,12 +739,7 @@
      ],
      "language": "python",
      "metadata": {},
-<<<<<<< HEAD
-     "outputs": [],
-     "prompt_number": 28
-=======
-     "outputs": []
->>>>>>> 421fed38
+     "outputs": []
     },
     {
      "cell_type": "markdown",
@@ -1073,21 +756,7 @@
      ],
      "language": "python",
      "metadata": {},
-<<<<<<< HEAD
-     "outputs": [
-      {
-       "metadata": {},
-       "output_type": "pyout",
-       "prompt_number": 29,
-       "text": [
-        "0.8821357667378421"
-       ]
-      }
-     ],
-     "prompt_number": 29
-=======
-     "outputs": []
->>>>>>> 421fed38
+     "outputs": []
     },
     {
      "cell_type": "heading",
@@ -1112,21 +781,7 @@
      ],
      "language": "python",
      "metadata": {},
-<<<<<<< HEAD
-     "outputs": [
-      {
-       "metadata": {},
-       "output_type": "pyout",
-       "prompt_number": 30,
-       "text": [
-        "_NetworKit.Partition"
-       ]
-      }
-     ],
-     "prompt_number": 30
-=======
-     "outputs": []
->>>>>>> 421fed38
+     "outputs": []
     },
     {
      "cell_type": "code",
@@ -1136,20 +791,7 @@
      ],
      "language": "python",
      "metadata": {},
-<<<<<<< HEAD
-     "outputs": [
-      {
-       "output_type": "stream",
-       "stream": "stdout",
-       "text": [
-        "10680 elements assigned to 109 subsets\n"
-       ]
-      }
-     ],
-     "prompt_number": 31
-=======
-     "outputs": []
->>>>>>> 421fed38
+     "outputs": []
     },
     {
      "cell_type": "code",
@@ -1159,20 +801,7 @@
      ],
      "language": "python",
      "metadata": {},
-<<<<<<< HEAD
-     "outputs": [
-      {
-       "output_type": "stream",
-       "stream": "stdout",
-       "text": [
-        "the biggest subset has size 696\n"
-       ]
-      }
-     ],
-     "prompt_number": 32
-=======
-     "outputs": []
->>>>>>> 421fed38
+     "outputs": []
     },
     {
      "cell_type": "markdown",
@@ -1189,20 +818,7 @@
      ],
      "language": "python",
      "metadata": {},
-<<<<<<< HEAD
-     "outputs": [
-      {
-       "output_type": "stream",
-       "stream": "stdout",
-       "text": [
-        "wrote communities to: output/communties.partition\n"
-       ]
-      }
-     ],
-     "prompt_number": 33
-=======
-     "outputs": []
->>>>>>> 421fed38
+     "outputs": []
     },
     {
      "cell_type": "heading",
@@ -1227,36 +843,7 @@
      ],
      "language": "python",
      "metadata": {},
-<<<<<<< HEAD
-     "outputs": [
-      {
-       "output_type": "stream",
-       "stream": "stdout",
-       "text": [
-        "PLM(balanced,refinement) detected communities in 0.051249027252197266 [s]\n",
-        "solution properties:\n",
-        "-------------------  ----------\n",
-        "# communities        101\n",
-        "min community size     6\n",
-        "max community size   686\n",
-        "avg. community size  105.743\n",
-        "modularity             0.884234\n",
-        "-------------------  ----------\n"
-       ]
-      },
-      {
-       "metadata": {},
-       "output_type": "pyout",
-       "prompt_number": 34,
-       "text": [
-        "<_NetworKit.Partition at 0x113a19300>"
-       ]
-      }
-     ],
-     "prompt_number": 34
-=======
-     "outputs": []
->>>>>>> 421fed38
+     "outputs": []
     },
     {
      "cell_type": "markdown",
@@ -1298,23 +885,7 @@
      ],
      "language": "python",
      "metadata": {},
-<<<<<<< HEAD
-     "outputs": [
-      {
-       "ename": "NameError",
-       "evalue": "name 'subplot' is not defined",
-       "output_type": "pyerr",
-       "traceback": [
-        "\u001b[0;31m---------------------------------------------------------------------------\u001b[0m\n\u001b[0;31mNameError\u001b[0m                                 Traceback (most recent call last)",
-        "\u001b[0;32m<ipython-input-35-8a607c43adcc>\u001b[0m in \u001b[0;36m<module>\u001b[0;34m()\u001b[0m\n\u001b[1;32m      1\u001b[0m \u001b[0msizes\u001b[0m \u001b[0;34m=\u001b[0m \u001b[0mcommunities\u001b[0m\u001b[0;34m.\u001b[0m\u001b[0msubsetSizes\u001b[0m\u001b[0;34m(\u001b[0m\u001b[0;34m)\u001b[0m\u001b[0;34m\u001b[0m\u001b[0m\n\u001b[1;32m      2\u001b[0m \u001b[0msizes\u001b[0m\u001b[0;34m.\u001b[0m\u001b[0msort\u001b[0m\u001b[0;34m(\u001b[0m\u001b[0mreverse\u001b[0m\u001b[0;34m=\u001b[0m\u001b[0;32mTrue\u001b[0m\u001b[0;34m)\u001b[0m\u001b[0;34m\u001b[0m\u001b[0m\n\u001b[0;32m----> 3\u001b[0;31m \u001b[0max1\u001b[0m \u001b[0;34m=\u001b[0m \u001b[0msubplot\u001b[0m\u001b[0;34m(\u001b[0m\u001b[0;36m2\u001b[0m\u001b[0;34m,\u001b[0m\u001b[0;36m1\u001b[0m\u001b[0;34m,\u001b[0m\u001b[0;36m1\u001b[0m\u001b[0;34m)\u001b[0m\u001b[0;34m\u001b[0m\u001b[0m\n\u001b[0m\u001b[1;32m      4\u001b[0m \u001b[0max1\u001b[0m\u001b[0;34m.\u001b[0m\u001b[0mset_ylabel\u001b[0m\u001b[0;34m(\u001b[0m\u001b[0;34m\"size\"\u001b[0m\u001b[0;34m)\u001b[0m\u001b[0;34m\u001b[0m\u001b[0m\n\u001b[1;32m      5\u001b[0m \u001b[0max1\u001b[0m\u001b[0;34m.\u001b[0m\u001b[0mplot\u001b[0m\u001b[0;34m(\u001b[0m\u001b[0msizes\u001b[0m\u001b[0;34m)\u001b[0m\u001b[0;34m\u001b[0m\u001b[0m\n",
-        "\u001b[0;31mNameError\u001b[0m: name 'subplot' is not defined"
-       ]
-      }
-     ],
-     "prompt_number": 35
-=======
-     "outputs": []
->>>>>>> 421fed38
+     "outputs": []
     },
     {
      "cell_type": "markdown",
