--- conflicted
+++ resolved
@@ -99,95 +99,6 @@
       ]
      },
      "metadata": {},
-<<<<<<< HEAD
-     "outputs": [
-      {
-       "html": [
-        "<div style=\"max-height:1000px;max-width:1500px;overflow:auto;\">\n",
-        "<table border=\"1\" class=\"dataframe\">\n",
-        "  <thead>\n",
-        "    <tr style=\"text-align: right;\">\n",
-        "      <th></th>\n",
-        "      <th>C++ EVZ</th>\n",
-        "      <th>Python EVZ</th>\n",
-        "    </tr>\n",
-        "  </thead>\n",
-        "  <tbody>\n",
-        "    <tr>\n",
-        "      <th>0</th>\n",
-        "      <td>  (185, 0.3586787763956071)</td>\n",
-        "      <td> (185, 0.379989203942)</td>\n",
-        "    </tr>\n",
-        "    <tr>\n",
-        "      <th>1</th>\n",
-        "      <td> (407, 0.24208076432106193)</td>\n",
-        "      <td> (146, 0.255898448442)</td>\n",
-        "    </tr>\n",
-        "    <tr>\n",
-        "      <th>2</th>\n",
-        "      <td> (146, 0.23956989544776158)</td>\n",
-        "      <td> (407, 0.252999927439)</td>\n",
-        "    </tr>\n",
-        "    <tr>\n",
-        "      <th>3</th>\n",
-        "      <td> (144, 0.20553600559712543)</td>\n",
-        "      <td> (144, 0.219520348228)</td>\n",
-        "    </tr>\n",
-        "    <tr>\n",
-        "      <th>4</th>\n",
-        "      <td>   (204, 0.177385111798723)</td>\n",
-        "      <td> (204, 0.180141731247)</td>\n",
-        "    </tr>\n",
-        "    <tr>\n",
-        "      <th>5</th>\n",
-        "      <td> (230, 0.16792666595381622)</td>\n",
-        "      <td> (230, 0.170370221466)</td>\n",
-        "    </tr>\n",
-        "    <tr>\n",
-        "      <th>6</th>\n",
-        "      <td> (152, 0.15483296954748946)</td>\n",
-        "      <td> (227, 0.153439766232)</td>\n",
-        "    </tr>\n",
-        "    <tr>\n",
-        "      <th>7</th>\n",
-        "      <td> (226, 0.14911143557087225)</td>\n",
-        "      <td> (226, 0.153439766232)</td>\n",
-        "    </tr>\n",
-        "    <tr>\n",
-        "      <th>8</th>\n",
-        "      <td> (227, 0.14911143557087225)</td>\n",
-        "      <td> (152, 0.152560173456)</td>\n",
-        "    </tr>\n",
-        "    <tr>\n",
-        "      <th>9</th>\n",
-        "      <td> (425, 0.13360064298606755)</td>\n",
-        "      <td> (425, 0.136202654583)</td>\n",
-        "    </tr>\n",
-        "  </tbody>\n",
-        "</table>\n",
-        "</div>"
-       ],
-       "metadata": {},
-       "output_type": "pyout",
-       "prompt_number": 5,
-       "text": [
-        "                      C++ EVZ             Python EVZ\n",
-        "0   (185, 0.3586787763956071)  (185, 0.379989203942)\n",
-        "1  (407, 0.24208076432106193)  (146, 0.255898448442)\n",
-        "2  (146, 0.23956989544776158)  (407, 0.252999927439)\n",
-        "3  (144, 0.20553600559712543)  (144, 0.219520348228)\n",
-        "4    (204, 0.177385111798723)  (204, 0.180141731247)\n",
-        "5  (230, 0.16792666595381622)  (230, 0.170370221466)\n",
-        "6  (152, 0.15483296954748946)  (227, 0.153439766232)\n",
-        "7  (226, 0.14911143557087225)  (226, 0.153439766232)\n",
-        "8  (227, 0.14911143557087225)  (152, 0.152560173456)\n",
-        "9  (425, 0.13360064298606755)  (425, 0.136202654583)"
-       ]
-      }
-     ],
-     "prompt_number": 5
-    },
-=======
      "output_type": "display_data"
     }
    ],
@@ -222,7 +133,6 @@
     "collapsed": false
    },
    "outputs": [
->>>>>>> f9524504
     {
      "data": {
       "text/html": [
@@ -327,95 +237,6 @@
      },
      "execution_count": 5,
      "metadata": {},
-<<<<<<< HEAD
-     "outputs": [
-      {
-       "html": [
-        "<div style=\"max-height:1000px;max-width:1500px;overflow:auto;\">\n",
-        "<table border=\"1\" class=\"dataframe\">\n",
-        "  <thead>\n",
-        "    <tr style=\"text-align: right;\">\n",
-        "      <th></th>\n",
-        "      <th>C++ PageRank</th>\n",
-        "      <th>Python PageRank</th>\n",
-        "    </tr>\n",
-        "  </thead>\n",
-        "  <tbody>\n",
-        "    <tr>\n",
-        "      <th>0</th>\n",
-        "      <td> (185, 0.057548689143122875)</td>\n",
-        "      <td> (185, 0.0547993917697)</td>\n",
-        "    </tr>\n",
-        "    <tr>\n",
-        "      <th>1</th>\n",
-        "      <td>  (146, 0.02874524532245119)</td>\n",
-        "      <td> (146, 0.0218050992014)</td>\n",
-        "    </tr>\n",
-        "    <tr>\n",
-        "      <th>2</th>\n",
-        "      <td>  (407, 0.02528870954478069)</td>\n",
-        "      <td> (351, 0.0204455164246)</td>\n",
-        "    </tr>\n",
-        "    <tr>\n",
-        "      <th>3</th>\n",
-        "      <td>  (144, 0.02435921673354546)</td>\n",
-        "      <td> (407, 0.0202868266975)</td>\n",
-        "    </tr>\n",
-        "    <tr>\n",
-        "      <th>4</th>\n",
-        "      <td> (227, 0.017416341016188205)</td>\n",
-        "      <td> (144, 0.0178571479313)</td>\n",
-        "    </tr>\n",
-        "    <tr>\n",
-        "      <th>5</th>\n",
-        "      <td> (226, 0.017416341016188205)</td>\n",
-        "      <td> (227, 0.0176295002476)</td>\n",
-        "    </tr>\n",
-        "    <tr>\n",
-        "      <th>6</th>\n",
-        "      <td> (152, 0.015082439274723199)</td>\n",
-        "      <td> (226, 0.0173608622942)</td>\n",
-        "    </tr>\n",
-        "    <tr>\n",
-        "      <th>7</th>\n",
-        "      <td> (425, 0.014952542568116085)</td>\n",
-        "      <td> (154, 0.0162640635081)</td>\n",
-        "    </tr>\n",
-        "    <tr>\n",
-        "      <th>8</th>\n",
-        "      <td> (204, 0.014704749200614793)</td>\n",
-        "      <td> (152, 0.0139968728127)</td>\n",
-        "    </tr>\n",
-        "    <tr>\n",
-        "      <th>9</th>\n",
-        "      <td> (230, 0.014234930427413514)</td>\n",
-        "      <td> (425, 0.0128311548432)</td>\n",
-        "    </tr>\n",
-        "  </tbody>\n",
-        "</table>\n",
-        "</div>"
-       ],
-       "metadata": {},
-       "output_type": "pyout",
-       "prompt_number": 6,
-       "text": [
-        "                  C++ PageRank         Python PageRank\n",
-        "0  (185, 0.057548689143122875)  (185, 0.0547993917697)\n",
-        "1   (146, 0.02874524532245119)  (146, 0.0218050992014)\n",
-        "2   (407, 0.02528870954478069)  (351, 0.0204455164246)\n",
-        "3   (144, 0.02435921673354546)  (407, 0.0202868266975)\n",
-        "4  (227, 0.017416341016188205)  (144, 0.0178571479313)\n",
-        "5  (226, 0.017416341016188205)  (227, 0.0176295002476)\n",
-        "6  (152, 0.015082439274723199)  (226, 0.0173608622942)\n",
-        "7  (425, 0.014952542568116085)  (154, 0.0162640635081)\n",
-        "8  (204, 0.014704749200614793)  (152, 0.0139968728127)\n",
-        "9  (230, 0.014234930427413514)  (425, 0.0128311548432)"
-       ]
-      }
-     ],
-     "prompt_number": 6
-    },
-=======
      "output_type": "execute_result"
     }
    ],
@@ -444,7 +265,6 @@
     "collapsed": false
    },
    "outputs": [
->>>>>>> f9524504
     {
      "data": {
       "text/html": [
@@ -745,7 +565,54 @@
      },
      "execution_count": 8,
      "metadata": {},
-<<<<<<< HEAD
+     "output_type": "execute_result"
+    }
+   ],
+   "source": [
+    "vertices = rd.sample(G.nodes(), 10)\n",
+    "randTableEVZ = pd.DataFrame({\"Python EVZ\": evzSciPy.scores(), \"C++ EVZ\": evz.scores()})\n",
+    "randTableEVZ.loc[vertices]"
+   ]
+  },
+  {
+   "cell_type": "markdown",
+   "metadata": {},
+   "source": [
+    "Finally, we take a look at the relative differences between the computed centralities for the vertices:"
+   ]
+  },
+  {
+   "cell_type": "code",
+   "execution_count": 9,
+   "metadata": {
+    "collapsed": false
+   },
+   "outputs": [
+    {
+     "name": "stdout",
+     "output_type": "stream",
+     "text": [
+      "Average relative difference: 0.22655120802802445\n",
+      "Maximum relative difference: 4.1182013118629675\n"
+     ]
+    },
+    {
+     "cell_type": "markdown",
+     "metadata": {},
+     "source": [
+      "To make sure that not just the top scoring vertices are comparable in both implementations, here are 10 randomly selected vertices in comparison:"
+     ]
+    },
+    {
+     "cell_type": "code",
+     "collapsed": false,
+     "input": [
+      "vertices = rd.sample(G.nodes(), 10)\n",
+      "randTableEVZ = pd.DataFrame({\"Python EVZ\": evzSciPy.scores(), \"C++ EVZ\": evz.scores()})\n",
+      "randTableEVZ.loc[vertices]"
+     ],
+     "language": "python",
+     "metadata": {},
      "outputs": [
       {
        "html": [
@@ -760,54 +627,54 @@
         "  </thead>\n",
         "  <tbody>\n",
         "    <tr>\n",
-        "      <th>100</th>\n",
-        "      <td> 0.012886</td>\n",
-        "      <td> 0.012913</td>\n",
-        "    </tr>\n",
-        "    <tr>\n",
-        "      <th>421</th>\n",
-        "      <td> 0.060643</td>\n",
-        "      <td> 0.058913</td>\n",
-        "    </tr>\n",
-        "    <tr>\n",
-        "      <th>438</th>\n",
-        "      <td> 0.039657</td>\n",
-        "      <td> 0.038397</td>\n",
-        "    </tr>\n",
-        "    <tr>\n",
-        "      <th>196</th>\n",
-        "      <td> 0.057792</td>\n",
-        "      <td> 0.055959</td>\n",
-        "    </tr>\n",
-        "    <tr>\n",
-        "      <th>352</th>\n",
-        "      <td> 0.000412</td>\n",
-        "      <td> 0.000188</td>\n",
-        "    </tr>\n",
-        "    <tr>\n",
-        "      <th>361</th>\n",
-        "      <td> 0.004852</td>\n",
-        "      <td> 0.005048</td>\n",
-        "    </tr>\n",
-        "    <tr>\n",
-        "      <th>89 </th>\n",
-        "      <td> 0.017672</td>\n",
-        "      <td> 0.018014</td>\n",
-        "    </tr>\n",
-        "    <tr>\n",
-        "      <th>294</th>\n",
-        "      <td> 0.099593</td>\n",
-        "      <td> 0.096405</td>\n",
-        "    </tr>\n",
-        "    <tr>\n",
-        "      <th>33 </th>\n",
-        "      <td> 0.019029</td>\n",
-        "      <td> 0.017168</td>\n",
-        "    </tr>\n",
-        "    <tr>\n",
-        "      <th>3  </th>\n",
-        "      <td> 0.023755</td>\n",
-        "      <td> 0.023008</td>\n",
+        "      <th>198</th>\n",
+        "      <td> 0.036289</td>\n",
+        "      <td> 0.034969</td>\n",
+        "    </tr>\n",
+        "    <tr>\n",
+        "      <th>48 </th>\n",
+        "      <td> 0.026513</td>\n",
+        "      <td> 0.025929</td>\n",
+        "    </tr>\n",
+        "    <tr>\n",
+        "      <th>443</th>\n",
+        "      <td> 0.031885</td>\n",
+        "      <td> 0.030917</td>\n",
+        "    </tr>\n",
+        "    <tr>\n",
+        "      <th>326</th>\n",
+        "      <td> 0.019658</td>\n",
+        "      <td> 0.018812</td>\n",
+        "    </tr>\n",
+        "    <tr>\n",
+        "      <th>107</th>\n",
+        "      <td> 0.045839</td>\n",
+        "      <td> 0.043881</td>\n",
+        "    </tr>\n",
+        "    <tr>\n",
+        "      <th>427</th>\n",
+        "      <td> 0.013665</td>\n",
+        "      <td> 0.013605</td>\n",
+        "    </tr>\n",
+        "    <tr>\n",
+        "      <th>325</th>\n",
+        "      <td> 0.020221</td>\n",
+        "      <td> 0.019501</td>\n",
+        "    </tr>\n",
+        "    <tr>\n",
+        "      <th>288</th>\n",
+        "      <td> 0.022687</td>\n",
+        "      <td> 0.020277</td>\n",
+        "    </tr>\n",
+        "    <tr>\n",
+        "      <th>308</th>\n",
+        "      <td> 0.014774</td>\n",
+        "      <td> 0.014489</td>\n",
+        "    </tr>\n",
+        "    <tr>\n",
+        "      <th>153</th>\n",
+        "      <td> 0.060228</td>\n",
+        "      <td> 0.059867</td>\n",
         "    </tr>\n",
         "  </tbody>\n",
         "</table>\n",
@@ -818,54 +685,27 @@
        "prompt_number": 7,
        "text": [
         "      C++ EVZ  Python EVZ\n",
-        "100  0.012886    0.012913\n",
-        "421  0.060643    0.058913\n",
-        "438  0.039657    0.038397\n",
-        "196  0.057792    0.055959\n",
-        "352  0.000412    0.000188\n",
-        "361  0.004852    0.005048\n",
-        "89   0.017672    0.018014\n",
-        "294  0.099593    0.096405\n",
-        "33   0.019029    0.017168\n",
-        "3    0.023755    0.023008"
+        "198  0.036289    0.034969\n",
+        "48   0.026513    0.025929\n",
+        "443  0.031885    0.030917\n",
+        "326  0.019658    0.018812\n",
+        "107  0.045839    0.043881\n",
+        "427  0.013665    0.013605\n",
+        "325  0.020221    0.019501\n",
+        "288  0.022687    0.020277\n",
+        "308  0.014774    0.014489\n",
+        "153  0.060228    0.059867"
        ]
       }
      ],
      "prompt_number": 7
     },
-=======
-     "output_type": "execute_result"
-    }
-   ],
-   "source": [
-    "vertices = rd.sample(G.nodes(), 10)\n",
-    "randTableEVZ = pd.DataFrame({\"Python EVZ\": evzSciPy.scores(), \"C++ EVZ\": evz.scores()})\n",
-    "randTableEVZ.loc[vertices]"
-   ]
-  },
-  {
-   "cell_type": "markdown",
-   "metadata": {},
-   "source": [
-    "Finally, we take a look at the relative differences between the computed centralities for the vertices:"
-   ]
-  },
-  {
-   "cell_type": "code",
-   "execution_count": 9,
-   "metadata": {
-    "collapsed": false
-   },
-   "outputs": [
->>>>>>> f9524504
-    {
-     "name": "stdout",
-     "output_type": "stream",
-     "text": [
-      "Average relative difference: 0.22655120802802445\n",
-      "Maximum relative difference: 4.1182013118629675\n"
+    {
+     "cell_type": "markdown",
+     "metadata": {},
+     "source": [
+      "Finally, we take a look at the relative differences between the computed centralities for the vertices:"
      ]
-<<<<<<< HEAD
     },
     {
      "cell_type": "code",
@@ -882,8 +722,8 @@
        "output_type": "stream",
        "stream": "stdout",
        "text": [
-        "Average relative difference: 0.08411651551542432\n",
-        "Maximum relative difference: 1.3555889061631854\n"
+        "Average relative difference: 0.08411651551542082\n",
+        "Maximum relative difference: 1.3555889061632733\n"
        ]
       }
      ],
@@ -924,8 +764,6 @@
      "metadata": {},
      "outputs": [],
      "prompt_number": 15
-=======
->>>>>>> f9524504
     }
    ],
    "source": [
