# NetworKit Development Guide

This text is meant to provide some guidelines for the ongoing development of the project. It is meant for core developers as well as occasional contributors.

The following text assumes some basic familiarity with the Mercurial version control software. It is not a Mercurial tutorial, because you will find a good one at [hginit.com](http://hginit.com). Rather, it explains concepts and workflows for the development of this project.

If you want to contribute, you should to consider the [technical report](https://arxiv.org/pdf/1403.3005.pdf) on NetworKit to get familiar with the architecture.

If you use NetworKit in your research publications, please cite the mentioned techincal report or the specific algorithm. A list of publications is available on the [website](TODO: add link).

## How to contribute

### Report bugs

For the time being, bugs should be reported by sending a report to the [mailing list][list]. Please provide a minimal example so that others can reproduce that bug.

### Fork NetworKit

Feel free to fork NetworKit on algohub and start contributing by fixing bugs or taking care of the issues at [kanboard.iti.kit.edu](https://kanboard.iti.kit.edu). New and missing features are welcomed aswell.



## Repositories

The NetworKit main development repository is at [http://algohub.iti.kit.edu/parco/NetworKit/NetworKit](http://algohub.iti.kit.edu/parco/NetworKit/NetworKit). Access to this repository is provided on request.

[algohub.iti.kit.edu](http://algohub.iti.kit.edu) (an installation of [RhodeCode](https://rhodecode.com/)) makes it easy to create and manage forks. Forking is distinct from branching and creates a new repository with a new address, its own access control etc. A fork contains all branches of its parent.

### Project Tracker (Kanboard)

At [kanboard.iti.kit.edu](https://kanboard.iti.kit.edu) we maintain a project task tracker to coordinate development and releases. An account is given on request, please ask on the mailing list. Tasks are moved from left to right to through the columns:

- `Backlog`: improvement ideas, some day maybe, "nice to have"
- `ToDo`: scheduled improvements
- `Work in progress`
- `To Review`: requesting peer review
- `Ready for Release`

There is the possibility to create "swim lanes" for different releases.

## Branches

Currently, the two most important branches of NetworKit are `Dev` and `default`.

		 ________ 	Dev
	____/________	default

As the name says, `default` is the branch which you are on if you do not switch. It is therefore the release branch, containing code which is ready for use. Unless you are a core developer preparing a release or fixing an urgent bug, you do not make changes to `default`.

`Dev` is the development branch and most of the development of new features happens in this branch. This is also where new releases are being prepared. When pushing into this branch, think about whether your code is ready for the core development team to work with and will be suitable for a release in the foreseeable future.

<<<<<<< HEAD
It can be appropriate to create additional branches for projects, features, developer teams etc. Creation of branches should be coordinated with the core development team. For this purpose, post to the [e-mail list][list].
=======
It can be appropriate to create additional branches for projects, features, developer teams etc. Creation of branches should be coordinated with the core development team. For this purpose, post to the [mailing list][list].
>>>>>>> 3fad4fc6

## Tags

A tag is nothing more than a “symbolic name” for a revision. In NetworKit tags are used to mark release versions in the `default` branch, with a `MAJOR.MINOR` version name scheme.


## Workflows

This section describes how to work with branches and forks in different scenarios.

### Using NetworKit

If you want to build and use NetworKit and do not plan to contribute changes, simply clone the repository. By default, you will be on the `default` branch, which represents the current release. Follow the setup instructions in the `Readme`.

### Core Development

This section describes workflows for the core development team.


#### Bugfixes

Bugfixes are changes that should be immediately visible to users of NetworKit, such as solutions for urgent errors or improvements of the `Readme` document. In this case, make the changes in the `default` branch and commit. Then switch to the `Dev` branch and merge the `default` branch back into `Dev`.


		  _______________ 	Dev
		 /			  / < 	merge default into Dev
	____/____________/____	default
				   ^ bugfix


Example:

	hg up default
	...
	hg com -m "fixed bug xyz"
	hg up Dev
	hg merge default
	hg com -m "backmerge bugfix xyz"


#### Releasing New Features

When new features should be released, the `Dev` branch is merged into the `default` branch. Additional testing and cleanup is performed before that happens. The new major or minor release is then tagged with a version number.

		  ______________________________________________________ 	Dev
		 /   ^ new feature    prepare release ^ \ < merge Dev into default
	____/________________________________________\______________	default
				   									   ^ tag version


Example:

	hg up Dev
	hg com -m "ready for release X.Y"
	hg up default
	hg merge Dev
	hg com -m "release X.Y"


#### Multiple heads in multiple branches

If remote changes have happened in multiple branches and you pull them, these branch will have multiple heads. Merging now needs to happen for each of the affected branches before you can push. Switch to each branch and perform a merge as usual. As an alternative to merging, you may try the `rebase` [extension][rebase].


### Contributions

Users of NetworKit are welcome to contribute their modifications. New features must be added to the `Dev` branch, not the `default` branch.  We recommend the following workflow:

1. create a fork of the main repository
2. switch to the `Dev` branch
2. make and commit your changes while being on the `Dev` branch
3. send a pull request to the main repository


<<<<<<< HEAD
### Student Exercises

NetworKit is currently also used as a teaching tool. This section describes the workflow for student teams. Suppose the course is named, "Networks 101", then there will be a dedicated branch `Networks101` for student exercises.

1. Fork the main repository via [algohub.iti.kit.edu](http://algohub.iti.kit.edu) and name the fork according to your team. (On the repository page, click `Options -> Fork)
2. Make sure that the correct access rights for your team are set. (On the repository page: `Options -> Settings`)
3. Switch to the appropriate branch for the course (e.g. `hg up Networks101`) and ONLY work on this branch.
4. Work with the forked repository as you please. Coordinate with your team.
5. On completion of the exercise, send a pull request from your fork to the main repository. (On the repository page, click `Options -> Create Pull Request`)
6. The pull request is now under review. Watch for and react to comments from the reviewer.

We also ask student teams to adhere to the following conventions:

- With multiple teams working on the same exercise, append your team name to the class and file names as well as the names of unit tests to avoid naming clashes.
- If you plan to make modifications to existing parts of NetworKit, discuss them with the core developers first, e.g. by posting to the [developers e-mail list][list].
- Delete forked repositories when they are no longer needed.



### Reviewing Student Exercises

Incoming pull requests appear as notifications on [algohub.iti.kit.edu](http://algohub.iti.kit.edu). It is also possible to receive notifications via e-mail.


1. Before the course starts, create an appropriate branch for the course (e.g. `Networks101`). Derive the branch from the `Dev` branch.
2. Receive pull requests from student teams via [algohub.iti.kit.edu](http://algohub.iti.kit.edu).
3. To review a pull request, switch to the course branch and pull from the forked repository of the student team. Make sure to pull the revision associated with the pull request (e.g. `hg pull -r<rev> <path/to/forked/repo>)
4. If everything is okay, change the status of the pull request to `Accepted` (click `Change Status` above the comment field). The comment field can be used to send feedback, creators of the request will be notified via email.

Good contributions from the student exercises should be merged back into the `Dev` branch.


### Student Projects

Students with long-term projects like Bachelor's or Master's theses should familiarize themselves with the guidelines and select a forking/branching model with their advisor.



=======
>>>>>>> 3fad4fc6

## Branching Cheat Sheet

- list all available branches: `hg branches`
- check on which branch you are: `hg branch`
- see heads (most recent commits) of all branches: `hg head`
- see tip (most recent commits) of the branch you are currently working on: `hg tip`
- switch to a specific branch: `hg update <branchname>`
- start a new branch:	`hg branch <branchname>`
- merge `branchY` into `branchX`: `hg update branchX`, then `hg merge branchY`


## Conventions

The following general conventions apply to all NetworKit developers.

### Versioning

- Before you commit, make sure your code compiles and run the unit tests. Never push code which breaks the build for others.
- Commit regularly and often to your local repository.
- Use meaningful commit messages.
- Get the newest changes from the repository regularly and merge them into your local repository.
- Make sure that you merged correctly and did not break other people's work.
- Push correct code early if possible. Merging is easier if all developers are up to date.
- Never `push --force` to the main repository.



## Unit Tests and Testing

Every new feature must be covered by a unit test. Omitting unit tests makes it very likely that your feature will break silently as the project develops, leading to unneccessary work in tracing back the source of the error.

Unit tests for the C++ part of NetworKit are based on the `googletest` library. For more information read the [googletest primer](http://code.google.com/p/googletest/wiki/Primer). The Python test framework currently relies on `nose` to collect the tests.

- Each source folder contains a `test` folder with `googletest` classes. Create the unit tests for each feature in the appropriate `test/*GTest` class by adding a `TEST_F` function.
- Prefix standard unit tests with `test` and experimental feature tests with `try`. A `test*` must pass when pushed to the main repository, a `try*` is allowed to fail.
- Keep the running time of test functions to the minimum needed for testing functionality. Testing should be fast, long-running unit tests look like infinite loops.
- If the unit test requires a data set, add the file to the `input/` folder. Only small data sets (a few kilobytes maximum) are acceptable in the repository.
- Any output files produced by unit tests must be written to the `output/` folder.

To build and run the tests you need the [gtest library](https://code.google.com/p/googletest/). Assuming, gtest is successfully installed and you add the paths to your build.conf, the unit tests should be compiled with:

	scons --optimize=Dbg --target=Tests
<<<<<<< HEAD

To verify that the code was built correctly: Run all unit tests with
=======
>>>>>>> 3fad4fc6

To verify that the code was built correctly: Run all unit tests with

		./NetworKit-Tests-Dbg --tests/-t

Performance tests will be selected with

		./NetworKit-Tests-Dbg --benchmarks/-b

while experimental tests are called with

		./NetworKit-Tests-Dbg --trials/-e

To run only specific unit tests, you can also add a filter expression, e. g.:

		./NetworKit-Tests-Dbg --gtest_filter=*PartitionGTest*/-f*PartitionGTest*

initiates unit tests only for the Partition data structure.

For the __Python__ unit tests, run:

		python3 setup.py test [--cpp-tests/-c]

This command will compile the _NetworKit extension and then run all test cases on the Python layer. If you append `--cpp-tests/-c`, the unit tests of the c++ side will be compiled and run before the Python test cases.


### Test-driven development

If you implement a new feature for NetworKit, we encourage you to adapt your development process to test driven development. This means that you start with a one or ideally several test-cases for your feature and then write the feature for the test case(s). If your feature is mostly implemented in C++, you should write your test cases there. If you expose your feature to Python, you should also write a test case for the extension module on the Python layer. The same applies for features in Pyton.


### Code Style

- Compiler warnings are likely to turn into future errors. Try to fix them as soon as they appear.
- Read some code to get used to the code style and try to adopt it.
- Document classes, methods and attributes in Doxygen style.
- Use the `count` and `index` integer types for non-negative integer quantities and indices.
- In most cases, objects are passed by reference. New objects are stack-allocated and returned by value. Avoid pointers and `new` where possible.
- Use the `override` keyword to indicate that a method overrides a virtual method in the superclass.
- In Python, indent using tabs, not spaces.


### Algorithm interface and class hierarchy

We use the possibilities provided through inheritance to generalize the common behaviour of algorithm implementations:

- Data and paramters should be passed in the constructor.
- A void run()-method that takes no parameter triggers the execution.
- To retrieve the result(s), getter-functions() may be defined.

The `Algorithm` base class also defines a few other other functions to query whether the algorithm can be run in parallel or to retrieve a string representation.

There may be more levels in the class hierarchy between an algorithm implementation and the base class, e.g. a single-source shortest-path class `SSSP` that generalizes the behaviour of BFS and Dijkstra implementations or the `Centrality` base class. When implementing new features or algorithms, make sure to adapt to the existing class hierarchies. The least thing to do is to inherit from the `Algorithm` base class. Changes to existing interfaces or suggestions for new interfaces should be discussed through the [mailing list](networkit@ira.uka.de).


## Exposing C++ Code to Python

Assuming the unit tests for the new feature you implemented are correct and successful, you need to make your features available to Python in order to use it. NetworKit uses Cython to bridge C++ and Python. All of this bridge code is contained in the Cython code file `src/python/_Networkit.pyx`. The content is automatically translated into C++ and then compiled to a Python extension module.

Cython syntax is a superset of Python that knows about static type declarations and other things from the C/C++ world. The best way to getting used to it is working on examples. Take the most common case of exposing a C++ class as a Python class. Care for the following example that exposes the class `NetworKit::Dijkstra`:

		cdef extern from "cpp/graph/Dijkstra.h":
			cdef cppclass _Dijkstra "NetworKit::Dijkstra"(_SSSP):
				_Dijkstra(_Graph G, node source, bool storePaths, bool storeStack, node target) except +

The code above exposes the C++ class definition to Cython - but not yet to Python. First of all, Cython needs to know which C++ declarations to use so the the first line directs Cython to place an `#include` statement. The second line defines a class that is only accessible in the Cython world. Our convention is that the name of the new class is the name of the referenced C++ class with a prepended underscore to avoid namespace conflicts. What follows is the "real" C++ name of the class. After that, the declarations of the methods you want to make available for Python are needed. The `except +` statement is necessary for exceptions thrown by the C++ code to be rethrown as Python exceptions rather than causing a crash. Also, take care that the Cython declarations match the declarations from the referenced header file.

		cdef extern from "cpp/graph/SSSP.h":
			cdef cppclass _SSSP "NetworKit::SSSP"(_Algorithm):
				_SSSP(_Graph G, node source, bool storePaths, bool storeStack, node target) except +
				vector[edgeweight] getDistances(bool moveOut) except +
				[...]

		cdef class SSSP(Algorithm):
			""" Base class for single source shortest path algorithms. """

			cdef Graph _G

			def __init__(self, *args, **namedargs):
				if type(self) == SSSP:
					raise RuntimeError("Error, you may not use SSSP directly, use a sub-class instead")

			def __dealloc__(self):
				self._G = None # just to be sure the graph is deleted

			def getDistances(self, moveOut=True):
				"""
				Returns a vector of weighted distances from the source node, i.e. the
		 	 	length of the shortest path from the source node to any other node.

		 	 	Returns
		 	 	-------
		 	 	vector
		 	 		The weighted distances from the source node to any other node in the graph.
				"""
				return (<_SSSP*>(self._this)).getDistances(moveOut)
			[...]

We mirror the class hierarchy of the C++ world also in Cython and Python. This also saves some boiler plate wrapping code as the functions shared by Dijkstra and BFS only need to be wrapped through SSSP.

		cdef class Dijkstra(SSSP):
			""" Dijkstra's SSSP algorithm.
<<<<<<< HEAD
	 		    Returns list of weighted distances from node source,
			    i.e. the length of the shortest path from @a source
			    to any other node."""
			cdef _Dijkstra* _this
			def __cinit__(self, Graph G, source):
				self._this = new _Dijkstra(dereference(G._this), source)
			def run(self):
				self._this.run()
			def getDistances(self):
				return self._this.getDistances()
			def getPath(self, t):
				return self._this.getPath(t)
=======
			Returns list of weighted distances from node source, i.e. the length of the shortest path from source to
			any other node.

		    Dijkstra(G, source, [storePaths], [storeStack], target)

		    Creates Dijkstra for `G` and source node `source`.

		    Parameters
			----------
			G : Graph
				The graph.
			source : node
				The source node.
			storePaths : bool
				store paths and number of paths?
			storeStack : bool
				maintain a stack of nodes in order of decreasing distance?
			target : node
				target node. Search ends when target node is reached. t is set to None by default.
		    """
			def __cinit__(self, Graph G, source, storePaths=True, storeStack=False, node target=none):
				self._G = G
				self._this = new _Dijkstra(G._this, source, storePaths, storeStack, target)
>>>>>>> 3fad4fc6

For the class to be accessible from the Python world, you need to define a Python wrapper class which delegates method calls to the native class. The Python class variable `_this` holds a pointer to an instance of the native class. Please note that the parameters are now Python objects. Method wrappers take these Python objects as parameters and pass the internal native objects to the actuall C++ method call. The constructor of such a wrapper class is called `__cinit__`, and it creates an instance of the native object.

The docstring between the triple quotation marks can be accessed through Python's `help(...)` function and are the main documentation of NetworKit. Always provide at least a short and precise docstring so the user can get in idea of the functionality of the class. For C++ types available to Python and further examples, see through the `_NetworKit.pyx`-file. The whole process has certainly some intricacies, e.g. some tricks are needed to avoid memory waste when passing around large objects such as graphs. When in doubt, look at examples of similar classes already exposed. Listen to the Cython compiler - coming from C++, its error messages are in general pleasantly human-readable.

## Make algorithms interruptable with CTRL+C/SIGINT

When an algorithms takes too long to produce a result, it can be interrupted with a SIGINT signal triggered by CTRL+C. When triggering from the Python shell while the runtime is in the C++ domain, execution is aborted and even terminates the Python shell. Therefor, we implemented a signal handler infrastructure in C++ that raises a special exception instead of aborting. When implementing an algorithm, it is strongly encouraged to integrate the signal handler into the implementation. There are many examples of how to use it, e.g. `networkit/cpp/centrality/Betweenness.cpp` or `networkit/cpp/community/PartitionFragmentation.cpp`




## Contact

<<<<<<< HEAD
To discuss important changes to NetworKit, use the [e-mail list][list] (`networkit@ira.uka.de`).

[list]: https://lists.ira.uni-karlsruhe.de/mailman/listinfo/networkit
=======
To discuss important changes to NetworKit, use the [mailing list][list] (`networkit-dev@ira.uka.de`).

[list]: https://lists.ira.uni-karlsruhe.de/mailman/listinfo/networkit
[rebase]: https://www.mercurial-scm.org/wiki/RebaseExtension

## Building the documentation

The class documentation and the website can be automatically generated with sphinx. You will need the following
software to generate the documentation and website:

- [Sphinx](http://www.sphinx-doc.org) (e.g. via `pip3 install sphinx`)
- [Pandoc](http://pandoc.org)
- [Doxygen](http://www.stack.nl/~dimitri/doxygen/)
>>>>>>> 3fad4fc6

After you installed the above mentioned software, you can build the class documentation by calling `./make_doc.sh`
in the folder `Doc/doc`. This will generate the class documentation for C++ and Python in `Doc/Documentation`.
Similarly, you can call `./make_doc.sh` to build the website. After the build finished, you find the generated website
in `Doc/Website/`.


## Further Reading

- [hginit.com](http://hginit.com)
- [Working with named branches](http://humblecoder.co.uk/blog/2010/02/24/working-with-named-branches-in-mercurial/)
- [Managing releases and branchy development](http://hgbook.red-bean.com/read/managing-releases-and-branchy-development.html)
- [Cython Documentation](http://docs.cython.org/index.html)<|MERGE_RESOLUTION|>--- conflicted
+++ resolved
@@ -49,11 +49,7 @@
 
 `Dev` is the development branch and most of the development of new features happens in this branch. This is also where new releases are being prepared. When pushing into this branch, think about whether your code is ready for the core development team to work with and will be suitable for a release in the foreseeable future.
 
-<<<<<<< HEAD
-It can be appropriate to create additional branches for projects, features, developer teams etc. Creation of branches should be coordinated with the core development team. For this purpose, post to the [e-mail list][list].
-=======
 It can be appropriate to create additional branches for projects, features, developer teams etc. Creation of branches should be coordinated with the core development team. For this purpose, post to the [mailing list][list].
->>>>>>> 3fad4fc6
 
 ## Tags
 
@@ -117,6 +113,9 @@
 
 If remote changes have happened in multiple branches and you pull them, these branch will have multiple heads. Merging now needs to happen for each of the affected branches before you can push. Switch to each branch and perform a merge as usual. As an alternative to merging, you may try the `rebase` [extension][rebase].
 
+[rebase]: https://www.mercurial-scm.org/wiki/RebaseExtension
+
+
 
 ### Contributions
 
@@ -128,38 +127,6 @@
 3. send a pull request to the main repository
 
 
-<<<<<<< HEAD
-### Student Exercises
-
-NetworKit is currently also used as a teaching tool. This section describes the workflow for student teams. Suppose the course is named, "Networks 101", then there will be a dedicated branch `Networks101` for student exercises.
-
-1. Fork the main repository via [algohub.iti.kit.edu](http://algohub.iti.kit.edu) and name the fork according to your team. (On the repository page, click `Options -> Fork)
-2. Make sure that the correct access rights for your team are set. (On the repository page: `Options -> Settings`)
-3. Switch to the appropriate branch for the course (e.g. `hg up Networks101`) and ONLY work on this branch.
-4. Work with the forked repository as you please. Coordinate with your team.
-5. On completion of the exercise, send a pull request from your fork to the main repository. (On the repository page, click `Options -> Create Pull Request`)
-6. The pull request is now under review. Watch for and react to comments from the reviewer.
-
-We also ask student teams to adhere to the following conventions:
-
-- With multiple teams working on the same exercise, append your team name to the class and file names as well as the names of unit tests to avoid naming clashes.
-- If you plan to make modifications to existing parts of NetworKit, discuss them with the core developers first, e.g. by posting to the [developers e-mail list][list].
-- Delete forked repositories when they are no longer needed.
-
-
-
-### Reviewing Student Exercises
-
-Incoming pull requests appear as notifications on [algohub.iti.kit.edu](http://algohub.iti.kit.edu). It is also possible to receive notifications via e-mail.
-
-
-1. Before the course starts, create an appropriate branch for the course (e.g. `Networks101`). Derive the branch from the `Dev` branch.
-2. Receive pull requests from student teams via [algohub.iti.kit.edu](http://algohub.iti.kit.edu).
-3. To review a pull request, switch to the course branch and pull from the forked repository of the student team. Make sure to pull the revision associated with the pull request (e.g. `hg pull -r<rev> <path/to/forked/repo>)
-4. If everything is okay, change the status of the pull request to `Accepted` (click `Change Status` above the comment field). The comment field can be used to send feedback, creators of the request will be notified via email.
-
-Good contributions from the student exercises should be merged back into the `Dev` branch.
-
 
 ### Student Projects
 
@@ -167,8 +134,6 @@
 
 
 
-=======
->>>>>>> 3fad4fc6
 
 ## Branching Cheat Sheet
 
@@ -212,11 +177,6 @@
 To build and run the tests you need the [gtest library](https://code.google.com/p/googletest/). Assuming, gtest is successfully installed and you add the paths to your build.conf, the unit tests should be compiled with:
 
 	scons --optimize=Dbg --target=Tests
-<<<<<<< HEAD
-
-To verify that the code was built correctly: Run all unit tests with
-=======
->>>>>>> 3fad4fc6
 
 To verify that the code was built correctly: Run all unit tests with
 
@@ -319,20 +279,7 @@
 
 		cdef class Dijkstra(SSSP):
 			""" Dijkstra's SSSP algorithm.
-<<<<<<< HEAD
-	 		    Returns list of weighted distances from node source,
-			    i.e. the length of the shortest path from @a source
-			    to any other node."""
-			cdef _Dijkstra* _this
-			def __cinit__(self, Graph G, source):
-				self._this = new _Dijkstra(dereference(G._this), source)
-			def run(self):
-				self._this.run()
-			def getDistances(self):
-				return self._this.getDistances()
-			def getPath(self, t):
-				return self._this.getPath(t)
-=======
+
 			Returns list of weighted distances from node source, i.e. the length of the shortest path from source to
 			any other node.
 
@@ -356,7 +303,6 @@
 			def __cinit__(self, Graph G, source, storePaths=True, storeStack=False, node target=none):
 				self._G = G
 				self._this = new _Dijkstra(G._this, source, storePaths, storeStack, target)
->>>>>>> 3fad4fc6
 
 For the class to be accessible from the Python world, you need to define a Python wrapper class which delegates method calls to the native class. The Python class variable `_this` holds a pointer to an instance of the native class. Please note that the parameters are now Python objects. Method wrappers take these Python objects as parameters and pass the internal native objects to the actuall C++ method call. The constructor of such a wrapper class is called `__cinit__`, and it creates an instance of the native object.
 
@@ -371,15 +317,11 @@
 
 ## Contact
 
-<<<<<<< HEAD
 To discuss important changes to NetworKit, use the [e-mail list][list] (`networkit@ira.uka.de`).
 
+
 [list]: https://lists.ira.uni-karlsruhe.de/mailman/listinfo/networkit
-=======
-To discuss important changes to NetworKit, use the [mailing list][list] (`networkit-dev@ira.uka.de`).
-
-[list]: https://lists.ira.uni-karlsruhe.de/mailman/listinfo/networkit
-[rebase]: https://www.mercurial-scm.org/wiki/RebaseExtension
+
 
 ## Building the documentation
 
@@ -389,7 +331,6 @@
 - [Sphinx](http://www.sphinx-doc.org) (e.g. via `pip3 install sphinx`)
 - [Pandoc](http://pandoc.org)
 - [Doxygen](http://www.stack.nl/~dimitri/doxygen/)
->>>>>>> 3fad4fc6
 
 After you installed the above mentioned software, you can build the class documentation by calling `./make_doc.sh`
 in the folder `Doc/doc`. This will generate the class documentation for C++ and Python in `Doc/Documentation`.
