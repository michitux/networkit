--- conflicted
+++ resolved
@@ -361,12 +361,7 @@
 	def numberOfIterations(self):
 		return self._this.numberOfIterations()
 	
-	
-<<<<<<< HEAD
-
-=======
-# PLM / refactored, formerly known as Louvain
->>>>>>> afeac6f2
+
 cdef extern from "../src/community/PLM.h":
 	cdef cppclass _PLM "NetworKit::PLM":
 		_PLM() except +
@@ -375,11 +370,9 @@
 		string toString()
 		
 cdef class PLM(Clusterer):
-<<<<<<< HEAD
 	""" Parallel Louvain method for community detection: 
 	High solution quality, moderate time to solution. """
-=======
->>>>>>> afeac6f2
+
 	cdef _PLM _this
 	
 	def __cinit__(self, par="balanced", gamma=1.0):
