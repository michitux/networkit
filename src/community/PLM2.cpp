--- conflicted
+++ resolved
@@ -27,15 +27,10 @@
 
 
 	// init communities to singletons
-<<<<<<< HEAD
 	Partition zeta(z);
-	zeta.allToSingletons();
-=======
-	Clustering zeta(z);
 	G.parallelForNodes([&](node v) {
 		zeta.toSingleton(v);
 	});
->>>>>>> 6e811956
 	index o = zeta.upperBound();
 
 	// init graph-dependent temporaries
@@ -171,7 +166,7 @@
 		} while (moved && (iter <= maxIter));
 		INFO("iterations in move phase: ", iter);
 	};
-	
+
 	// first move phase
 	movePhase();
 
