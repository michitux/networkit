--- conflicted
+++ resolved
@@ -38,15 +38,10 @@
 	}
 
 	// set unique label for each node
-<<<<<<< HEAD
-	Partition labels(n);
-	labels.allToSingletons();
-=======
-	Clustering labels(z);
+	Partition labels(z);
 	G.parallelForNodes([&](node v) {
 		labels.toSingleton(v);
 	});
->>>>>>> 6e811956
 
 	count nUpdated; // number of nodes which have been updated in last iteration
 	nUpdated = n; // all nodes have new labels -> first loop iteration runs
@@ -80,55 +75,7 @@
 		// reset updated
 		nUpdated = 0;
 
-<<<<<<< HEAD
-		if (randOrder) { // randomize the order of node iteration
-			// new random order
-#ifdef _OPENMP
-			// not really random, but the next best thing in parallel w/o hurting performance
-			count numChunks = omp_get_num_threads();
-			count chunkSize = (count) n / numChunks;// discard remainder
-#pragma omp parallel for
-			for (index i = 0; i < numChunks; ++i) {
-				index begin = i * chunkSize;
-				index end = begin + chunkSize;
-				std::shuffle(&nodes[begin], &nodes[end], randgen);
-			}
-#else
-			std::shuffle(nodes.begin(), nodes.end(), randgen);
-#endif
-		}
-
-		if (scaleClusterStrength) {
-			// TODO: documentation?
-			std::vector<count> clusterSizes = labels.subsetSizes();
-			scale.resize(clusterSizes.size());
-			INFO("Scaling cluster strengths with exponent " , SCALE_STRENGTH);
-			for (index i = 0; i < clusterSizes.size(); ++i) {
-				scale[i] = pow((double) clusterSizes[i], SCALE_STRENGTH);
-			}
-		}
-
-		//Aux::ProgressMeter pm(n, 10000);
-		// Reason: performance decreases for very big graphs
-
-		// removed for performance reasons
-		// count nActive = std::count_if(activeNodes.begin(), activeNodes.end(), countOne);
-		// INFO("number of active nodes: " , nActive);
-
-// TODO: make this forNodes loop
-#pragma omp parallel for schedule(guided) shared(nUpdated)
-		for (index i = 0; i < n; ++i) {
-			node v = nodes[i];
-
-			// PROGRESS
-			// note: bool printProgress = PRINT_PROGRESS is not defined anymore
-			/*if (printProgress) {
-				pm.signal(i);
-			}*/
-
-=======
 		G.balancedParallelForNodes([&](node v){
->>>>>>> 6e811956
 			if ((activeNodes[v]) && (G.degree(v) > 0)) {
 
 				std::map<label, double> labelWeights; // neighborLabelCounts maps label -> frequency in the neighbors
@@ -165,6 +112,7 @@
 		runtime.stop();
 		DEBUG("[DONE] LabelPropagation: iteration #" , nIterations , " - updated " , nUpdated , " labels, time spent: " , runtime.elapsedTag());
 
+
 	} // end while
 
 	return labels;
@@ -177,6 +125,7 @@
 	return strm.str();
 }
 
+
 void PLP::setUpdateThreshold(count th) {
 	this->updateThreshold = th;
 }
