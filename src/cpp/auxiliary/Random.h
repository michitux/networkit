--- conflicted
+++ resolved
@@ -9,11 +9,8 @@
  */
 
 #include <cstdint>
-<<<<<<< HEAD
 #include <cassert>
-=======
 #include <random>
->>>>>>> 92840462
 
 namespace Aux {
 
