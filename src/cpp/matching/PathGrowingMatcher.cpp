--- conflicted
+++ resolved
@@ -9,10 +9,7 @@
 
 namespace NetworKit {
 
-<<<<<<< HEAD
-=======
 
->>>>>>> 604c5f66
 Matching PathGrowingMatcher::run(Graph& G) {
 	// make copy since graph will be transformed
 	// copy graph because we make changes due to merges
