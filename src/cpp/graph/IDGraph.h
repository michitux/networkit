--- conflicted
+++ resolved
@@ -83,18 +83,7 @@
 	/**
 	 * Iterate over all adjacent nodes, which are adjacent to an outedge of u
 	 */
-<<<<<<< HEAD
 	template<typename L> void forInNeighborsOf(node u, L handle) const {}
-};
-=======
-	template<typename L> void forInNeighborsOf(node u, L handle) {}
-	
-	/**
-	 * Iterate over all adjacent nodes, which are adjacent to an outedge of u
-	 */
-	template<typename L> void forInNeighborsOf(node u, L handle) const;
->>>>>>> 9cbaa6ae
-
 };
 } /* namespace NetworKit */
 
