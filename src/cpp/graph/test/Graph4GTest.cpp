--- conflicted
+++ resolved
@@ -1080,7 +1080,7 @@
 
 /** EDGE ITERATORS **/
 
-<<<<<<< HEAD
+
 TEST_P(Graph4GTest, testForEdges) {
 	Graph G = createParameterizedGraph(4);
 	G.addEdge(0, 1); // 0 * 1 = 0
@@ -1099,18 +1099,6 @@
 
 	for (auto b : edgesSeen) {
 		ASSERT_TRUE(b);
-=======
-TEST_P(Graph4GTest, testForEdges){
-	auto edges = this->Ghouse.edges();
-	std::vector<std::pair<node, node> > edgescopy;
-	this->Ghouse.forEdges([&](node u, node v){
-		edgescopy.push_back(std::make_pair(u,v));
-	});
-
-	for(index i=0; i< this->Ghouse.numberOfEdges(); i++)
-	{
-		ASSERT_EQ(edges[i], edgescopy[i]);
->>>>>>> 5fc5adef
 	}
 }
 
