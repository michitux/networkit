/*
 * DynDijkstra2.cpp
 *
 *  Created on: 24.07.2014
 *      Author: ebergamini
 */

#include "DynDijkstra2.h"
#include "Dijkstra.h"
#include "../auxiliary/Log.h"
#include "../auxiliary/PrioQueue.h"
#include <queue>


namespace NetworKit {

DynDijkstra2::DynDijkstra2(const Graph& G, node source, bool storePredecessors) : DynSSSP(G, source, storePredecessors),
color(G.upperNodeIdBound(), WHITE),
N (G.upperNodeIdBound(), Aux::PrioQueue<double, node>(G.upperNodeIdBound())){
}


void DynDijkstra2::run(node t) {
	INFO("Running dijkstra to initialize the structures");
	if (t != none) {
		throw std::runtime_error("Invalid argument: DynDijkstra2 doesn't work with a target node.");
	}
	Dijkstra dij(G, source, true);
	dij.run();
	INFO("Finished running dijkstra");
	distances = dij.distances;
	npaths = dij.npaths;
	if (storePreds) {
		previous = dij.previous;
	}
	// insert all neighbors of each vertex u in its priority queue
	G.forNodes([&](node u){
<<<<<<< HEAD
		G.forWeightedNeighborsOf(u, [&](node v, edgeweight w){
			N[u].insert(-1*(distances[v]-w), v);
=======
		G.forNeighborsOf(u, [&](node v, edgeweight w){
			N[u].insert(distances[v]-w, v);
>>>>>>> 128e32bf
		});
	});
}

void DynDijkstra2::update(const std::vector<GraphEvent>& batch) {
	// priority queue with distance-node pairs
	Aux::PrioQueue<edgeweight, node> Q(G.upperNodeIdBound());
	// queue with all visited edges
	std::queue<std::pair<node, node>> visited;
	std::vector<count> old_paths = npaths;
	// if u has a new shortest path going through v, it updates the distance of u
	// and inserts u in the priority queue (or updates its priority, if already in Q)
	auto updateQueueAndPaths = [&](node u, node v, edgeweight w) {
		if (distances[u] > distances[v]+w) {
			DEBUG("Found shorter path going through ", v);
			distances[u] = distances[v]+w;
			previous[u] = {v};
			npaths[u] = npaths[v];
			if (color[u] == WHITE) {
				Q.insert(distances[u], u);
				color[u] = BLACK;
			}	else {
				Q.decreaseKey(distances[u], u);
			}
		} else if (distances[u] == distances[v]+w) {
			DEBUG("Found new shortest paths (not shorter) going through ", v);
			// check whether v was already a predecessor of u (in that case, subtract the old contribution)
			bool old_pred = false;
			for (node p : previous[u]) {
				if (p == v)
					old_pred = true;
			}
			if (old_pred) {
				npaths[u] -= old_paths[v];
			} else {
				previous[u].push_back(v);
			}
			npaths[u] += npaths[v];
			if (color[u] == WHITE) {
				Q.insert(distances[u], u);
				color[u] = BLACK;
			}
		}
	};

	INFO("Inserting edges of the batch in the priority queues N");
	for (GraphEvent edge : batch) {
		if (edge.type!=GraphEvent::EDGE_ADDITION) //TODO: consider also weight decrease operations
			throw std::runtime_error("Graph update not allowed");
		// insert edge.u in edge.v's priority queue and vice versa (if you allow also weight decrease, this will need to be changed)
		N[edge.v].insert(-1* (distances[edge.u]-edge.w), edge.u);
		N[edge.u].insert(-1 * (distances[edge.v]-edge.w), edge.v);
		updateQueueAndPaths(edge.u, edge.v, edge.w);
		updateQueueAndPaths(edge.v, edge.u, edge.w);
	}
	INFO("Extracting vertices from the main priority queue");
	while(Q.size() != 0) {
		node current = Q.extractMin().second;
		DEBUG("Extracted node ", current);
		visited.push(std::pair<node, node>(current, current));
		std::pair<double, node> neighbor = N[current].extractMin();
		edgeweight priority = -1 * neighbor.first;
		while((N[current].size() > 0) && (priority >= distances[current])){
			DEBUG("Neighbor: ", neighbor.second);
			visited.push(std::pair<node, node>(current, neighbor.second));
			updateQueueAndPaths(neighbor.second, current, G.weight(current, neighbor.second));
			if (N[current].size() > 0) {
				neighbor = N[current].extractMin();
				priority = -1 * neighbor.first;
			}
		}

	}
	INFO("Resetting colors");
	// reset colors
	while(!visited.empty()) {
		std::pair<node, node> e = visited.front();
		visited.pop();
		color[e.first] = WHITE;
		if (e.first != e.second) {
			color[e.second] = WHITE;
			N[e.first].insert(-1*(distances[e.second]-G.weight(e.first, e.second)), e.second);
			//TODO shouldn't we also update distances in the priority queue of e.second? Because e.first has changed its distance...
		}
	}

}

} /* namespace NetworKit */<|MERGE_RESOLUTION|>--- conflicted
+++ resolved
@@ -35,13 +35,8 @@
 	}
 	// insert all neighbors of each vertex u in its priority queue
 	G.forNodes([&](node u){
-<<<<<<< HEAD
-		G.forWeightedNeighborsOf(u, [&](node v, edgeweight w){
-			N[u].insert(-1*(distances[v]-w), v);
-=======
 		G.forNeighborsOf(u, [&](node v, edgeweight w){
 			N[u].insert(distances[v]-w, v);
->>>>>>> 128e32bf
 		});
 	});
 }
