--- conflicted
+++ resolved
@@ -118,7 +118,6 @@
 
 	// per node data
 	std::vector<bool> exists; //!< exists[v] is true if node v has not been removed from the graph
-
 	Coordinates<float> coordinates; //!< coordinates of nodes (if present)
 
 	// user-defined edge attributes
@@ -127,6 +126,14 @@
 	// default values
 	std::vector<double> edgeAttrDefaults_double; // stores default value for edgeMaps_double[i] at index i
 
+	index find(node u, node v) const { return find_impl(*this, u, v); }
+
+	template<Weighted w>
+	friend index find_impl(const BasicGraph<w, Directed::undirected>& G, node u, node v);
+
+	template<Weighted w>
+	friend index find_impl(const BasicGraph<w, Directed::directed>& G, node u, node v);
+
 public:
 	BasicGraph(count n = 0);
 
@@ -139,6 +146,9 @@
 	BasicGraph<weighted, directed>& operator=(BasicGraph<weighted, directed>&& other) = default;
 
 	BasicGraph<weighted, directed>& operator=(const BasicGraph<weighted, directed>& other) = default;
+
+
+	/** GRAPH INFORMATION **/
 
 	/**
 	 * Get the ID of this graph. The ID is a unique unsigned integer given to
@@ -219,7 +229,7 @@
 	count degree(node v) const { return degree_impl(*this, v); }
 
 	template<Weighted w>
-	friend count degree(const BasicGraph<w, directed>& G, node v);
+	friend count degree_impl(const BasicGraph<w, directed>& G, node v);
 
 	/**
 	 * @return true if the node is isolated (= degree is 0)
@@ -308,36 +318,10 @@
 
 	/** DYNAMICS **/
 
-<<<<<<< HEAD
-	/*EDGE-ITERATORS*/
-
-	void add_Edge(node u, node v, edgeweight weight) { return add_Edge_impl(*this, u, v, weight);}
-	
-	template<Weighted w>
-	friend void add_Edge_impl(const BasicGraph<w, directed> &G, node u, node v, edgeweight weight);
-
-	index find(node u, node v) { return find_impl(*this, u, v);}
-
-	template<Weighted w>
-	friend index find_impl(const BasicGraph<w, directed> &G, node u, node v);
-
-	void remove_Edge(node u, node v, edgeweight weight) { return add_Edge_impl(*this, u, v, weight);}
-	
-	template<Weighted w>
-	friend void remove_Edge_impl(const BasicGraph<w, directed> &G, node u, node v, edgeweight weight);
-
-	template<Weighted w, Directed d>
-	friend bool hasEdge(const BasicGraph<w,d>, node u, node v);
-
-	
-
-private:
-=======
 	/**
 	 * Trigger a time step - increments counter.
 	 */
 	void timeStep() { t++; }
->>>>>>> 0e81b15c
 
 	/**
 	 * Get time step counter.
@@ -345,17 +329,6 @@
 	count time() { return t; }
 
 
-<<<<<<< HEAD
-	
-
-	// per node data
-	std::vector<bool> exists; //!< exists[v] is true if node v has not been removed from the graph
-
-	std::string name;
-
-	std::vector<std::vector<std::vector<double> > > edgeMaps_double; // contains edge maps (u, v) -> double
-	std::vector<double> edgeAttrDefaults_double; // stores default value for edgeMaps_double[i] at index i
-=======
 	/** COORDINATES **/
 
 	void setCoordinate(node v, Point<float> value);
@@ -583,8 +556,6 @@
 	template<typename L> void DFSfrom(node r, L handle) const;
 
 	template<typename L> void DFSEdgesfrom(node r, L handle) const;
-
->>>>>>> 0e81b15c
 };
 
 } /* namespace graph_impl */
