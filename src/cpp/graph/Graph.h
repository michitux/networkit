--- conflicted
+++ resolved
@@ -1,1291 +1 @@
-<<<<<<< HEAD
-#include "BasicGraph.h"
-=======
-/*
- * Graph.h
- *
- *  Created on: 04.02.2013
- *      Author: Christian Staudt (christian.staudt@kit.edu), Henning Meyerhenke (henning.meyerhenke@kit.edu)
- */
-
-#ifndef GRAPH_H_
-#define GRAPH_H_
-
-#include <functional>
-#include <cassert>
-#include <vector>
-#include <cinttypes>
-#include <string>
-#include <queue>
-#include <stack>
-#include <stdexcept>
-#include <map>
-#include <set>
-#include <sstream>
-#include <limits>
-#include <cstdint>
-#include <algorithm>
-// #include <tbb/concurrent_vector.h>
-
-#include "Coordinates.h"
-#include "../auxiliary/Log.h"
-#include "../Globals.h"
-#include "../viz/Point.h"
-
-
-namespace NetworKit {
-
-/** Typedefs **/
-
-typedef uint64_t index; // more expressive name for an index into an array
-typedef uint64_t count; // more expressive name for an integer quantity
-typedef index node; // node indices are 0-based
-typedef double edgeweight; // edge weight type
-
-constexpr index none = std::numeric_limits<index>::max();
-
-//#define StdVector std::vector // TODO: test tbb::concurrent_vector
-template <typename T> using StdVector = std::vector<T>;
-
-/**
- * An undirected graph (with optional weights) and parallel iterator methods.
- */
-class Graph final {
-
-protected:
-
-	// scalars
-	count n; //!< current number of nodes
-	count m; //!< current number of edges
-	node z; //!< current upper bound of node ids
-	count t; //!< current time step
-	bool weighted; //!< true if this graph supports edge weights other than 1.0
-
-	// per node data
-	StdVector<count> deg; //!< degree of each node (size of neighborhood)
-	StdVector<bool> exists; //!< exists[v] is true if node v has not been removed from the graph
-	Coordinates<float> coordinates; //!< coordinates of nodes (if present)
-
-	// per edge data
-	StdVector<StdVector<node> > adja; //!< neighbors/adjacencies
-	StdVector<StdVector<edgeweight> > eweights; //!< edge weights
-
-	// graph attributes
-	std::string name;
-
-	// user-defined edge attributes
-
-	//	attribute maps storage
-
-	std::vector<std::vector<std::vector<double> > > edgeMaps_double; // contains edge maps (u, v) -> double
-
-	// defaults
-
-	std::vector<double> edgeAttrDefaults_double; // stores default value for edgeMaps_double[i] at index i
-
-
-	/**
-	 * Return the index of v in the adjacency array of u.
-	 */
-	index find(node u, node v) const;
-
-public:
-
-	// defaults
-	static constexpr double defaultEdgeWeight = 1.00;
-	static constexpr edgeweight nullWeight = 0.0;
-
-	/** ATTRIBUTE ABSTRACT BASE CLASSES **/
-
-	class NodeAttribute {
-		// abstract
-	};
-
-	class EdgeAttribute {
-		// abstract
-	};
-
-
-	/** GRAPH INTERFACE **/
-
-	/**
-	 * Create a graph of n nodes.
-	 */
-	Graph(count n=0, bool weighted=false);
-
-	Graph(const Graph& other) = default;
-
-	Graph(Graph&& other) = default;
-
-	~Graph() = default;
-
-	Graph& operator=(Graph&& other) = default;
-
-	Graph& operator=(const Graph& other) = default;
-
-
-	/** Only to be used from Cython */
-	void stealFrom(Graph& input);
-
-
-
-	/**
-	 * Set name of graph.
-	 */
-	void setName(std::string name);
-
-	/*
-	 * @return name of graph
-	 */
-	std::string getName();
-
-	/**
-	 * Return true if this graphs supports edge weights other than 1.0
-	 */
-	bool isWeighted() const;
-
-	/**
-	 * Get string representation
-	 */
-	std::string toString();
-
-	/**
-	 * Insert an undirected edge between two nodes.
-	 *
-	 * @param[]
-	 */
-	void addEdge(node u, node v, edgeweight weight = defaultEdgeWeight);
-
-	/**
-	 * Check if undirected edge {u,v} exists in G
-	 *
-	 */
-	bool hasEdge(node u, node v) const;
-
-	/**
-	 * Remove undirected edge between two nodes.
-	 */
-	void removeEdge(node u, node v);
-
-	/**
-	 * Merges edge {u,v} to become a supernode. Edges to u and v are
-	 * rewired, multiple edges merged and their weights added.
-	 * The vertex weights of @a u and @a v are added.
-	 * A self-loop is only created if @a discardSelfLoop is set to false.
-	 *
-	 * @return New node that has been created if u != v. Otherwise none.
-	 */
-	node mergeEdge(node u, node v, bool discardSelfLoop = true);
-
-	/**
-	 * @return Number of neighbors.
-	 */
-	count degree(node v) const;
-
-	/**
-	 * @return Smallest neighborhood size (does not have to be unique).
-	 */
-	count minDegree() const;
-
-	/**
-	 * @return Index of vertex with smallest neighborhood size (does not have to be
-	 * unique).
-	 */
-	index argminDegree() const;
-
-	/**
-	 * @return Largest neighborhood size (does not have to be unique).
-	 */
-	count maxDegree() const;
-
-	/**
-	 * @return Index of vertex with largest neighborhood size (does not have to be
-	 * unique).
-	 */
-	index argmaxDegree() const;
-
-	/**
-	 * @return Weighted degree of @a v.
-	 */
-	edgeweight weightedDegree(node v) const;
-
-	/**
-	 * @return Volume of the node, which is the
-	 * weighted degree with self-loops counted twice.
-	 */
-	edgeweight volume(node v) const;
-
-
-	/** @return random node from G */
-	node randomNode() const;
-
-	/**
-	 * @return Random (uuid) neighbor of @a v. None if degree is zero.
-	 */
-	node randomNeighbor(node v) const;
-
-
-    /**
-     * @return Random random edge (note: fast, but not uniformly random)
-     */
-    std::pair<node, node> randomEdge() const;	// TODO: implement uniformly random edge choice
-
-
-
-
-
-
-	/** EDGE ATTRIBUTE GETTERS **/
-
-	/**
-	 * Return edge weight.
-	 *
-	 * Return 0 if edge does not exist.
-	 */
-	edgeweight weight(node u, node v) const;
-
-	/**
-	 * @return attribute of type double for an edge.
-	 *
-	 * @param[in]	u	node
-	 * @param[in]	v	node
-	 * @param[in]	attrId	attribute id
-	 */
-	double attribute_double(node u, node v, int attrId) const;
-
-	/**  EDGE ATTRIBUTE SETTERS */
-
-	/**
-	 * Set the weight of an edge. If the edge does not exist,
-	 * it will be inserted.
-	 *
-	 * @param[in]	u	endpoint of edge
-	 * @param[in]	v	endpoint of edge
-	 * @param[in]	weight	edge weight
-	 */
-	void setWeight(node u, node v, edgeweight w);
-
-
-	/**
-	 * Increase the weight of an edge. If the edge does not exist,
-	 * it will be inserted.
-	 *
-	 * @param[in]	u	endpoint of edge
-	 * @param[in]	v	endpoint of edge
-	 * @param[in]	weight	edge weight
-	 */
-	void increaseWeight(node u, node v, edgeweight w);
-
-	/**
-	 * Set edge attribute of type double If the edge does not exist,
-	 * it will be inserted.
-	 *
-	 * @param[in]	u	endpoint of edge
-	 * @param[in]	v	endpoint of edge
-	 * @param[in]	attr	double edge attribute
-	 */
-	void setAttribute_double(node u, node v, int attrId, double attr);
-
-	/** SUMS **/
-
-	/**
-	 * @return sum of all edge weights
-	 */
-	edgeweight totalEdgeWeight() const;
-
-
-	/** NODE MODIFIERS **/
-
-	/**
-	 * Add a new node to the graph and return it.
-	 */
-	node addNode();
-
-	/**
-	 * Add a new node to the graph with coordinates @a x and @y and return it.
-	 */
-	node addNode(float x, float y);
-
-	/**
-	 * Remove an isolated node from the graph.
-	 *
-	 * Although it would be convenient to remove all incident edges at the same time,
-	 * this causes complications for dynamic applications. Therefore, removeNode is an
-	 * atomic event. All incident edges need to be removed first and an exception is thrown
-	 * otherwise.
-	 */
-	void removeNode(node u);
-
-	/**
-	 * Check if node exists in the graph.
-	 */
-	bool hasNode(node u) const;
-
-
-	/** GLOBAL PROPERTIES **/
-
-	/**
-	 * Return true if graph contains no nodes.
-	 */
-	bool isEmpty();
-
-	/**
-	 * Return the number of nodes in the graph.
-	 *
-	 */
-	count numberOfNodes() const;
-
-	/**
-	 * Return the number of edges in the graph.
-	 *
-	 *	 */
-	count numberOfEdges() const;
-
-	/**
-	 * @return the number of loops {v, v} in the graph.
-	 *
-	 * This involves calculation, so store result if needed multiple times.
-	 */
-	count numberOfSelfLoops() const;
-
-
-	/**
-	 * Get an upper bound for the node ids in the graph.
-	 */
-	index upperNodeIdBound() const;
-
-	/** DYNAMICS **/
-
-	/**
-	 * Trigger a time step - increments counter.
-	 */
-	void timeStep();
-
-	/**
-	 * Get time step counter.
-	 */
-	count time();
-
-
-	/** COORDINATES **/
-
-	void setCoordinate(node v, Point<float> value) {
-		coordinates.setCoordinate(v, value);
-	}
-
-	Point<float>& getCoordinate(node v) {
-		return coordinates.getCoordinate(v);
-	}
-
-	float minCoordinate(count dim) {
-		return coordinates.minCoordinate(dim);
-	}
-
-	float maxCoordinate(count dim) {
-		return coordinates.maxCoordinate(dim);
-	}
-
-	void initCoordinates() {
-		coordinates.init(z);
-	}
-
-	/** ATTRIBUTES **/
-
-	/**
-	 * Add new edge map for an attribute of type double.
-	 */
-	int addEdgeAttribute_double(double defaultValue);
-
-	/** NODE ITERATORS **/
-
-	/**
-	 * Iterate over all nodes of the graph and call handler (lambda closure).
-	 */
-	template<typename L> void forNodes(L handle);
-
-	/**
-	 * Iterate over all nodes of the graph and call handler (lambda closure).
-	 */
-	template<typename L> void forNodes(L handle) const;
-
-	/**
-	 * Iterate randomly over all nodes of the graph and call handler (lambda closure).
-	 */
-	template<typename L> void forNodesInRandomOrder(L handle);
-
-	/**
-	 * Iterate randomly over all nodes of the graph and call handler (lambda closure).
-	 */
-	template<typename L> void forNodesInRandomOrder(L handle) const;
-
-	/**
-	 * Iterate over all nodes of the graph and call handler (lambda closure) as long as the condition remains true.
-	 * This allows for breaking from a node loop.
-	 */
-	template<typename C, typename L> void forNodesWhile(C condition, L handle);
-
-	/**
-	 * Iterate over all nodes of the graph and call handler (lambda closure) as long as the condition remains true.
-	 * This allows for breaking from a node loop.
-	 */
-	template<typename C, typename L> void forNodes(C condition, L handle) const;
-
-	/**
-	 * Iterate in parallel over all nodes of the graph and call handler (lambda closure).
-	 */
-	template<typename L> void parallelForNodes(L handle);
-
-	/**
-	 * Iterate in parallel over all nodes of the graph and call handler (lambda closure).
-	 * Using schedule(guided) to remedy load-imbalances due to e.g. unequal degree distribution.
-	 */
-	template<typename L> void balancedParallelForNodes(L handle);
-
-	/**
-	 * Iterate in parallel over all nodes of the graph and call handler (lambda closure).
-	 * Using schedule(guided) to remedy load-imbalances due to e.g. unequal degree distribution.
-	 */
-	template<typename L> void balancedParallelForNodes(L handle) const;
-
-	/**
-	 * Iterate in parallel over all nodes of the graph and call handler (lambda closure).
-	 */
-	template<typename L> void parallelForNodes(L handle) const;
-
-	/**
-	 * Iterate over all undirected pairs of nodesand call handler (lambda closure).
-	 */
-	template<typename L> void forNodePairs(L handle);
-
-	/**
-	 * Iterate over all undirected pairs of nodesand call handler (lambda closure).
-	 */
-	template<typename L> void forNodePairs(L handle) const;
-
-	/**
-	 * Iterate over all undirected pairs of nodes in parallel and call handler (lambda closure).
-	 */
-	template<typename L> void parallelForNodePairs(L handle);
-
-	/**
-	 * Iterate over all undirected pairs of nodes in parallel and call handler (lambda closure).
-	 */
-	template<typename L> void parallelForNodePairs(L handle) const;
-
-	/**
-	 * Iterate over nodes in breadth-first search order starting from r until connected component
-	 * of r has been visited.
-	 */
-	template<typename L> void breadthFirstNodesFrom(node r,
-			std::vector<int>& marked, L handle);
-
-
-	template<typename L> void BFSfrom(node r, L handle);
-
-	template<typename L> void DFSfrom(node r, L handle);
-
-	/**
-	 * Iterate over edges in breadth-first search order starting from node r until connected component
-	 * of r has been visited.
-	 */
-	template<typename L> void breadthFirstEdgesFrom(node r, L handle);
-
-	/**
-	 * Iterate over all nodes of the graph and call handler (lambda closure).
-	 *
-	 * @param[in]	attrKey		attribute key
-	 * @param[in]	handle		takes parameters (v, a) where a is a node attribute
-	 */
-	template<typename L> void forNodesWithAttribute(std::string attrKey,
-			L handle);
-
-	/** EDGE ITERATORS **/
-
-	/**
-	 * Iterate over all edges of the graph and call handler (lambda closure).
-	 */
-	template<typename L> void forEdges(L handle);
-
-	/**
-	 * Iterate over all edges of the graph and call handler (lambda closure).
-	 */
-	template<typename L> void forEdges(L handle) const;
-
-	/**
-	 * Iterate in parallel over all edges of the graph and call handler (lambda closure).
-	 */
-	template<typename L> void parallelForEdges(L handle);
-
-	/**
-	 * Iterate in parallel over all edges of the graph and call handler (lambda closure).
-	 */
-	template<typename L> void parallelForEdges(L handle) const;
-
-	/**
-	 * Iterate over all edges of the graph and call handler (lambda closure).
-	 *
-	 * Handler takes arguments (u, v, w) where u and v are the nodes of the edge and w is its weight.
-	 *
-	 */
-	template<typename L> void forWeightedEdges(L handle);
-
-	/**
-	 * Iterate over all edges of the graph and call handler (lambda closure).
-	 *
-	 * Handler takes arguments (u, v, w) where u and v are the nodes of the edge and w is its weight.
-	 */
-	template<typename L> void forWeightedEdges(L handle) const;
-
-	/**
-	 * Iterate over all edges of the graph and call handler (lambda closure).
-	 *
-	 * Handler takes arguments (u, v, w) where u and v are the nodes of the edge and w is its weight.
-	 *
-	 */
-	template<typename L> void parallelForWeightedEdges(L handle);
-
-	/**
-	 * Iterate over all edges of the graph and call handler (lambda closure).
-	 *
-	 * Handler takes arguments (u, v, w) where u and v are the nodes of the edge and w is its weight.
-	 */
-	template<typename L> void parallelForWeightedEdges(L handle) const;
-
-	/**
-	 * Iterate over all edges of the graph and call handler (lambda closure).
-	 *
-	 *	@param[in]	attrId		attribute id
-	 *	@param[in]	handle 		takes arguments (u, v, a) where a is an edge attribute of edge {u, v}
-	 *
-	 */
-	template<typename L> void forEdgesWithAttribute_double(int attrId,
-			L handle);
-
-	/**
-	 * Iterate over all edges of the const graph and call handler (lambda closure).
-	 *
-	 *	@param[in]	attrId		attribute id
-	 *	@param[in]	handle 		takes arguments (u, v, a) where a is an edge attribute of edge {u, v}
-	 *
-	 */
-	template<typename L> void forEdgesWithAttribute_double(int attrId,
-			L handle) const;
-
-	/** NEIGHBORHOOD ITERATORS **/
-
-	/**
-	 * Iterate over all neighbors of a node and call handler (lamdba closure).
-	 *
-	 * (Note that a node is its own neighbor if there is a self-loop.)
-	 */
-	template<typename L> void forNeighborsOf(node u, L handle);
-
-	/**
-	 * Iterate over all neighbors of a node and call handler (lamdba closure).
-	 */
-	template<typename L> void forNeighborsOf(node u, L handle) const;
-
-	/**
-	 * Iterate over all edge weights of a node and call handler (lamdba closure).
-	 */
-	template<typename L> void forWeightedNeighborsOf(node u, L handle);
-
-	/**
-	 * Iterate over all edge weights of a node and call handler (lamdba closure).
-	 */
-	template<typename L> void forWeightedNeighborsOf(node u, L handle) const;
-
-	/**
-	 * Iterate over all incident edges of a node and call handler (lamdba closure).
-	 */
-	template<typename L> void forEdgesOf(node u, L handle);
-
-	/**
-	 * Iterate over all incident edges of a node and call handler (lamdba closure).
-	 */
-	template<typename L> void forEdgesOf(node u, L handle) const;
-
-	/**
-	 * Iterate over all incident edges of a node in neighborhood-size-increasing order and call handler (lamdba closure).
-	 */
-	template<typename L> void forEdgesOfInDegreeIncreasingOrder(node u, L handle);
-
-	/**
-	 * Iterate over all incident edges of a node in neighborhood-size-increasing order and call handler (lamdba closure).
-	 */
-	template<typename L> void forEdgesOfInDegreeIncreasingOrder(node u, L handle) const;
-
-	/**
-	 * Iterate over all incident edges of a node and call handler (lamdba closure).
-	 *
-	 * Handle takes parameters (u, v, w) where w is the edge weight.
-	 *
-	 */
-	template<typename L> void forWeightedEdgesOf(node u, L handle);
-
-	/**
-	 * Iterate over all incident edges of a node and call handler (lamdba closure).
-	 *
-	 * Handle takes parameters (u, v, w) where w is the edge weight.
-	 *
-	 */
-	template<typename L> void forWeightedEdgesOf(node u, L handle) const;
-
-	/** REDUCTION ITERATORS **/
-
-	/**
-	 * Iterate in parallel over all nodes and sum (reduce +) the values returned by the handler
-	 */
-	template<typename L> double parallelSumForNodes(L handle);
-
-	/**
-	 * Iterate in parallel over all nodes and sum (reduce +) the values returned by the handler
-	 */
-	template<typename L> double parallelSumForNodes(L handle) const;
-
-	/**
-	 * Iterate in parallel over all edges and sum (reduce +) the values returned by the handler
-	 */
-	template<typename L> double parallelSumForWeightedEdges(L handle) const;
-
-
-	/** Collections **/
-
-	/**
-	 * Return list of nodes
-	 */
-	std::vector<node> nodes();
-
-	/**
-	 * Return list of edges as node pairs.
-	 */
-	std::vector<std::pair<node, node> > edges();
-
-
-	/**
-	 * Return list of neighbors for given node.
-	 */
-	std::vector<node> neighbors(node u);
-
-
-};
-
-} /* namespace NetworKit */
-
-template<typename L>
-inline void NetworKit::Graph::forNeighborsOf(node u, L handle) {
-	for (node v : this->adja[u]) {
-		if (v != none) {
-			handle(v);
-		}
-	}
-}
-
-template<typename L>
-inline void NetworKit::Graph::forNeighborsOf(node u, L handle) const {
-	for (node v : this->adja[u]) {
-		if (v != none) {
-			handle(v);
-		}
-	}
-}
-
-
-template<typename L>
-inline void NetworKit::Graph::forWeightedNeighborsOf(node u, L handle) {
-	if (weighted) {
-		for (index i = 0; i < (index) adja[u].size(); ++i) {
-			node v = adja[u][i];
-			if (v != none) {
-				edgeweight ew = eweights[u][i];
-				handle(v, ew);
-				assert(ew == weight(u, v));
-			}
-		}
-	} else {
-		for (index i = 0; i < (index) adja[u].size(); ++i) {
-			node v = adja[u][i];
-			if (v != none) {
-				handle(v, defaultEdgeWeight);
-			}
-		}
-	}
-}
-
-template<typename L>
-inline void NetworKit::Graph::forWeightedNeighborsOf(node u, L handle) const {
-	if (weighted) {
-		for (index i = 0; i < (index) adja[u].size(); ++i) {
-			node v = adja[u][i];
-			if (v != none) {
-				edgeweight ew = eweights[u][i];
-				handle(v, ew);
-				assert(ew == weight(u, v));
-			}
-		}
-	} else {
-		for (index i = 0; i < (index) adja[u].size(); ++i) {
-			node v = adja[u][i];
-			if (v != none) {
-				handle(v, defaultEdgeWeight);
-			}
-		}
-	}
-}
-
-template<typename L>
-inline void NetworKit::Graph::forNodes(L handle) {
-	for (node v = 0; v < z; ++v) {
-		if (exists[v]) {
-			handle(v);
-		}
-	}
-}
-
-template<typename L>
-inline void NetworKit::Graph::forNodes(L handle) const {
-	for (node v = 0; v < z; ++v) {
-		if (exists[v]) {
-			handle(v);
-		}
-	}
-}
-
-template<typename L>
-inline void NetworKit::Graph::parallelForNodes(L handle) {
-#pragma omp parallel for
-	for (node v = 0; v < z; ++v) {
-		// call here
-		if (exists[v]) {
-			handle(v);
-		}
-	}
-}
-
-template<typename L>
-inline void NetworKit::Graph::parallelForNodes(L handle) const {
-#pragma omp parallel for
-	for (node v = 0; v < z; ++v) {
-		// call here
-		if (exists[v]) {
-			handle(v);
-		}
-	}
-}
-
-template<typename L>
-inline void NetworKit::Graph::balancedParallelForNodes(L handle) {
-#pragma omp parallel for schedule(guided) // TODO: define min block size (and test it!)
-	for (node v = 0; v < z; ++v) {
-		// call here
-		if (exists[v]) {
-			handle(v);
-		}
-	}
-}
-
-template<typename L>
-inline void NetworKit::Graph::balancedParallelForNodes(L handle) const {
-#pragma omp parallel for schedule(guided) // TODO: define min block size (and test it!)
-	for (node v = 0; v < z; ++v) {
-		// call here
-		if (exists[v]) {
-			handle(v);
-		}
-	}
-}
-
-template<typename L>
-inline double NetworKit::Graph::parallelSumForNodes(L handle) {
-	double sum = 0.0;
-#pragma omp parallel for reduction(+:sum)
-	for (node v = 0; v < z; ++v) {
-		// call here
-		if (exists[v]) {
-			sum += handle(v);
-		}
-	}
-	return sum;
-}
-
-template<typename L>
-inline double NetworKit::Graph::parallelSumForNodes(L handle) const {
-	double sum = 0.0;
-#pragma omp parallel for reduction(+:sum)
-	for (node v = 0; v < z; ++v) {
-		// call here
-		if (exists[v]) {
-			sum += handle(v);
-		}
-	}
-	return sum;
-}
-
-template<typename L>
-double NetworKit::Graph::parallelSumForWeightedEdges(L handle) const {
-	double sum = 0.0;
-#pragma omp parallel for reduction(+:sum)
-	for (node u = 0; u < z; ++u) {
-		for (index i = 0; i < this->adja[u].size(); ++i) {
-			node v = this->adja[u][i];
-			edgeweight ew = this->eweights[u][i];
-			if (u >= v) { // {u, v} instead of (u, v); if v == none, u > v is not fulfilled
-				sum += handle(u, v, ew);
-			}
-		}
-	}
-	return sum;
-}
-
-template<typename L>
-inline void NetworKit::Graph::forEdges(L handle) {
-	for (node u = 0; u < z; ++u) {
-		for (node v : this->adja[u]) {
-			if (u >= v) { // {u, v} instead of (u, v); if v == none, u > v is not fulfilled
-				handle(u, v);
-			}
-		}
-	}
-}
-
-template<typename L>
-inline void NetworKit::Graph::forEdges(L handle) const {
-	for (node u = 0; u < z; ++u) {
-		for (node v : this->adja[u]) {
-			if (u >= v) { // {u, v} instead of (u, v); if v == none, u > v is not fulfilled
-				handle(u, v);
-			}
-		}
-	}
-}
-
-template<typename L>
-inline void NetworKit::Graph::parallelForEdges(L handle) {
-#pragma omp parallel for
-	for (node u = 0; u < z; ++u) {
-		for (node v : this->adja[u]) {
-			if (u >= v) { // {u, v} instead of (u, v); if v == none, u > v is not fulfilled
-				handle(u, v);
-			}
-		}
-	}
-}
-
-template<typename L>
-inline void NetworKit::Graph::parallelForEdges(L handle) const {
-#pragma omp parallel for
-	for (node u = 0; u < z; ++u) {
-		for (node v : this->adja[u]) {
-			if (u >= v) { // {u, v} instead of (u, v); if v == none, u > v is not fulfilled
-				handle(u, v);
-			}
-		}
-	}
-}
-
-template<typename L>
-inline void NetworKit::Graph::forNodePairs(L handle) {
-	for (node u = 0; u < z; ++u) {
-		if (exists[u]) {
-			for (node v = u + 1; v < z; ++v) {
-				// call node pair function
-				if (exists[v]) {
-					handle(u, v);
-				}
-			}
-		}
-
-	}
-}
-
-template<typename L>
-inline void NetworKit::Graph::forNodePairs(L handle) const {
-	for (node u = 0; u < z; ++u) {
-		if (exists[u]) {
-			for (node v = u + 1; v < z; ++v) {
-				// call node pair function
-				if (exists[v]) {
-					handle(u, v);
-				}
-			}
-		}
-
-	}
-}
-
-template<typename L>
-inline void NetworKit::Graph::breadthFirstNodesFrom(node r,
-		std::vector<int>& marked, L handle) {
-	std::queue<node> q;
-	q.push(r); // enqueue root
-	marked[r] = 1;
-	do {
-		node u = q.front();
-		q.pop();
-		// apply function
-		handle(u);
-		this->forNeighborsOf(u, [&](node v) {
-			if (marked[v] == 0) {
-				q.push(v);
-				marked[v] = 1;
-			}
-		});
-	} while (!q.empty());
-}
-
-template<typename L>
-inline void NetworKit::Graph::forEdgesOf(node u, L handle) {
-	for (node v : this->adja[u]) {
-		if (v != none) {
-			handle(u, v);
-		}
-	}
-}
-
-template<typename L>
-inline void NetworKit::Graph::forEdgesOf(node u, L handle) const {
-	for (node v : this->adja[u]) {
-		if (v != none) {
-			handle(u, v);
-		}
-	}
-}
-
-template<typename L>
-void NetworKit::Graph::forEdgesOfInDegreeIncreasingOrder(node u, L handle) const {
-	// TODO: iterating over neighbors ordered by degree does not need privileged access to graphs data structure and should
-	// therefore be implemented inside the algorithm. - cls
-	auto hasSmallerDegree = [&](node v1, node v2) {
-		return degree(v1) < degree(v2); // FIXME
-	};
-
-	StdVector<node> neighbors = adja[u];
-	std::sort(neighbors.begin(), neighbors.end(), hasSmallerDegree);
-
-	for (node v : neighbors) {
-		if (v != none) {
-			handle(u, v);
-		}
-	}
-}
-
-template<typename L>
-void NetworKit::Graph::forEdgesOfInDegreeIncreasingOrder(node u, L handle) {
-	auto hasSmallerDegree = [&](node v1, node v2) {
-		return degree(v1) < degree(v2); // FIXME
-	};
-
-	StdVector<node> neighbors = adja[u];
-	std::sort(neighbors.begin(), neighbors.end(), hasSmallerDegree);
-
-	for (node v : neighbors) {
-		if (v != none) {
-			handle(u, v);
-		}
-	}
-}
-
-
-template<typename L>
-inline void NetworKit::Graph::parallelForNodePairs(L handle) {
-#pragma omp parallel for
-	for (node u = 0; u < z; ++u) {
-		if (exists[u]) {
-			for (node v = u + 1; v < z; ++v) {
-				// call node pair function
-				if (exists[v]) {
-					handle(u, v);
-				}
-			}
-		}
-
-	}
-}
-
-template<typename L>
-inline void NetworKit::Graph::parallelForNodePairs(L handle) const {
-#pragma omp parallel for
-	for (node u = 0; u < z; ++u) {
-		if (exists[u]) {
-			for (node v = u + 1; v < z; ++v) {
-				// call node pair function
-				if (exists[v]) {
-					handle(u, v);
-				}
-			}
-		}
-
-	}
-}
-
-template<typename L>
-inline void NetworKit::Graph::breadthFirstEdgesFrom(node r, L handle) {
-	// TODO: implement BFS iterator for edges
-	throw std::runtime_error("TODO");
-}
-
-template<typename L>
-inline void NetworKit::Graph::forWeightedEdges(L handle) {
-	for (node u = 0; u < z; ++u) {
-		for (index vi = 0; vi < adja[u].size(); ++vi) {
-			node v = this->adja[u][vi];
-			if (u >= v) { // {u, v} instead of (u, v); if v == none, u > v is not fulfilled
-				if (weighted) {
-					edgeweight w = this->eweights[u][vi];
-					handle(u, v, w);
-				} else {
-					handle(u, v, defaultEdgeWeight);
-				}
-			}
-		}
-	}
-}
-
-template<typename L>
-inline void NetworKit::Graph::forWeightedEdges(L handle) const {
-	for (node u = 0; u < z; ++u) {
-		for (index vi = 0; vi < adja[u].size(); ++vi) {
-			node v = this->adja[u][vi];
-			if (u >= v) { // {u, v} instead of (u, v); if v == none, u > v is not fulfilled
-				if (weighted) {
-					edgeweight w = this->eweights[u][vi];
-					handle(u, v, w);
-				} else {
-					handle(u, v, defaultEdgeWeight);
-				}
-			}
-		}
-	}
-}
-
-template<typename L>
-inline void NetworKit::Graph::parallelForWeightedEdges(L handle) {
-#pragma omp parallel for
-	for (node u = 0; u < z; ++u) {
-		for (index vi = 0; vi < adja[u].size(); ++vi) {
-			node v = this->adja[u][vi];
-			if (u >= v) { // {u, v} instead of (u, v); if v == none, u > v is not fulfilled
-				if (weighted) {
-					edgeweight w = this->eweights[u][vi];
-					handle(u, v, w);
-				} else {
-					handle(u, v, defaultEdgeWeight);
-				}
-			}
-		}
-	}
-}
-
-template<typename L>
-inline void NetworKit::Graph::parallelForWeightedEdges(L handle) const {
-#pragma omp parallel for
-	for (node u = 0; u < z; ++u) {
-		for (index vi = 0; vi < adja[u].size(); ++vi) {
-			node v = this->adja[u][vi];
-			if (u >= v) { // {u, v} instead of (u, v); if v == none, u > v is not fulfilled
-				if (weighted) {
-					edgeweight w = this->eweights[u][vi];
-					handle(u, v, w);
-				} else {
-					handle(u, v, defaultEdgeWeight);
-				}
-			}
-		}
-	}
-}
-
-template<typename L>
-inline void NetworKit::Graph::forWeightedEdgesOf(node u, L handle) {
-	const count asize = (count) adja[u].size();
-	for (index i = 0; i < asize; ++i) {
-		node v = adja[u][i];
-		if (v != none) {
-			if (weighted) {
-				edgeweight w = this->eweights[u][i];
-				handle(u, v, w);
-			} else {
-				handle(u, v, defaultEdgeWeight);
-			}
-		}
-	}
-}
-
-template<typename L>
-inline void NetworKit::Graph::forWeightedEdgesOf(node u, L handle) const {
-	for (index i = 0; i < adja[u].size(); ++i) {
-		node v = adja[u][i];
-		if (v != none) {
-			if (weighted) {
-				edgeweight w = this->eweights[u][i];
-				handle(u, v, w);
-			} else {
-				handle(u, v, defaultEdgeWeight);
-			}
-		}
-	}
-}
-
-template<typename L>
-inline void NetworKit::Graph::forNodesWithAttribute(std::string attrKey,
-		L handle) {
-	// get nodemap for attrKey
-
-//	auto nodeMap; // ?
-//
-//	auto findIdPair = this->attrKey2IdPair.find(attrKey);
-//	if (findIdPair != this->attrKey2IdPair.end()) {
-//		std::pair<index, index> idPair = findIdPair->second;
-//		index typeId = idPair.first;
-//		index mapId = idPair.second;
-//
-//		// nodemaps are in a vector, one for each node attribute type int, double, NodeAttribute
-//		switch (typeId) {
-//		case 0:
-//			nodeMap = this->nodeMapsInt[mapId];
-//			break;
-//		case 1:
-//			nodeMap = this->nodeMapsdouble[mapId];
-//			break;
-//		}
-//
-//		// iterate over nodes and call handler with attribute
-//		this->forNodes([&](node u) {
-//			auto attr = nodeMap[u];
-//			handle(u, attr);
-//		});
-//	} else {
-//		throw std::runtime_error("node attribute not found");
-//	}
-
-	// TODO: iterate over nodes with atributes
-	throw std::runtime_error("TODO");
-}
-
-template<typename L>
-inline void NetworKit::Graph::forEdgesWithAttribute_double(int attrId,
-		L handle) {
-	std::vector<std::vector<double> > edgeMap = this->edgeMaps_double[attrId];
-	for (node u = 0; u < z; ++u) {
-		for (index vi = 0; vi < (index) adja[u].size(); ++vi) {
-			node v = this->adja[u][vi];
-			double attr = edgeMap[u][vi];
-			if (u >= v) { // {u, v} instead of (u, v); if v == none, u > v is not fulfilled
-				handle(u, v, attr);
-			}
-		}
-	}
-}
-
-template<typename L>
-inline void NetworKit::Graph::forEdgesWithAttribute_double(int attrId,
-		L handle) const {
-	std::vector<std::vector<double> > edgeMap = this->edgeMaps_double[attrId];
-	for (node u = 0; u < z; ++u) {
-		for (index vi = 0; vi < (index) adja[u].size(); ++vi) {
-			node v = this->adja[u][vi];
-			double attr = edgeMap[u][vi];
-			if (u >= v) { // {u, v} instead of (u, v); if v == none, u > v is not fulfilled
-				handle(u, v, attr);
-			}
-		}
-	}
-}
-
-template<typename C, typename L>
-inline void NetworKit::Graph::forNodesWhile(C condition, L handle) {
-	for (node v = 0; v < z; ++v) {
-		if (exists[v]) {
-			if (!condition()) {
-				break; // if condition does not hold, break from loop and do not call handle
-			}
-			handle(v);
-
-		}
-	}
-}
-
-
-
-template<typename C, typename L>
-inline void NetworKit::Graph::forNodes(C condition, L handle) const {
-	for (node v = 0; v < z; ++v) {
-		if (exists[v]) {
-			if (!condition()) {
-				break; // if condition does not hold, break from loop and do not call handle
-			}
-			handle(v);
-		}
-	}
-}
-
-template<typename L>
-void NetworKit::Graph::forNodesInRandomOrder(L handle) {
-	std::vector<node> randVec(z);
-	for (node v = 0; v < z; ++v) {
-		randVec[v] = v;
-	}
-	random_shuffle(randVec.begin(), randVec.end());
-
-	for (node v = 0; v < z; ++v) {
-		node randv = randVec[v];
-		if (exists[randv]) {
-			handle(randv);
-		}
-	}
-}
-
-template<typename L>
-void NetworKit::Graph::forNodesInRandomOrder(L handle) const {
-	for (node v = 0; v < z; ++v) {
-		if (exists[v]) {
-			handle(v);
-		}
-	}
-}
-
-
-template<typename L>
-void NetworKit::Graph::BFSfrom(node r, L handle) {
-	std::vector<bool> marked(z);
-	std::queue<node> q;
-	q.push(r); // enqueue root
-	marked[r] = true;
-	do {
-		node u = q.front();
-		q.pop();
-		// apply function
-		handle(u);
-		this->forNeighborsOf(u, [&](node v) {
-			if (!marked[v]) {
-				q.push(v);
-				marked[v] = true;
-			}
-		});
-	} while (!q.empty());
-};
-
-
-template<typename L>
-void NetworKit::Graph::DFSfrom(node r, L handle) {
-	std::vector<bool> marked(z);
-	std::stack<node> stack;
-	stack.push(r); // enqueue root
-	marked[r] = true;
-	do {
-		node u = stack.top();
-		stack.pop();
-		// apply function
-		handle(u);
-		this->forNeighborsOf(u, [&](node v) {
-			if (!marked[v]) {
-				stack.push(v);
-				marked[v] = true;
-			}
-		});
-	} while (!stack.empty());
-};
-
-
-
-#endif /* GRAPH_H_ */
->>>>>>> 9d64238a
+#include "BasicGraph.h"