/*
 * BasicGraph.h
 *
 *  Created on: 01.06.2014
 *      Author: Christian Staudt (christian.staudt@kit.edu), Klara Reichard (klara.reichard@gmail.com), Marvin Ritter (marvin.ritter@gmail.com)
 */

#ifndef GRAPH_H_
#define GRAPH_H_

#include <algorithm>
#include <vector>
#include <stack>
#include <queue>
#include <utility>
#include <stdexcept>

#include "../Globals.h"
#include "Coordinates.h"
#include "../viz/Point.h"
#include "../auxiliary/Random.h"


namespace NetworKit {

<<<<<<< HEAD
class ParallelPartitionCoarsening; // forward declaration for friend class
=======
	class GraphBuilder; // forward declaration
>>>>>>> 1d449299

/**
 * @ingroup graph
 * A graph (with optional weights) and parallel iterator methods.
 */
class Graph final {

<<<<<<< HEAD
	friend class ParallelPartitionCoarsening;
=======
	friend class GraphBuilder;
>>>>>>> 1d449299

private:
	// graph attributes
	count id; //!< unique graph id, starts at 0
	std::string name; //!< name of the graph, initially G#ID

	// scalars
	count n; //!< current number of nodes
	count m; //!< current number of edges
	node z; //!< current upper bound of node ids, z will be the id of the next node
	count t; //!< current time step

	bool weighted; //!< true if the graph is weighted, false otherwise
	bool directed; //!< true if the graph is directed, false otherwise

	// per node data
	std::vector<bool> exists; //!< exists[v] is true if node v has not been removed from the graph
	Coordinates<float> coordinates; //!< coordinates of nodes (if present)

	std::vector<count> inDeg; //!< only used for directed graphs, number of edges incoming per node
	std::vector<count> outDeg; //!< degree of every node, zero if node was removed. For directed graphs only outgoing edges count

	std::vector< std::vector<node> > inEdges; //!< only used for directed graphs, inEdges[v] contains all nodes u that have an edge (u, v)
	std::vector< std::vector<node> > outEdges; //!< (outgoing) edges, for each edge (u, v) v is saved in outEdges[u] and for undirected also u in outEdges[v]

	std::vector< std::vector<edgeweight> > inEdgeWeights; //!< only used for directed graphs, same schema as inEdges
	std::vector< std::vector<edgeweight> > outEdgeWeights; //!< same schema (and same order!) as outEdges

	// user-defined edge attributes
	// attribute maps storage
	std::vector<std::vector<std::vector<double> > > edgeMaps_double; //!< contains edge maps (u, v) -> double
	// default values
	std::vector<double> edgeAttrDefaults_double; //!< stores default value for edgeMaps_double[i] at index i

	/**
	 * Returns the next unique graph id.
	 */
	count getNextGraphId();

	/**
	 * Returns the index of node u in the array of incoming edges of node v. (for directed graphs inEdges is searched, while for indirected outEdges is searched, which gives the same result as indexInOutEdgeArray).
	 */
	index indexInInEdgeArray(node v, node u) const;

	/**
	 * Returns the index of node v in the array of outgoing edges of node u.
	 */
	index indexInOutEdgeArray(node u, node v) const;


public:

	/**
	 * Create a graph of @a n nodes. The graph has assignable edge weights if @a weighted is set to <code>true</code>.
	 * If @a weighted is set to <code>false</code> each edge has edge weight 1.0 and any other weight assignment will
	 * be ignored.
	 * @param n Number of nodes.
	 * @param weighted If set to <code>true</code>, the graph has edge weights.
	 * @param directed If set to @c true, the graph will be directed.
	 */
	Graph(count n = 0, bool weighted = false, bool directed = false);

	Graph(const Graph& G, bool weighted, bool directed);


	/**
	 * Create a graph as copy of @a other.
	 * @param other The graph to copy.
	 */
	Graph(const Graph& other) = default;

	/** Default move constructor */
	Graph(Graph&& other) = default;

	/** Default destructor */
	~Graph() = default;

	/** Default move assignment operator */
	Graph& operator=(Graph&& other) = default;

	/** Default copy assignment operator */
	Graph& operator=(const Graph& other) = default;

	/** Only to be used from Cython */
	void stealFrom(Graph& input);


	/** GRAPH INFORMATION **/

	/**
	 * Get the ID of this graph. The ID is a unique unsigned integer given to
	 * every graph on construction.
	 */
	count getId() const { return id; }

	/**
	 * Return the type of the graph.
	 * 		Graph: not weighted, undirected
	 * 		WeightedGraph: weighted, undirected
	 * 		DirectedGraph: not weighted, directed
	 * 		WeightedDirectedGraph: weighted, directed
	 */
	std::string typ() const;

	/**
	 * Try to save some memory by shrinking internal data structures of the graph. Only run this
	 * once you finished editing the graph. Otherwise it will cause unnecessary reallocation of
	 * memory.
	 */
	void shrinkToFit();

	/**
	 * Set name of graph to @a name.
	 * @param name The name.
	 */
	void setName(std::string name) { this->name = name; }

	/*
	 * Returns the name of the graph.
	 * @return The name of the graph.
	 */
	std::string getName() const { return name; }


	/**
	 * Returns a string representation of the graph.
	 * @return A string representation.
	 */
	std::string toString() const;


	/* NODE MODIFIERS */

	/**
	 * Add a new node to the graph and return it.
	 * @return The new node.
	 */
	node addNode();

	/**
	 * Add a new node to the graph with coordinates @a x and @y and return it.
	 */
	node addNode(float x, float y);

	/**
	 * Remove an isolated node @a v from the graph.
	 *
	 * @param u Node.
	 * @note Although it would be convenient to remove all incident edges at the same time,
	 * this causes complications for dynamic applications. Therefore, removeNode is an
	 * atomic event. All incident edges need to be removed first and an exception is thrown
	 * otherwise.
	 */
	void removeNode(node v);

	/**
	 * Check if node @a v exists in the graph.
	 *
	 * @param v Node.
	 * @return @c true if @a v exists, @c false otherwise.
	 */
	bool hasNode(node v) const { return (v < z) && this->exists[v];	}


	/** NODE PROPERTIES **/

	/**
	 * Returns the number of outgoing neighbors of @a v.
	 *
	 * @param v Node.
	 * @return The number of outgoing neighbors.
	 */
	count degree(node v) const { return outDeg[v]; }

	/**
	 * Get the number of incoming neighbors of @a v.
	 *
	 * @param v Node.
	 * @return The number of incoming neighbors.
	 * @note If the graph is not directed, the outgoing degree is returned.
	 */
	count degreeIn(node v) const { return directed ? inDeg[v] : outDeg[v]; }

	/**
	 * Get the number of outgoing neighbors of @a v.
	 *
	 * @param v Node.
	 * @return The number of outgoing neighbors.
	 */
	count degreeOut(node v) const { return outDeg[v]; }

	/**
	 * Check whether @a v is isolated, i.e. degree is 0.
	 * @param v Node.
	 * @return @c true if the node is isolated (= degree is 0)
	 */
	bool isIsolated(node v) const { return outDeg[v] == 0 && (!directed || inDeg[v] == 0); }


	/**
	 * Returns the weighted degree of @a v.
	 *
	 * @param v Node.
	 * @return Weighted degree of @a v.
	 * @note For directed graphs this is the sum of weights of all outgoing edges of @a v.
	 */
	edgeweight weightedDegree(node v) const;

	/**
	 * Returns the volume of the @a v, which is the weighted degree with self-loops counted twice.
	 *
	 * @param v Node.
	 * @return The volume of the @a v.
	 */
	edgeweight volume(node v) const;

	/**
	 * Returns a random node of the graph.
	 * @return A random node.
	 */
	node randomNode() const;

	/**
	 * Returns a random neighbor of @a u and @c none if degree is zero.
	 *
	 * @param u Node.
	 * @return A random neighbor of @a u.
	 */
	node randomNeighbor(node u) const;


	/* EDGE MODIFIERS */

	/**
	 * Insert an edge between the nodes @a u and @a v. If the graph is weighted you can optionally
	 * set a weight for this edge. The default weight is 1.0.
	 * @param u Endpoint of edge.
	 * @param v Endpoint of edge.
	 * @param weight Optional edge weight.
	 */
	void addEdge(node u, node v, edgeweight ew = defaultEdgeWeight);

	/**
	 * Removes the undirected edge {@a u,@a v}.
	 * @param u Endpoint of edge.
	 * @param v Endpoint of edge.
	 */
	void removeEdge(node u, node v);

	/**
	 * Checks if undirected edge {@a u,@a v} exists in the graph.
	 * @param u Endpoint of edge.
	 * @param v Endpoint of edge.
	 * @return <code>true</code> if the edge exists, <code>false</code> otherwise.
	 */
	bool hasEdge(node u, node v) const;

	/**
	 * Returns a random edge. By default a random node u is chosen and then some random neighbor v. So the probability of choosing (u, v) highly
	 * depends on the degree of u.
	 * Setting uniformDistribution to true, will give you a real uniform distributed edge, but will be very slow. So only use uniformDistribution
	 * for single calls outside of any loops.
	 */
	std::pair<node, node> randomEdge(bool uniformDistribution = false) const;

	/**
	 * Returns a vector with nr random edges. The edges are chosen uniform random.
	 */
	std::vector< std::pair<node, node> > randomEdges(count nr) const;

	/* GLOBAL PROPERTIES */

	/**
	 * Returns <code>true</code> if this graph supports edge weights other than 1.0.
	 * @return <code>true</code> if this graph supports edge weights other than 1.0.
	 */
	bool isWeighted() const { return weighted; }

	/**
	 * Return @c true if this graph supports directed edges.
	 * @return @c true if this graph supports directed edges.
	 */
	bool isDirected() const { return directed; }

	/**
	 * Return <code>true</code> if graph contains no nodes.
	 * @return <code>true</code> if graph contains no nodes.
	 */
	bool isEmpty() const { return n == 0; }

	/**
	 * Return the number of nodes in the graph.
	 * @return The number of nodes.
	 */
	count numberOfNodes() const { return n; }

	/**
	 * Return the number of edges in the graph.
	 * @return The number of edges.
	 */
	count numberOfEdges() const { return m; }

	/**
	 * Return the number of loops {v,v} in the graph.
	 * @return The number of loops.
	 * @note This involves calculation, so store result if needed multiple times.
	 */
	count numberOfSelfLoops() const;

 	/**
	 * Get an upper bound for the node ids in the graph.
	 * @return An upper bound for the node ids.
	 */
	index upperNodeIdBound() const { return z; }

	/**
	 * Check for invalid graph states, such as multiedges
	 */
	bool consistencyCheck() const;

	/* DYNAMICS */

	/**
	 * Trigger a time step - increments counter.
	 */
	void timeStep() { t++; }

	/**
	 * Get time step counter.
	 * @return Time step counter.
	 */
	count time() { return t; }


	/* COORDINATES */

	/**
	 * Sets the coordinate of @a v to @a value.
	 *
	 * @param v Node.
	 * @param value The coordinate of @a v.
	 */
	void setCoordinate(node v, Point<float> value) { coordinates.setCoordinate(v, value); }


	/**
	 * Get the coordinate of @a v.
	 * @param v Node.
	 * @return The coordinate of @a v.
	 */
	Point<float>& getCoordinate(node v) { return coordinates.getCoordinate(v); }

	/**
	 * Get minimum coordinate of all coordinates with respect to dimension @a dim.
	 * @param dim The dimension to search for minimum.
	 * @return The minimum coordinate in dimension @a dim.
	 */
	float minCoordinate(count dim) { return coordinates.minCoordinate(dim); }

	/**
	 * Get maximum coordinate of all coordinates with respect to dimension @a dim.
	 * @param dim The dimension to search for maximum.
	 * @return The maximum coordinate in dimension @a dim.
	 */
	float maxCoordinate(count dim) { return coordinates.maxCoordinate(dim); }

	/**
	 * Initializes the coordinates for the nodes in graph.
	 * @note This has to be called once and before you set coordinates. Call this method again if new nodes have
	 * been added.
	 */
	void initCoordinates() { coordinates.init(z); }


	/* EDGE ATTRIBUTES */

	/**
	 * Return edge weight of edge {@a u,@a v}. Returns 0 if edge does not exist.
	 *
	 * @param u Endpoint of edge.
	 * @param v Endpoint of edge.
	 * @return Edge weight of edge {@a u,@a v} or 0 if edge does not exist.
	 */
	edgeweight weight(node u, node v) const;

	/**
	 * Set the weight of an edge. If the edge does not exist,
	 * it will be inserted.
	 *
	 * @param[in]	u	endpoint of edge
	 * @param[in]	v	endpoint of edge
	 * @param[in]	weight	edge weight
	 */
	void setWeight(node u, node v, edgeweight ew);

	/**
	 * Increase the weight of an edge. If the edge does not exist,
	 * it will be inserted.
	 *
	 * @param[in]	u	endpoint of edge
	 * @param[in]	v	endpoint of edge
	 * @param[in]	weight	edge weight
	 */
	void increaseWeight(node u, node v, edgeweight ew);

	/**
	 * Add new edge map for an attribute of type <code>double</code> with @a defaultValue.
	 *
	 * @param defaultValue The default value if no other value for this attribute is specified.
	 * @return The attribute id of this map.
	 */
	int addEdgeAttribute_double(double defaultValue);


	/**
	 * Returns the attribute of type <code>double</code> with @a attrId for edge {@a u,@a v}.
	 *
	 * @param[in]	u	Endpoint of edge.
	 * @param[in]	v	Endpoint of edge.
	 * @param[in]	attrId	Attribute id.
	 * @return Attribute with @a attrId for edge {@a u,@a v}.
	 */
	double attribute_double(node u, node v, int attrId) const;


	/**
	 * Set edge attribute @a attr of type <code>double</code> with @a attrId of edge {@a u,@a v}. If the edge
	 * does not exist, it will be inserted.
	 *
	 * @param[in]	u	Endpoint of edge.
	 * @param[in]	v	Endpoint of edge.
	 * @param[in]	attrId Attribute id.
	 * @param[in]	attr	Edge attribute.
	 */
	void setAttribute_double(node u, node v, int attrId, double attr);


	/* SUMS */

	/**
	 * Returns the sum of all edge weights.
	 * @return The sum of all edge weights.
	 */
	edgeweight totalEdgeWeight() const;


	/* Collections */

	/**
	 * Get list of all nodes.
	 * @return List of all nodes.
	 */
	std::vector<node> nodes() const;

	/**
	 * Get list of edges as node pairs.
	 * @return List of edges as node pairs.
	 */
	std::vector<std::pair<node, node> > edges() const;

	/**
	 * Get list of neighbors of @a u.
	 *
	 * @param u Node.
	 * @return List of neighbors of @a u.
	 */
	std::vector<node> neighbors(node u) const;


	/* NODE ITERATORS */

	/**
	 * Iterate over all nodes of the graph and call @a handle (lambda closure).
	 *
	 * @param handle Takes parameter <code>(node)</code>.
	 */
	template<typename L> void forNodes(L handle) const;

	/**
	 * Iterate randomly over all nodes of the graph and call @a handle (lambda closure).
	 *
	 * @param handle Takes parameter <code>(node)</code>.
	 */
	template<typename L> void parallelForNodes(L handle) const;

	/** Iterate over all nodes of the graph and call @a handle (lambda closure) as long as @a condition remains true.
	 * This allows for breaking from a node loop.
	 *
	 * @param condition Returning <code>false</code> breaks the loop.
	 * @param handle Takes parameter <code>(node)</code>.
	 */
	template<typename C, typename L> void forNodesWhile(C condition, L handle) const;

	/**
	 * Iterate randomly over all nodes of the graph and call @a handle (lambda closure).
	 *
	 * @param handle Takes parameter <code>(node)</code>.
	 */
	template<typename L> void forNodesInRandomOrder(L handle) const;

	/**
	 * Iterate in parallel over all nodes of the graph and call handler (lambda closure).
	 * Using schedule(guided) to remedy load-imbalances due to e.g. unequal degree distribution.
	 *
	 * @param handle Takes parameter <code>(node)</code>.
	 */
	template<typename L> void balancedParallelForNodes(L handle) const;


	/**
	 * Iterate over all undirected pairs of nodes and call @a handle (lambda closure).
	 *
	 * @param handle Takes parameters <code>(node, node)</code>.
	 */
	template<typename L> void forNodePairs(L handle) const;


	/**
	 * Iterate over all undirected pairs of nodes in parallel and call @a handle (lambda closure).
	 *
	 * @param handle Takes parameters <code>(node, node)</code>.
	 */
	template<typename L> void parallelForNodePairs(L handle) const;


	/* EDGE ITERATORS */

	/**
	 * Iterate over all edges of the const graph and call @a handle (lambda closure).
	 *
	 * @param handle Takes parameters <code>(node, node)</code>.
	 */
	template<typename L> void forEdges(L handle) const;

	/**
	 * Iterate in parallel over all edges of the const graph and call @a handle (lambda closure).
	 *
	 * @param handle Takes parameters <code>(node, node)</code>.
	 */
	template<typename L> void parallelForEdges(L handle) const;

	/**
	 * Iterate over all edges of the const graph and call @a handle (lambda closure).
	 *
	 * @param handle Takes parameters <code>(node, node, edgeweight)</code>.
	 */
	template<typename L> void forWeightedEdges(L handle) const;

	/**
	 * Iterate over all edges of the const graph and call @a handle (lambda closure).
	 *
	 * @param handle Takes parameters <code>(node, node, edgeweight)</code>.
	 */
	template<typename L> void parallelForWeightedEdges(L handle) const;


	/**
	 * Iterate over all edges of the const graph and call @a handle (lambda closure).
	 *
	 *	@param[in] 	attrId		Attribute id.
	 *  @param[in] 	handle 		Takes parameters <code>(node, node, double)</code>.
	 */
	template<typename L> void forEdgesWithAttribute_double(int attrId, L handle) const;

	/* NEIGHBORHOOD ITERATORS */

	/**
	 * Iterate over all neighbors of a node and call @a handle (lamdba closure).
	 *
	 * @param u Node.
	 * @param handle Takes parameter <code>(node)</code> which is a neighbor of @a u.
	 * @note For directed graphs only outgoing edges from @a u are considered.
	 * A node is its own neighbor if there is a self-loop.
	 *
	 */
	template<typename L> void forNeighborsOf(node u, L handle) const;

	/**
	 * Iterate over all edge weights of a node and call @a handle (lamdba closure).
	 *
	 * @param u Node.
	 * @param handle Takes parameters <code>(node, const edgeweight)</code> where node is a neighbor of @a u.
	 * @note For directed graphs only outgoing edges from u are considered.
	 * A node is its own neighbor if there is a self-loop.
	 */
	template<typename L> void forWeightedNeighborsOf(node u, L handle) const;


	/**
	 * Iterate over all incident edges of a node and call @a handle (lamdba closure).
	 *
	 * @param u Node.
	 * @param handle Takes parameters <code>(node, node)</code> where the first node is @a u and the second is a neighbor of @a u.
	 * @note For undirected graphs all edges incident to @a u are also outgoing edges.
	 */
	template<typename L> void forEdgesOf(node u, L handle) const;

	/**
	 * Iterate over all outgoing edges of a node and call @a handle (lamdba closure).
	 *
	 * @param u Node.
	 * @param handle Takes parameters <code>(node, node, edgeweight)</code> where the first node is @a u and the second is
	 * a neighbor of @a u.
	 * @note For undirected graphs all edges incident to @a u are also outgoing edges.
	 */
	template<typename L> void forWeightedEdgesOf(node u, L handle) const;

	/**
	 * Iterate over all neighbors of a node and call handler (lamdba closure).
	 * For directed graphs only incoming edges from u are considered.
	 */
	template<typename L> void forInNeighborsOf(node u, L handle) const;

	/**
	 * Iterate over all edge weights of a node and call handler (lamdba closure).
	 *
	 * @note For directed graphs only incoming edges from u are considered.
	 */
	template<typename L> void forWeightedInNeighborsOf(node u, L handle) const;

	/**
	 * Iterate over all incoming edges of a node and call handler (lamdba closure).
	 * @note For undirected graphs all edges incident to u are also incoming edges.
	 */
	template<typename L> void forInEdgesOf(node u, L handle) const;

	/**
	 * Iterate over all incoming edges of a node and call handler (lamdba closure).
	 * @note For undirected graphs all edges incident to u are also incoming edges.
	 *
	 * Handle takes parameters (u, v, w) where w is the edge weight.
	 */
	template<typename L> void forWeightedInEdgesOf(node u, L handle) const;


	/* REDUCTION ITERATORS */

	/**
	 * Iterate in parallel over all nodes and sum (reduce +) the values returned by the handler
	 */
	template<typename L> double parallelSumForNodes(L handle) const;

	/**
	 * Iterate in parallel over all edges and sum (reduce +) the values returned by the handler
	 */
	template<typename L> double parallelSumForEdges(L handle) const;

	/**
	 * Iterate in parallel over all edges and sum (reduce +) the values returned by the handler
	 *
	 * @param handle Takes parameter <code>(node)</code> and returns <code>double</code>.
	 */
	template<typename L> double parallelSumForWeightedEdges(L handle) const;


	/* GRAPH SEARCHES */

	/**
	 * Iterate over nodes in breadth-first search order starting from r until connected component
	 * of r has been visited.
	 *
	 * @param r Node.
	 * @param handle Takes parameter <code>(node)</code>.
	 */
	template<typename L> void BFSfrom(node r, L handle) const;


	template<typename L> void BFSEdgesfrom(node r, L handle) const;

	/**
	 * Iterate over nodes in depth-first search order starting from r until connected component
	 * of r has been visited.
	 *
	 * @param r Node.
	 * @param handle Takes parameter <code>(node)</code>.
	 */
	template<typename L> void DFSfrom(node r, L handle) const;


	template<typename L> void DFSEdgesfrom(node r, L handle) const;


	/* SPECIAL */


	/**
	* Treat the adjacency datastructure as an undirected graph.
	*/
	void treatAsUndirected();
};

/* NODE ITERATORS */

template<typename L>
void Graph::forNodes(L handle) const {
	for (node v = 0; v < z; ++v) {
		if (exists[v]) {
			handle(v);
		}
	}
}

template<typename L>
void Graph::parallelForNodes(L handle) const {
	#pragma omp parallel for
	for (node v = 0; v < z; ++v) {
		if (exists[v]) {
			handle(v);
		}
	}
}

template<typename C, typename L>
void Graph::forNodesWhile(C condition, L handle) const {
	for (node v = 0; v < z; ++v) {
		if (exists[v]) {
			if (!condition()) {
				break;
			}
			handle(v);
		}
	}
}

template<typename L>
void Graph::forNodesInRandomOrder(L handle) const {
	std::vector<node> randVec = nodes();
	random_shuffle(randVec.begin(), randVec.end());
	for (node v : randVec) {
		handle(v);
	}
}

template<typename L>
void Graph::balancedParallelForNodes(L handle) const {
	#pragma omp parallel for schedule(guided) // TODO: define min block size (and test it!)
	for (node v = 0; v < z; ++v) {
		if (exists[v]) {
			handle(v);
		}
	}
}

template<typename L>
void Graph::forNodePairs(L handle) const {
	for (node u = 0; u < z; ++u) {
		if (exists[u]) {
			for (node v = u + 1; v < z; ++v) {
				if (exists[v]) {
					handle(u, v);
				}
			}
		}
	}
}

template<typename L>
void Graph::parallelForNodePairs(L handle) const {
	#pragma omp parallel for
	for (node u = 0; u < z; ++u) {
		if (exists[u]) {
			for (node v = u + 1; v < z; ++v) {
				if (exists[v]) {
					handle(u, v);
				}
			}
		}
	}
}


/* EDGE ITERATORS */

template<typename L>
void Graph::forEdges(L handle) const {
	forWeightedEdges([&handle](node u, node v, edgeweight ew) { handle(u, v); });
}

template<typename L>
void Graph::parallelForEdges(L handle) const {
	parallelForWeightedEdges([&handle](node u, node v, edgeweight ew) { handle(u, v); });
}

template<typename L>
void Graph::forWeightedEdges(L handle) const {
	switch (weighted + 2 * directed) {
		case 0: // unweighted, undirected
			for (node u = 0; u < z; ++u) {
				for (index i = 0; i < outEdges[u].size(); ++i) {
					node v = outEdges[u][i];
					// undirected, do not iterate over edges twice
					// {u, v} instead of (u, v); if v == none, u > v is not fulfilled
					if (u >= v) {
						edgeweight ew = defaultEdgeWeight;
						handle(u, v, ew);
					}
				}
			}
			break;

		case 1: // weighted,   undirected
			for (node u = 0; u < z; ++u) {
				for (index i = 0; i < outEdges[u].size(); ++i) {
					node v = outEdges[u][i];
					// undirected, do not iterate over edges twice
					// {u, v} instead of (u, v); if v == none, u > v is not fulfilled
					if (u >= v) {
						edgeweight ew = outEdgeWeights[u][i];
						handle(u, v, ew);
					}
				}
			}
			break;

		case 2: // unweighted, directed
			for (node u = 0; u < z; ++u) {
				for (index i = 0; i < outEdges[u].size(); ++i) {
					node v = outEdges[u][i];
					if (v != none) {
						edgeweight ew = defaultEdgeWeight;
						handle(u, v, ew);
					}
				}
			}
			break;

		case 3: // weighted,   directed
			for (node u = 0; u < z; ++u) {
				for (index i = 0; i < outEdges[u].size(); ++i) {
					node v = outEdges[u][i];
					if (v != none) {
						edgeweight ew = outEdgeWeights[u][i];
						handle(u, v, ew);
					}
				}
			}
			break;
	}
}

template<typename L>
void Graph::parallelForWeightedEdges(L handle) const {
	switch (weighted + 2 * directed) {
		case 0: // unweighted, undirected
			#pragma omp parallel for
			for (node u = 0; u < z; ++u) {
				for (index i = 0; i < outEdges[u].size(); ++i) {
					node v = outEdges[u][i];
					// undirected, do not iterate over edges twice
					// {u, v} instead of (u, v); if v == none, u > v is not fulfilled
					if (u >= v) {
						edgeweight ew = defaultEdgeWeight;
						handle(u, v, ew);
					}
				}
			}
			break;

		case 1: // weighted,   undirected
			#pragma omp parallel for
			for (node u = 0; u < z; ++u) {
				for (index i = 0; i < outEdges[u].size(); ++i) {
					node v = outEdges[u][i];
					// undirected, do not iterate over edges twice
					// {u, v} instead of (u, v); if v == none, u > v is not fulfilled
					if (u >= v) {
						edgeweight ew = outEdgeWeights[u][i];
						handle(u, v, ew);
					}
				}
			}
			break;

		case 2: // unweighted, directed
			#pragma omp parallel for
			for (node u = 0; u < z; ++u) {
				for (index i = 0; i < outEdges[u].size(); ++i) {
					node v = outEdges[u][i];
					if (v != none) {
						edgeweight ew = defaultEdgeWeight;
						handle(u, v, ew);
					}
				}
			}
			break;

		case 3: // weighted,   directed
			#pragma omp parallel for
			for (node u = 0; u < z; ++u) {
				for (index i = 0; i < outEdges[u].size(); ++i) {
					node v = outEdges[u][i];
					if (v != none) {
						edgeweight ew = outEdgeWeights[u][i];
						handle(u, v, ew);
					}
				}
			}
			break;
	}
}

template<typename L>
void Graph::forEdgesWithAttribute_double(int attrId, L handle) const {
	for (node u = 0; u < z; ++u) {
		for (index i = 0; i < outEdges[u].size(); ++i) {
			node v = outEdges[u][i];
			if (directed) {
				if (v != none) {
					double attr = edgeMaps_double[attrId][u][i];
					handle(u, v, attr);
				}
			} else {
				// undirected, do not iterate over edges twice
				// {u, v} instead of (u, v); if v == none, u > v is not fulfilled
				if (u >= v) {
					double attr = edgeMaps_double[attrId][u][i];
					handle(u, v, attr);
				}
			}
		}
	}
}


/* NEIGHBORHOOD ITERATORS */

template<typename L>
void Graph::forNeighborsOf(node u, L handle) const {
	forWeightedEdgesOf(u, [&handle](node u, node v, edgeweight ew) { handle(v); });
}

template<typename L>
void Graph::forWeightedNeighborsOf(node u, L handle) const {
	forWeightedEdgesOf(u, [&handle](node u, node v, edgeweight ew) { handle(v, ew); });
}

template<typename L>
void Graph::forEdgesOf(node u, L handle) const {
	forWeightedEdgesOf(u, [&handle](node u, node v, edgeweight ew) { handle(u, v); });
}

template<typename L>
void Graph::forWeightedEdgesOf(node u, L handle) const {
	if (weighted) {
		for (index i = 0; i < outEdges[u].size(); i++) {
			node v = outEdges[u][i];
			if (v != none) {
				edgeweight ew = outEdgeWeights[u][i];
				handle(u, v, ew);
			}
		}
	} else {
		for (index i = 0; i < outEdges[u].size(); i++) {
			node v = outEdges[u][i];
			if (v != none) {
				edgeweight ew = defaultEdgeWeight;
				handle(u, v, ew);
			}
		}
	}
}

template<typename L>
void Graph::forInNeighborsOf(node u, L handle) const {
	forWeightedInEdgesOf(u, [&handle](node u, node v, edgeweight ew) { handle(u); });
}

template<typename L>
void Graph::forWeightedInNeighborsOf(node u, L handle) const {
	forWeightedInEdgesOf(u, [&handle](node u, node v, edgeweight ew) { handle(u, ew); });
}

template<typename L>
void Graph::forInEdgesOf(node u, L handle) const {
	forWeightedInEdgesOf(u, [&handle](node u, node v, edgeweight ew) { handle(u, v); });
}

template<typename L>
void Graph::forWeightedInEdgesOf(node u, L handle) const {
	if (directed) {
		if (weighted) {
			for (index i = 0; i < inEdges[u].size(); i++) {
				node v = inEdges[u][i];
				if (v != none) {
					edgeweight ew = inEdgeWeights[u][i];
					handle(v, u, ew);
				}
			}
		} else {
			for (index i = 0; i < inEdges[u].size(); i++) {
				node v = inEdges[u][i];
				if (v != none) {
					edgeweight ew = defaultEdgeWeight;
					handle(v, u, ew);
				}
			}
		}
	} else {
		// use outEdges
		// the following dose the same as calling forWeightedEdgesOf(u, [&handle](node u, node v, edgeweight ew) { handle(v, u, ew); });
		// but I think it is better to write it out here
		if (weighted) {
			for (index i = 0; i < outEdges[u].size(); i++) {
				node v = outEdges[u][i];
				if (v != none) {
					edgeweight ew = outEdgeWeights[u][i];
					handle(v, u, ew);
				}
			}
		} else {
			for (index i = 0; i < outEdges[u].size(); i++) {
				node v = outEdges[u][i];
				if (v != none) {
					edgeweight ew = defaultEdgeWeight;
					handle(v, u, ew);
				}
			}
		}
	}
}

/* REDUCTION ITERATORS */

template<typename L>
double Graph::parallelSumForNodes(L handle) const {
	double sum = 0.0;
	#pragma omp parallel for reduction(+:sum)
	for (node v = 0; v < z; ++v) {
		if (exists[v]) {
			sum += handle(v);
		}
	}
	return sum;
}

template<typename L>
double Graph::parallelSumForEdges(L handle) const {
	return parallelSumForWeightedEdges([&handle](node u, node v, edgeweight ew) { return handle(u, v); });
}

template<typename L>
double Graph::parallelSumForWeightedEdges(L handle) const {
	double sum = 0.0;
	switch (weighted + 2 * directed) {
		case 0: // unweighted, undirected
			#pragma omp parallel for reduction(+:sum)
			for (node u = 0; u < z; ++u) {
				for (index i = 0; i < outEdges[u].size(); ++i) {
					node v = outEdges[u][i];
					// undirected, do not iterate over edges twice
					// {u, v} instead of (u, v); if v == none, u > v is not fulfilled
					if (u >= v) {
						edgeweight ew = defaultEdgeWeight;
						sum += handle(u, v, ew);
					}
				}
			}
			break;

		case 1: // weighted,   undirected
			#pragma omp parallel for reduction(+:sum)
			for (node u = 0; u < z; ++u) {
				for (index i = 0; i < outEdges[u].size(); ++i) {
					node v = outEdges[u][i];
					// undirected, do not iterate over edges twice
					// {u, v} instead of (u, v); if v == none, u > v is not fulfilled
					if (u >= v) {
						edgeweight ew = outEdgeWeights[u][i];
						sum +=handle(u, v, ew);
					}
				}
			}
			break;

		case 2: // unweighted, directed
			#pragma omp parallel for reduction(+:sum)
			for (node u = 0; u < z; ++u) {
				for (index i = 0; i < outEdges[u].size(); ++i) {
					node v = outEdges[u][i];
					if (v != none) {
						edgeweight ew = defaultEdgeWeight;
						sum +=handle(u, v, ew);
					}
				}
			}
			break;

		case 3: // weighted,   directed
			#pragma omp parallel for reduction(+:sum)
			for (node u = 0; u < z; ++u) {
				for (index i = 0; i < outEdges[u].size(); ++i) {
					node v = outEdges[u][i];
					if (v != none) {
						edgeweight ew = outEdgeWeights[u][i];
						sum +=handle(u, v, ew);
					}
				}
			}
			break;
	}
	return sum;
}


/* GRAPH SEARCHES */

template<typename L>
void Graph::BFSfrom(node r, L handle) const {
	std::vector<bool> marked(z);
	std::queue<node> q;
	q.push(r); // enqueue root
	marked[r] = true;
	do {
		node u = q.front();
		q.pop();
		// apply function
		handle(u);
		forNeighborsOf(u, [&](node v) {
			if (!marked[v]) {
				q.push(v);
				marked[v] = true;
			}
		});
	} while (!q.empty());
}

template<typename L>
void Graph::BFSEdgesfrom(node r, L handle) const {
	std::vector<bool> marked(z);
	std::queue<node> q;
	q.push(r); // enqueue root
	marked[r] = true;
	do {
		node u = q.front();
		q.pop();
		// apply function
		forNeighborsOf(u, [&](node v) {
			if (!marked[v]) {
				handle(u, v);
				q.push(v);
				marked[v] = true;
			}
		});
	} while (!q.empty());
}

template<typename L>
void Graph::DFSfrom(node r, L handle) const {
	std::vector<bool> marked(z);
	std::stack<node> s;
	s.push(r); // enqueue root
	marked[r] = true;
	do {
		node u = s.top();
		s.pop();
		// apply function
		handle(u);
		forNeighborsOf(u, [&](node v) {
			if (!marked[v]) {
				s.push(v);
				marked[v] = true;
			}
		});
	} while (!s.empty());
}

template<typename L>
void Graph::DFSEdgesfrom(node r, L handle) const {
	std::vector<bool> marked(z);
	std::stack<node> s;
	s.push(r); // enqueue root
	marked[r] = true;
	do {
		node u = s.top();
		s.pop();
		// apply function
		forNeighborsOf(u, [&](node v) {
			if (!marked[v]) {
				handle(u, v);
				s.push(v);
				marked[v] = true;
			}
		});
	} while (!s.empty());
}

} /* namespace NetworKit */

#endif /* GRAPH_H_ */<|MERGE_RESOLUTION|>--- conflicted
+++ resolved
@@ -23,11 +23,8 @@
 
 namespace NetworKit {
 
-<<<<<<< HEAD
-class ParallelPartitionCoarsening; // forward declaration for friend class
-=======
+	class ParallelPartitionCoarsening; // forward declaration for friend class
 	class GraphBuilder; // forward declaration
->>>>>>> 1d449299
 
 /**
  * @ingroup graph
@@ -35,11 +32,8 @@
  */
 class Graph final {
 
-<<<<<<< HEAD
 	friend class ParallelPartitionCoarsening;
-=======
 	friend class GraphBuilder;
->>>>>>> 1d449299
 
 private:
 	// graph attributes
