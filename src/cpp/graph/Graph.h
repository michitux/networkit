/*
 * BasicGraph.h
 *
 *  Created on: 01.06.2014
 *      Author: Christian Staudt (christian.staudt@kit.edu), Klara Reichard (klara.reichard@gmail.com), Marvin Ritter (marvin.ritter@gmail.com)
 */

#ifndef GRAPH_H_
#define GRAPH_H_

#include <algorithm>
#include <vector>
#include <stack>
#include <queue>
#include <utility>
#include <stdexcept>
#include <functional>

#include "../Globals.h"
#include "Coordinates.h"
#include "../viz/Point.h"
#include "../auxiliary/Random.h"
#include "../auxiliary/FunctionTraits.h"
#include "../auxiliary/Log.h"

namespace NetworKit {

	class ParallelPartitionCoarsening; // forward declaration for friend class
	class GraphBuilder; // forward declaration

/**
 * @ingroup graph
 * A graph (with optional weights) and parallel iterator methods.
 */
class Graph final {

	friend class ParallelPartitionCoarsening;
	friend class GraphBuilder;

private:
	// graph attributes
	count id; //!< unique graph id, starts at 0
	std::string name; //!< name of the graph, initially G#ID

	// scalars
	count n; //!< current number of nodes
	count m; //!< current number of edges
	node z; //!< current upper bound of node ids, z will be the id of the next node
	edgeid omega; 	//!< current upper bound of edge ids, will be the id of the next edge
	count t; //!< current time step

	bool weighted; //!< true if the graph is weighted, false otherwise
	bool directed; //!< true if the graph is directed, false otherwise
	bool edgesIndexed; //!< true if edge ids have been assigned

	// per node data
	std::vector<bool> exists; //!< exists[v] is true if node v has not been removed from the graph
	Coordinates<float> coordinates; //!< coordinates of nodes (if present)

	std::vector<count> inDeg; //!< only used for directed graphs, number of edges incoming per node
	std::vector<count> outDeg; //!< degree of every node, zero if node was removed. For directed graphs only outgoing edges count

	std::vector< std::vector<node> > inEdges; //!< only used for directed graphs, inEdges[v] contains all nodes u that have an edge (u, v)
	std::vector< std::vector<node> > outEdges; //!< (outgoing) edges, for each edge (u, v) v is saved in outEdges[u] and for undirected also u in outEdges[v]

	std::vector< std::vector<edgeweight> > inEdgeWeights; //!< only used for directed graphs, same schema as inEdges
	std::vector< std::vector<edgeweight> > outEdgeWeights; //!< same schema (and same order!) as outEdges

	std::vector< std::vector<edgeid> > inEdgeIds; //!< only used for directed graphs, same schema as inEdges
	std::vector< std::vector<edgeid> > outEdgeIds; //!< same schema (and same order!) as outEdges

	/**
	 * Returns the next unique graph id.
	 */
	count getNextGraphId();

	/**
	 * Returns the index of node u in the array of incoming edges of node v. (for directed graphs inEdges is searched, while for indirected outEdges is searched, which gives the same result as indexInOutEdgeArray).
	 */
	index indexInInEdgeArray(node v, node u) const;

	/**
	 * Returns the index of node v in the array of outgoing edges of node u.
	 */
	index indexInOutEdgeArray(node u, node v) const;
	
	/**
	 * Returns the edge weight of the outgoing edge of index i in the outgoing edges of node u
	 *
	 * @param u The node
	 * @param i The index
	 * @return The weight of the outgoing edge or defaultEdgeWeight if the graph is unweighted
	 */
	template<bool weighted>
	inline edgeweight getOutEdgeWeight(node u, index i) const;

	/**
	 * Returns the edge weight of the incoming edge of index i in the incoming edges of node u
	 *
	 * @param u The node
	 * @param i The index in the incoming edge array
	 * @return The weight of the incoming edge
	 */
	template<bool weighted>
	inline edgeweight getInEdgeWeight(node u, index i) const;

	/**
	 * Returns the edge id of the edge of index i in the outgoing edges of node u
	 *
	 * @param u The node
	 * @param i The index in the outgoing edges
	 * @return The edge id
	 */
	template<bool hasEdgeIds>
	inline edgeid getOutEdgeId(node u, index i) const;

	/**
	 * Returns the edge id of the edge of index i in the incoming edges of node u
	 *
	 * @param u The node
	 * @param i The index in the incoming edges of u
	 * @return The edge id
	 */
	template<bool hasEdgeIds>
	inline edgeid getInEdgeId(node u, index i) const;

	/**
	 * @brief Returns if the edge (u, v) shall be used in the iteration of all edgesIndexed
	 *
	 * @param u The source node of the edge
	 * @param v The target node of the edge
	 * @return If the node shall be used, i.e. if v is not none and in the undirected case if u >= v
	 */
	template<bool directed>
	inline bool useEdgeInIteration(node u, node v) const;

	/**
	 * @brief Implementation of the for loop for outgoing edges of u
	 *
	 * Note: If all (valid) outgoing edges shall be considered, directed needs to be set to true
	 *
	 * @param u The node
	 * @param handle The handle that shall be executed for each edge
	 * @return void
	 */
	template<bool directed, bool weighted, bool hasEdgeIds, typename L>
	inline void forOutEdgesOfImpl(node u, L handle) const;

	/**
	 * @brief Implementation of the for loop for incoming edges of u
	 *
	 * For undirected graphs, this is the same as forOutEdgesOfImpl but u and v are changed in the handle
	 *
	 * @param u The node
	 * @param handle The handle that shall be executed for each edge
	 * @return void
	 */
	template<bool directed, bool weighted, bool hasEdgeIds, typename L>
	inline void forInEdgesOfImpl(node u, L handle) const;

	/**
	 * @brief Implementation of the for loop for all edges, @see forEdges
	 *
	 * @param handle The handle that shall be executed for all edges
	 * @return void
	 */
	template<bool directed, bool weighted, bool hasEdgeIds, typename L>
	inline void forEdgeImpl(L handle) const;

	/**
	 * @brief Parallel implementation of the for loop for all edges, @see parallelForEdges
	 *
	 * @param handle The handle that shall be executed for all edges
	 * @return void
	 */
	template<bool directed, bool weighted, bool hasEdgeIds, typename L>
	inline void parallelForEdgesImpl(L handle) const;

	/**
	 * @brief Summation variant of the parallel for loop for all edges, @see parallelSumForEdges
	 *
	 * @param handle The handle that shall be executed for all edges
	 * @return void
	 */
	template<bool directed, bool weighted, bool hasEdgeIds, typename L>
	inline double parallelSumForEdgesImpl(L handle) const;
	
	/*
	 * In the following definition, Aux::FunctionTraits is used in order to only execute lambda functions
	 * with the appropriate parameters. The decltype-return type is used for determining the return type of
	 * the lambda (needed for summation) but also determines if the lambda accepts the correct number of parameters.
	 * Otherwise the return type declaration fails and the function is excluded from overload resoluation.
	 * Then there are multiple possible lambdas with three (third parameter id or weight) and two (second parameter
	 * can be second node id or edge weight for neighbor iterators). This is checked using Aux::FunctionTraits and
	 * std::enable_if. std::enable_if only defines the type member when the given bool is true, this bool comes from
	 * std::is_same which compares two types. The function traits give either the parameter type or if it is out of bounds
	 * they define type as void.
	 */

	/**
	 * Triggers a static assert error when no other method is chosen. Because of the use of "..." as arguments, the priority
	 * of this method is lower than the priority of the other methods. This method avoids ugly and unreadable template substitution
	 * error messages from the other declarations.
	 */
	template<class F, bool InEdges = false, void* = nullptr>
	typename Aux::FunctionTraits<F>::result_type edgeLambda(F&f, ...) const {
		// the strange condition is used in order to delay the eveluation of the static assert to the moment when this function is actually used
		static_assert(! std::is_same<F, F>::value, "Your lambda does not support the required parameters or the parameters have the wrong type.");
		return std::declval<typename Aux::FunctionTraits<F>::result_type>(); // use the correct return type (this won't compile)
	}

	/**
	 * Calls the given function f if its fourth argument is of the type edgeid and third of type edgeweight
	 * Note that the decltype check is not enough as edgeweight can be casted to node and we want to assure that .
	 */
	template < class F, bool InEdges = false,
	         typename std::enable_if <
	         std::is_same<edgeweight, typename Aux::FunctionTraits<F>::template arg<2>::type>::value &&
	         std::is_same<edgeid, typename Aux::FunctionTraits<F>::template arg<3>::type>::value
	         >::type * = nullptr >
	auto edgeLambda(F &f, node u, node v, edgeweight ew, edgeid id) const -> decltype(f(u, v, ew, id)) {
		return f(u, v, ew, id);
	}


	/**
	 * Calls the given function f if its third argument is of the type edgeid, discards the edge weight
	 * Note that the decltype check is not enough as edgeweight can be casted to node.
	 */
	template<class F, bool InEdges = false,
			 typename std::enable_if<std::is_same<edgeid, typename Aux::FunctionTraits<F>::template arg<2>::type>::value>::type* = nullptr>
	auto edgeLambda(F&f, node u, node v, edgeweight ew, edgeid id) const -> decltype(f(u, v, id)) {
		return f(u, v, id);
	}

	/**
	 * Calls the given function f if its third argument is of type edgeweight, discards the edge id
	 * Note that the decltype check is not enough as node can be casted to edgeweight.
	 */
	template<class F, bool InEdges = false,
			 typename std::enable_if<std::is_same<edgeweight, typename Aux::FunctionTraits<F>::template arg<2>::type>::value>::type* = nullptr>
	auto edgeLambda(F&f, node u, node v, edgeweight ew, edgeid id) const -> decltype(f(u, v, ew)) {
		return f(u, v, ew);
	}


	/**
	 * Calls the given function f if it has only two arguments and the second argument is of type node,
	 * discards edge weight and id
	 * Note that the decltype check is not enough as edgeweight can be casted to node.
	 */
	template<class F, bool InEdges = false,
			 typename std::enable_if<std::is_same<node, typename Aux::FunctionTraits<F>::template arg<1>::type>::value>::type* = nullptr>
	auto edgeLambda(F&f, node u, node v, edgeweight ew, edgeid id) const -> decltype(f(u, v)) {
			return f(u, v);
	}

	/**
	 * Calls the given function f if it has only two arguments and the second argument is of type edgeweight,
	 * discards the first (or second if InEdges is true) node and the edge id
	 * Note that the decltype check is not enough as edgeweight can be casted to node.
	 */
	template<class F, bool InEdges = false,
			 typename std::enable_if<std::is_same<edgeweight, typename Aux::FunctionTraits<F>::template arg<1>::type>::value>::type* = nullptr>
	auto edgeLambda(F&f, node u, node v, edgeweight ew, edgeid id) const -> decltype(f(u, ew)) {
		if (InEdges) {
			return f(u, ew);
		} else {
			return f(v, ew);
		}
	}

	/**
	 * Calls the given function f if it has only one argument, discards the first (or second if InEdges is true)
	 * node id, the edge weight and the edge id
	 */
	template<class F, bool InEdges = false,
			 void* = nullptr>
	auto edgeLambda(F&f, node u, node v, edgeweight ew, edgeid id) const -> decltype(f(v)) {
		if (InEdges) {
			return f(u);
		} else {
			return f(v);
		}
	}

<<<<<<< HEAD
=======

>>>>>>> e236d3cc
public:

	/**
	 * Create a graph of @a n nodes. The graph has assignable edge weights if @a weighted is set to <code>true</code>.
	 * If @a weighted is set to <code>false</code> each edge has edge weight 1.0 and any other weight assignment will
	 * be ignored.
	 * @param n Number of nodes.
	 * @param weighted If set to <code>true</code>, the graph has edge weights.
	 * @param directed If set to @c true, the graph will be directed.
	 */
	Graph(count n = 0, bool weighted = false, bool directed = false);

	Graph(const Graph& G, bool weighted, bool directed);


	/**
	 * Create a graph as copy of @a other.
	 * @param other The graph to copy.
	 */
	Graph(const Graph& other) = default;

	/** Default move constructor */
	Graph(Graph&& other) = default;

	/** Default destructor */
	~Graph() = default;

	/** Default move assignment operator */
	Graph& operator=(Graph&& other) = default;

	/** Default copy assignment operator */
	Graph& operator=(const Graph& other) = default;

	/** Only to be used from Cython */
	void stealFrom(Graph& input);


	/** EDGE IDS **/

	/**
	* Initially assign integer edge identifiers.
	*
	* @param force Force re-indexing of edges even if they have already been indexed
	*/
	void indexEdges(bool force = false);


	/**
	* Get the id of the given edge.
	*/
	edgeid edgeId(node u, node v) const;

	/**
	* Get an upper bound for the edge ids in the graph.
	* @return An upper bound for the edge ids.
	*/
	index upperEdgeIdBound() const { return omega; }


	/** GRAPH INFORMATION **/

	/**
	 * Get the ID of this graph. The ID is a unique unsigned integer given to
	 * every graph on construction.
	 */
	count getId() const { return id; }

	/**
	 * Return the type of the graph.
	 * 		Graph: not weighted, undirected
	 * 		WeightedGraph: weighted, undirected
	 * 		DirectedGraph: not weighted, directed
	 * 		WeightedDirectedGraph: weighted, directed
	 */
	std::string typ() const;

	/**
	 * Try to save some memory by shrinking internal data structures of the graph. Only run this
	 * once you finished editing the graph. Otherwise it will cause unnecessary reallocation of
	 * memory.
	 */
	void shrinkToFit();

	/**
	 * Set name of graph to @a name.
	 * @param name The name.
	 */
	void setName(std::string name) { this->name = name; }

	/*
	 * Returns the name of the graph.
	 * @return The name of the graph.
	 */
	std::string getName() const { return name; }


	/**
	 * Returns a string representation of the graph.
	 * @return A string representation.
	 */
	std::string toString() const;


	/* COPYING */

	/*
	* Copies all nodes to a new graph
	* @return graph with the same nodes.
	*/
	Graph copyNodes() const;


	/* NODE MODIFIERS */

	/**
	 * Add a new node to the graph and return it.
	 * @return The new node.
	 */
	node addNode();

	/**
	 * Add a new node to the graph with coordinates @a x and @y and return it.
	 */
	node addNode(float x, float y);

	/**
	 * Remove an isolated node @a v from the graph.
	 *
	 * @param u Node.
	 * @note Although it would be convenient to remove all incident edges at the same time,
	 * this causes complications for dynamic applications. Therefore, removeNode is an
	 * atomic event. All incident edges need to be removed first and an exception is thrown
	 * otherwise.
	 */
	void removeNode(node v);

	/**
	 * Check if node @a v exists in the graph.
	 *
	 * @param v Node.
	 * @return @c true if @a v exists, @c false otherwise.
	 */
	bool hasNode(node v) const { return (v < z) && this->exists[v];	}


	/** NODE PROPERTIES **/

	/**
	 * Returns the number of outgoing neighbors of @a v.
	 *
	 * @param v Node.
	 * @return The number of outgoing neighbors.
	 */
	count degree(node v) const { return outDeg[v]; }

	/**
	 * Get the number of incoming neighbors of @a v.
	 *
	 * @param v Node.
	 * @return The number of incoming neighbors.
	 * @note If the graph is not directed, the outgoing degree is returned.
	 */
	count degreeIn(node v) const { return directed ? inDeg[v] : outDeg[v]; }

	/**
	 * Get the number of outgoing neighbors of @a v.
	 *
	 * @param v Node.
	 * @return The number of outgoing neighbors.
	 */
	count degreeOut(node v) const { return outDeg[v]; }

	/**
	 * Check whether @a v is isolated, i.e. degree is 0.
	 * @param v Node.
	 * @return @c true if the node is isolated (= degree is 0)
	 */
	bool isIsolated(node v) const { return outDeg[v] == 0 && (!directed || inDeg[v] == 0); }


	/**
	 * Returns the weighted degree of @a v.
	 *
	 * @param v Node.
	 * @return Weighted degree of @a v.
	 * @note For directed graphs this is the sum of weights of all outgoing edges of @a v.
	 */
	edgeweight weightedDegree(node v) const;

	/**
	 * Returns the volume of the @a v, which is the weighted degree with self-loops counted twice.
	 *
	 * @param v Node.
	 * @return The volume of the @a v.
	 */
	edgeweight volume(node v) const;

	/**
	 * Returns a random node of the graph.
	 * @return A random node.
	 */
	node randomNode() const;

	/**
	 * Returns a random neighbor of @a u and @c none if degree is zero.
	 *
	 * @param u Node.
	 * @return A random neighbor of @a u.
	 */
	node randomNeighbor(node u) const;


	/* EDGE MODIFIERS */

	/**
	 * Insert an edge between the nodes @a u and @a v. If the graph is weighted you can optionally
	 * set a weight for this edge. The default weight is 1.0.
	 * @param u Endpoint of edge.
	 * @param v Endpoint of edge.
	 * @param weight Optional edge weight.
	 */
	void addEdge(node u, node v, edgeweight ew = defaultEdgeWeight);

	/**
	 * Removes the undirected edge {@a u,@a v}.
	 * @param u Endpoint of edge.
	 * @param v Endpoint of edge.
	 */
	void removeEdge(node u, node v);

	/**
	 * Checks if undirected edge {@a u,@a v} exists in the graph.
	 * @param u Endpoint of edge.
	 * @param v Endpoint of edge.
	 * @return <code>true</code> if the edge exists, <code>false</code> otherwise.
	 */
	bool hasEdge(node u, node v) const;

	/**
	 * Returns a random edge. By default a random node u is chosen and then some random neighbor v. So the probability of choosing (u, v) highly
	 * depends on the degree of u.
	 * Setting uniformDistribution to true, will give you a real uniform distributed edge, but will be very slow. So only use uniformDistribution
	 * for single calls outside of any loops.
	 */
	std::pair<node, node> randomEdge(bool uniformDistribution = false) const;

	/**
	 * Returns a vector with nr random edges. The edges are chosen uniform random.
	 */
	std::vector< std::pair<node, node> > randomEdges(count nr) const;

	/* GLOBAL PROPERTIES */

	/**
	 * Returns <code>true</code> if this graph supports edge weights other than 1.0.
	 * @return <code>true</code> if this graph supports edge weights other than 1.0.
	 */
	bool isWeighted() const { return weighted; }

	/**
	 * Return @c true if this graph supports directed edges.
	 * @return @c true if this graph supports directed edges.
	 */
	bool isDirected() const { return directed; }

	/**
	 * Return <code>true</code> if graph contains no nodes.
	 * @return <code>true</code> if graph contains no nodes.
	 */
	bool isEmpty() const { return n == 0; }

	/**
	 * Return the number of nodes in the graph.
	 * @return The number of nodes.
	 */
	count numberOfNodes() const { return n; }

	/**
	 * Return the number of edges in the graph.
	 * @return The number of edges.
	 */
	count numberOfEdges() const { return m; }

	/**
	 * Return the number of loops {v,v} in the graph.
	 * @return The number of loops.
	 * @note This involves calculation, so store result if needed multiple times.
	 */
	count numberOfSelfLoops() const;

 	/**
	 * Get an upper bound for the node ids in the graph.
	 * @return An upper bound for the node ids.
	 */
	index upperNodeIdBound() const { return z; }

	/**
	 * Check for invalid graph states, such as multiedges
	 */
	bool consistencyCheck() const;


	/* DYNAMICS */

	/**
	 * Trigger a time step - increments counter.
	 */
	void timeStep() { t++; }

	/**
	 * Get time step counter.
	 * @return Time step counter.
	 */
	count time() { return t; }


	/* COORDINATES */

	/**
	 * Sets the coordinate of @a v to @a value.
	 *
	 * @param v Node.
	 * @param value The coordinate of @a v.
	 */
	void setCoordinate(node v, Point<float> value) { coordinates.setCoordinate(v, value); }


	/**
	 * Get the coordinate of @a v.
	 * @param v Node.
	 * @return The coordinate of @a v.
	 */
	Point<float>& getCoordinate(node v) { return coordinates.getCoordinate(v); }

	/**
	 * Get minimum coordinate of all coordinates with respect to dimension @a dim.
	 * @param dim The dimension to search for minimum.
	 * @return The minimum coordinate in dimension @a dim.
	 */
	float minCoordinate(count dim) { return coordinates.minCoordinate(dim); }

	/**
	 * Get maximum coordinate of all coordinates with respect to dimension @a dim.
	 * @param dim The dimension to search for maximum.
	 * @return The maximum coordinate in dimension @a dim.
	 */
	float maxCoordinate(count dim) { return coordinates.maxCoordinate(dim); }

	/**
	 * Initializes the coordinates for the nodes in graph.
	 * @note This has to be called once and before you set coordinates. Call this method again if new nodes have
	 * been added.
	 */
	void initCoordinates() { coordinates.init(z); }


	/* EDGE ATTRIBUTES */

	/**
	 * Return edge weight of edge {@a u,@a v}. Returns 0 if edge does not exist.
	 *
	 * @param u Endpoint of edge.
	 * @param v Endpoint of edge.
	 * @return Edge weight of edge {@a u,@a v} or 0 if edge does not exist.
	 */
	edgeweight weight(node u, node v) const;

	/**
	 * Set the weight of an edge. If the edge does not exist,
	 * it will be inserted.
	 *
	 * @param[in]	u	endpoint of edge
	 * @param[in]	v	endpoint of edge
	 * @param[in]	weight	edge weight
	 */
	void setWeight(node u, node v, edgeweight ew);

	/**
	 * Increase the weight of an edge. If the edge does not exist,
	 * it will be inserted.
	 *
	 * @param[in]	u	endpoint of edge
	 * @param[in]	v	endpoint of edge
	 * @param[in]	weight	edge weight
	 */
	void increaseWeight(node u, node v, edgeweight ew);



	/* SUMS */

	/**
	 * Returns the sum of all edge weights.
	 * @return The sum of all edge weights.
	 */
	edgeweight totalEdgeWeight() const;


	/* Collections */

	/**
	 * Get list of all nodes.
	 * @return List of all nodes.
	 */
	std::vector<node> nodes() const;

	/**
	 * Get list of edges as node pairs.
	 * @return List of edges as node pairs.
	 */
	std::vector<std::pair<node, node> > edges() const;

	/**
	 * Get list of neighbors of @a u.
	 *
	 * @param u Node.
	 * @return List of neighbors of @a u.
	 */
	std::vector<node> neighbors(node u) const;


	/* NODE ITERATORS */

	/**
	 * Iterate over all nodes of the graph and call @a handle (lambda closure).
	 *
	 * @param handle Takes parameter <code>(node)</code>.
	 */
	template<typename L> void forNodes(L handle) const;

	/**
	 * Iterate randomly over all nodes of the graph and call @a handle (lambda closure).
	 *
	 * @param handle Takes parameter <code>(node)</code>.
	 */
	template<typename L> void parallelForNodes(L handle) const;

	/** Iterate over all nodes of the graph and call @a handle (lambda closure) as long as @a condition remains true.
	 * This allows for breaking from a node loop.
	 *
	 * @param condition Returning <code>false</code> breaks the loop.
	 * @param handle Takes parameter <code>(node)</code>.
	 */
	template<typename C, typename L> void forNodesWhile(C condition, L handle) const;

	/**
	 * Iterate randomly over all nodes of the graph and call @a handle (lambda closure).
	 *
	 * @param handle Takes parameter <code>(node)</code>.
	 */
	template<typename L> void forNodesInRandomOrder(L handle) const;

	/**
	 * Iterate in parallel over all nodes of the graph and call handler (lambda closure).
	 * Using schedule(guided) to remedy load-imbalances due to e.g. unequal degree distribution.
	 *
	 * @param handle Takes parameter <code>(node)</code>.
	 */
	template<typename L> void balancedParallelForNodes(L handle) const;


	/**
	 * Iterate over all undirected pairs of nodes and call @a handle (lambda closure).
	 *
	 * @param handle Takes parameters <code>(node, node)</code>.
	 */
	template<typename L> void forNodePairs(L handle) const;


	/**
	 * Iterate over all undirected pairs of nodes in parallel and call @a handle (lambda closure).
	 *
	 * @param handle Takes parameters <code>(node, node)</code>.
	 */
	template<typename L> void parallelForNodePairs(L handle) const;


	/* EDGE ITERATORS */

	/**
	 * Iterate over all edges of the const graph and call @a handle (lambda closure).
	 *
	 * @param handle Takes parameters <code>(node, node)</code>, <code>(node, node, edgweight)</code>, <code>(node, node, edgeid)</code> or <code>(node, node, edgeweight, edgeid)</code>.
	 */
	template<typename L> void forEdges(L handle) const;

	/**
	 * Iterate in parallel over all edges of the const graph and call @a handle (lambda closure).
	 *
	 * @param handle Takes parameters <code>(node, node)</code> or <code>(node, node, edgweight)</code>, <code>(node, node, edgeid)</code> or <code>(node, node, edgeweight, edgeid)</code>.
	 */
	template<typename L> void parallelForEdges(L handle) const;


	/* NEIGHBORHOOD ITERATORS */

	/**
	 * Iterate over all neighbors of a node and call @a handle (lamdba closure).
	 *
	 * @param u Node.
	 * @param handle Takes parameter <code>(node)</code> or <code>(node, edgeweight)</code> which is a neighbor of @a u.
	 * @note For directed graphs only outgoing edges from @a u are considered.
	 * A node is its own neighbor if there is a self-loop.
	 *
	 */
	template<typename L> void forNeighborsOf(node u, L handle) const;

	/**
	 * Iterate over all incident edges of a node and call @a handle (lamdba closure).
	 *
	 * @param u Node.
	 * @param handle Takes parameters <code>(node, node)</code>, <code>(node, node, edgeweight)</code>, <code>(node, node, edgeid)</code> or <code>(node, node, edgeweight, edgeid)</code> where the first node is @a u and the second is a neighbor of @a u.
	 * @note For undirected graphs all edges incident to @a u are also outgoing edges.
	 */
	template<typename L> void forEdgesOf(node u, L handle) const;

	/**
	 * Iterate over all neighbors of a node and call handler (lamdba closure).
	 * For directed graphs only incoming edges from u are considered.
	 */
	template<typename L> void forInNeighborsOf(node u, L handle) const;

	/**
	 * Iterate over all incoming edges of a node and call handler (lamdba closure).
	 * @note For undirected graphs all edges incident to u are also incoming edges.
	 *
	 * Handle takes parameters (u, v) or (u, v, w) where w is the edge weight.
	 */
	template<typename L> void forInEdgesOf(node u, L handle) const;

	/* REDUCTION ITERATORS */

	/**
	 * Iterate in parallel over all nodes and sum (reduce +) the values returned by the handler
	 */
	template<typename L> double parallelSumForNodes(L handle) const;

	/**
	 * Iterate in parallel over all edges and sum (reduce +) the values returned by the handler
	 */
	template<typename L> double parallelSumForEdges(L handle) const;


	/* GRAPH SEARCHES */

	/**
	 * Iterate over nodes in breadth-first search order starting from r until connected component
	 * of r has been visited.
	 *
	 * @param r Node.
	 * @param handle Takes parameter <code>(node)</code>.
	 */
	template<typename L> void BFSfrom(node r, L handle) const;
	template<typename L> void BFSfrom(std::vector<node> &startNodes, L handle) const;


	template<typename L> void BFSEdgesFrom(node r, L handle) const;

	/**
	 * Iterate over nodes in depth-first search order starting from r until connected component
	 * of r has been visited.
	 *
	 * @param r Node.
	 * @param handle Takes parameter <code>(node)</code>.
	 */
	template<typename L> void DFSfrom(node r, L handle) const;


	template<typename L> void DFSEdgesFrom(node r, L handle) const;


	/* SPECIAL */


	/**
	* Treat the adjacency datastructure as an undirected graph.
	*/
	void treatAsUndirected();
};

/* NODE ITERATORS */

template<typename L>
void Graph::forNodes(L handle) const {
	for (node v = 0; v < z; ++v) {
		if (exists[v]) {
			handle(v);
		}
	}
}

template<typename L>
void Graph::parallelForNodes(L handle) const {
	#pragma omp parallel for
	for (node v = 0; v < z; ++v) {
		if (exists[v]) {
			handle(v);
		}
	}
}

template<typename C, typename L>
void Graph::forNodesWhile(C condition, L handle) const {
	for (node v = 0; v < z; ++v) {
		if (exists[v]) {
			if (!condition()) {
				break;
			}
			handle(v);
		}
	}
}

template<typename L>
void Graph::forNodesInRandomOrder(L handle) const {
	std::vector<node> randVec = nodes();
	random_shuffle(randVec.begin(), randVec.end());
	for (node v : randVec) {
		handle(v);
	}
}

template<typename L>
void Graph::balancedParallelForNodes(L handle) const {
	#pragma omp parallel for schedule(guided) // TODO: define min block size (and test it!)
	for (node v = 0; v < z; ++v) {
		if (exists[v]) {
			handle(v);
		}
	}
}

template<typename L>
void Graph::forNodePairs(L handle) const {
	for (node u = 0; u < z; ++u) {
		if (exists[u]) {
			for (node v = u + 1; v < z; ++v) {
				if (exists[v]) {
					handle(u, v);
				}
			}
		}
	}
}

template<typename L>
void Graph::parallelForNodePairs(L handle) const {
	#pragma omp parallel for schedule(guided)
	for (node u = 0; u < z; ++u) {
		if (exists[u]) {
			for (node v = u + 1; v < z; ++v) {
				if (exists[v]) {
					handle(u, v);
				}
			}
		}
	}
}


/* EDGE ITERATORS */

/* HELPERS */

template<bool weighted> // implementation for weighted == true
inline edgeweight Graph::getOutEdgeWeight(node u, index i) const {
	return outEdgeWeights[u][i];
};

template<> // implementation for weighted == false
inline edgeweight Graph::getOutEdgeWeight<false>(node, index) const {
	return defaultEdgeWeight;
};

template<bool weighted> // implementation for weighted == true
inline edgeweight Graph::getInEdgeWeight(node u, index i) const {
	return inEdgeWeights[u][i];
};

template<> // implementation for weighted == false
inline edgeweight Graph::getInEdgeWeight<false>(node, index) const {
	return defaultEdgeWeight;
};


template<bool hasEdgeIds> // implementation for hasEdgeIds == true
inline edgeid Graph::getOutEdgeId(node u, index i) const {
	return outEdgeIds[u][i];
};

template<> // implementation for hasEdgeIds == false
inline edgeid Graph::getOutEdgeId<false>(node, index) const {
	return 0;
};

template<bool hasEdgeIds> // implementation for hasEdgeIds == true
inline edgeid Graph::getInEdgeId(node u, index i) const {
	return inEdgeIds[u][i];
}

template<> // implementation for hasEdgeIds == false
inline edgeid Graph::getInEdgeId<false>(node, index) const {
	return 0;
}


template<bool directed> // implementation for directed == true
inline bool Graph::useEdgeInIteration(node u, node v) const {
	return v != none;
}

template<> // implementation for directed == false
inline bool Graph::useEdgeInIteration<false>(node u, node v) const {
	return u >= v;
}

template<bool directed, bool weighted, bool hasEdgeIds, typename L>
inline void Graph::forOutEdgesOfImpl(node u, L handle) const {
	for (index i = 0; i < outEdges[u].size(); ++i) {
		node v = outEdges[u][i];

		if (useEdgeInIteration<directed>(u, v)) {
			edgeLambda(handle, u, v, getOutEdgeWeight<weighted>(u, i), getOutEdgeId<hasEdgeIds>(u, i));
		}
	}
}

template<bool directed, bool weighted, bool hasEdgeIds, typename L>
inline void Graph::forInEdgesOfImpl(node u, L handle) const {
	if (directed) {
		for (index i = 0; i < inEdges[u].size(); i++) {
			node v = inEdges[u][i];

			if (useEdgeInIteration<true>(u, v)) {
				edgeLambda<L, true, nullptr>(handle, v, u, getInEdgeWeight<weighted>(u, i), getInEdgeId<hasEdgeIds>(u, i));
			}
		}
	} else {
		for (index i = 0; i < outEdges[u].size(); ++i) {
			node v = outEdges[u][i];

			if (useEdgeInIteration<true>(u, v)) {
				edgeLambda<L, true, nullptr>(handle, v, u, getOutEdgeWeight<weighted>(u, i), getOutEdgeId<hasEdgeIds>(u, i));
			}
		}
	}
}

template<bool directed, bool weighted, bool hasEdgeIds, typename L>
inline void Graph::forEdgeImpl(L handle) const {
	for (node u = 0; u < z; ++u) {
		forOutEdgesOfImpl<directed, weighted, hasEdgeIds, L>(u, handle);
	}
}

template<bool directed, bool weighted, bool hasEdgeIds, typename L>
inline void Graph::parallelForEdgesImpl(L handle) const {
	#pragma omp parallel for
	for (node u = 0; u < z; ++u) {
		forOutEdgesOfImpl<directed, weighted, hasEdgeIds, L>(u, handle);
	}
}

template<bool directed, bool weighted, bool hasEdgeIds, typename L>
inline double Graph::parallelSumForEdgesImpl(L handle) const {
	double sum = 0.0;

	#pragma omp parallel for reduction(+:sum)

	for (node u = 0; u < z; ++u) {
		for (index i = 0; i < outEdges[u].size(); ++i) {
			node v = outEdges[u][i];

			// undirected, do not iterate over edges twice
			// {u, v} instead of (u, v); if v == none, u > v is not fulfilled
			if (useEdgeInIteration<directed>(u, v)) {
				sum += edgeLambda(handle, u, v, getOutEdgeWeight<weighted>(u, i), getOutEdgeId<hasEdgeIds>(u, i));
			}
		}
	}

	return sum;
}

template<typename L>
void Graph::forEdges(L handle) const {
	switch (weighted + 2 * directed + 4 * edgesIndexed) {
	case 0: // unweighted, undirected, no edgeIds
		forEdgeImpl<false, false, false, L>(handle);
		break;

	case 1: // weighted,   undirected, no edgeIds
		forEdgeImpl<false, true, false, L>(handle);
		break;

	case 2: // unweighted, directed, no edgeIds
		forEdgeImpl<true, false, false, L>(handle);
		break;

	case 3: // weighted, directed, no edgeIds
		forEdgeImpl<true, true, false, L>(handle);
		break;

	case 4: // unweighted, undirected, with edgeIds
		forEdgeImpl<false, false, true, L>(handle);
		break;

	case 5: // weighted,   undirected, with edgeIds
		forEdgeImpl<false, true, true, L>(handle);
		break;

	case 6: // unweighted, directed, with edgeIds
		forEdgeImpl<true, false, true, L>(handle);
		break;

	case 7: // weighted,   directed, with edgeIds
		forEdgeImpl<true, true, true, L>(handle);
		break;
	}
}


template<typename L>
void Graph::parallelForEdges(L handle) const {
	switch (weighted + 2 * directed + 4 * edgesIndexed) {
	case 0: // unweighted, undirected, no edgeIds
		parallelForEdgesImpl<false, false, false, L>(handle);
		break;

	case 1: // weighted,   undirected, no edgeIds
		parallelForEdgesImpl<false, true, false, L>(handle);
		break;

	case 2: // unweighted, directed, no edgeIds
		parallelForEdgesImpl<true, false, false, L>(handle);
		break;

	case 3: // weighted, directed, no edgeIds
		parallelForEdgesImpl<true, true, false, L>(handle);
		break;

	case 4: // unweighted, undirected, with edgeIds
		parallelForEdgesImpl<false, false, true, L>(handle);
		break;

	case 5: // weighted,   undirected, with edgeIds
		parallelForEdgesImpl<false, true, true, L>(handle);
		break;

	case 6: // unweighted, directed, with edgeIds
		parallelForEdgesImpl<true, false, true, L>(handle);
		break;

	case 7: // weighted,   directed, with edgeIds
		parallelForEdgesImpl<true, true, true, L>(handle);
		break;
	}
}



/* NEIGHBORHOOD ITERATORS */

template<typename L>
void Graph::forNeighborsOf(node u, L handle) const {
	forEdgesOf(u, handle);
}

template<typename L>
void Graph::forEdgesOf(node u, L handle) const {
	switch (weighted + 2 * edgesIndexed) {
	case 0: //not weighted, no edge ids
		forOutEdgesOfImpl<true, false, false, L>(u, handle);
		break;

	case 1:	//weighted, no edge ids
		forOutEdgesOfImpl<true, true, false, L>(u, handle);
		break;

	case 2: //not weighted, with edge ids
		forOutEdgesOfImpl<true, false, true, L>(u, handle);
		break;

	case 3:	//weighted, with edge ids
		forOutEdgesOfImpl<true, true, true, L>(u, handle);
		break;
	}
}

template<typename L>
void Graph::forInNeighborsOf(node u, L handle) const {
	forInEdgesOf(u, handle);
}

template<typename L>
void Graph::forInEdgesOf(node u, L handle) const {
	switch (weighted + 2 * directed + 4 * edgesIndexed) {
	case 0: //unweighted, undirected, no edge ids
		forInEdgesOfImpl<false, false, false, L>(u, handle);
		break;

	case 1: //weighted, undirected, no edge ids
		forInEdgesOfImpl<false, true, false, L>(u, handle);
		break;

	case 2: //unweighted, directed, no edge ids
		forInEdgesOfImpl<true, false, false, L>(u, handle);
		break;

	case 3: //weighted, directed, no edge ids
		forInEdgesOfImpl<true, true, false, L>(u, handle);
		break;

	case 4: //unweighted, undirected, with edge ids
		forInEdgesOfImpl<false, false, true, L>(u, handle);
		break;

	case 5: //weighted, undirected, with edge ids
		forInEdgesOfImpl<false, true, true, L>(u, handle);
		break;

	case 6: //unweighted, directed, with edge ids
		forInEdgesOfImpl<true, false, true, L>(u, handle);
		break;

	case 7: //weighted, directed, with edge ids
		forInEdgesOfImpl<true, true, true, L>(u, handle);
		break;
	}
}

/* REDUCTION ITERATORS */

template<typename L>
double Graph::parallelSumForNodes(L handle) const {
	double sum = 0.0;
	#pragma omp parallel for reduction(+:sum)

	for (node v = 0; v < z; ++v) {
		if (exists[v]) {
			sum += handle(v);
		}
	}

	return sum;
}

template<typename L>
double Graph::parallelSumForEdges(L handle) const {
	double sum = 0.0;

	switch (weighted + 2 * directed + 4 * edgesIndexed) {
	case 0: // unweighted, undirected, no edge ids
		sum = parallelSumForEdgesImpl<false, false, false, L>(handle);
		break;

	case 1: // weighted,   undirected, no edge ids
		sum = parallelSumForEdgesImpl<false, true, false, L>(handle);
		break;

	case 2: // unweighted, directed, no edge ids
		sum = parallelSumForEdgesImpl<true, false, false, L>(handle);
		break;

	case 3: // weighted,   directed, no edge ids
		sum = parallelSumForEdgesImpl<true, true, false, L>(handle);
		break;

	case 4: // unweighted, undirected, with edge ids
		sum = parallelSumForEdgesImpl<false, false, true, L>(handle);
		break;

	case 5: // weighted,   undirected, with edge ids
		sum = parallelSumForEdgesImpl<false, true, true, L>(handle);
		break;

	case 6: // unweighted, directed, with edge ids
		sum = parallelSumForEdgesImpl<true, false, true, L>(handle);
		break;

	case 7: // weighted,   directed, with edge ids
		sum = parallelSumForEdgesImpl<true, true, true, L>(handle);
		break;
	}

	return sum;
}


/* GRAPH SEARCHES */

template<typename L>
void Graph::BFSfrom(node r, L handle) const {
	std::vector<node> startNodes(1, r);
	BFSfrom(startNodes, handle);
}

template<typename L>
void Graph::BFSfrom(std::vector<node> &startNodes, L handle) const {
	std::vector<bool> marked(z);
	std::queue<node> q, qNext;
	count dist = 0;
	// enqueue start nodes
	for (node u : startNodes) {
		q.push(u);
		marked[u] = true;
	}
	do {
		node u = q.front();
		q.pop();
		// apply function
		handle(u, dist);
		forNeighborsOf(u, [&](node v) {
			if (!marked[v]) {
				qNext.push(v);
				marked[v] = true;
			}
		});
		if (q.empty() && !qNext.empty()) {
			q.swap(qNext);
			++dist;
		}
	} while (!q.empty());
}

template<typename L>
void Graph::BFSEdgesFrom(node r, L handle) const {
	std::vector<bool> marked(z);
	std::queue<node> q;
	q.push(r); // enqueue root
	marked[r] = true;
	do {
		node u = q.front();
		q.pop();
		// apply function
		forNeighborsOf(u, [&](node v) {
			if (!marked[v]) {
				handle(u, v);
				q.push(v);
				marked[v] = true;
			}
		});
	} while (!q.empty());
}

template<typename L>
void Graph::DFSfrom(node r, L handle) const {
	std::vector<bool> marked(z);
	std::stack<node> s;
	s.push(r); // enqueue root
	marked[r] = true;
	do {
		node u = s.top();
		s.pop();
		// apply function
		handle(u);
		forNeighborsOf(u, [&](node v) {
			if (!marked[v]) {
				s.push(v);
				marked[v] = true;
			}
		});
	} while (!s.empty());
}

template<typename L>
void Graph::DFSEdgesFrom(node r, L handle) const {
	std::vector<bool> marked(z);
	std::stack<node> s;
	s.push(r); // enqueue root
	marked[r] = true;
	do {
		node u = s.top();
		s.pop();
		// apply function
		forNeighborsOf(u, [&](node v) {
			if (!marked[v]) {
				handle(u, v);
				s.push(v);
				marked[v] = true;
			}
		});
	} while (!s.empty());
}

} /* namespace NetworKit */

#endif /* GRAPH_H_ */<|MERGE_RESOLUTION|>--- conflicted
+++ resolved
@@ -284,10 +284,6 @@
 		}
 	}
 
-<<<<<<< HEAD
-=======
-
->>>>>>> e236d3cc
 public:
 
 	/**
