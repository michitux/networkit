--- conflicted
+++ resolved
@@ -131,12 +131,7 @@
 			}
 		}
 
-<<<<<<< HEAD
-		std::copy(halfEdges[v].begin(), halfEdges[v].end(), std::back_inserter(G.outEdges[v]));
-		halfEdges[v].clear();
-=======
 		copyAndClear(halfEdges[v], G.outEdges[v]);
->>>>>>> e9473924
 		if (weighted) {
 			copyAndClear(halfEdgeWeights[v], G.outEdgeWeights[v]);
 		}
