/*
 * BasicGraph.cpp
 *
 *  Created on: 20.05.2014
 *      Author: Klara Reichard (klara.reichard@gmail.com), Marvin Ritter (marvin.ritter@gmail.com)
 */

#include <stdexcept>
#include <sstream>

#include "BasicGraph.h"
#include "../auxiliary/Random.h"

namespace NetworKit {

namespace graph_impl {

count WeightedData::getMemoryUsage() const {
	count mem = 0;

	for (auto& w : edgeWeights) {
		mem += sizeof(edgeweight) * w.capacity();
	}

	return mem;
}

void WeightedData::shrinkToFit() {
	edgeWeights.shrink_to_fit();
	for (auto& w : edgeWeights) {
		w.shrink_to_fit();
	}
}

count UndirectedData::getMemoryUsage() const {
	count mem = 0;
	mem += sizeof(count) * deg.capacity();
	for (auto& a : adja) {
		mem += sizeof(node) * a.capacity();
	}
	return mem;
}

void UndirectedData::shrinkToFit() {
	deg.shrink_to_fit();

	adja.shrink_to_fit();
	for (auto& a : adja) {
		a.shrink_to_fit();
	}
}

count DirectedData::getMemoryUsage() const {
	count mem = 0;
	
	mem += sizeof(count) * inDeg.capacity();
	mem += sizeof(count) * outDeg.capacity();
	
	for (auto& a : inEdges) {
		mem += sizeof(node) * a.capacity();
	}
	for (auto& a : outEdges) {
		mem += sizeof(node) * a.capacity();
	}
	
	return mem;
}

void DirectedData::shrinkToFit() {
	inDeg.shrink_to_fit();
	outDeg.shrink_to_fit();
	
	inEdges.shrink_to_fit();
	for (auto& a : inEdges) {
		a.shrink_to_fit();
	}

	outEdges.shrink_to_fit();
	for (auto& a : outEdges) {
		a.shrink_to_fit();
	}
}

template<Weighted w, Directed d>
BasicGraph<w, d>::BasicGraph(count n) :
	DData(n),
	n(n),
	m(0),
	z(n),
	t(0),
	exists(n, true) {
	
	// set name from global id
	static count nextGraphId = 1;
	std::stringstream sstm;
	sstm << "G#" << nextGraphId++;
	this->name = sstm.str();
}

<<<<<<< HEAD
template<Weighted w>
index find_impl(const BasicGraph<w, Directed::undirected>& G, node v) {

for (index i = 0; i < G.adja[v].size(); i++) {
		node x = G.adja[v][i];
		if (x == v) {
			return i;
		}
	}
	return none;
}

template<Weighted w>
index find_impl(const BasicGraph<w, Directed::directed>& G, node v) {

	for (index i = 0; i < G.OutEdges[v].size(); i++) {
		node x = G.OutEdges[v][i];
		if (x == v) {
			return i;
		}
	}

	return none;


}

template<Weighted w>
count degree_impl(const BasicGraph<w, Directed::undirected>& G, node v) {
	return G.deg[v];
=======
template<>
std::string BasicGraph<Weighted::unweighted, Directed::undirected>::typ() const { return "Graph"; }

template<>
std::string BasicGraph<Weighted::weighted, Directed::undirected>::typ() const { return "WeightedGraph"; }

template<>
std::string BasicGraph<Weighted::unweighted, Directed::directed>::typ() const { return "DirectedGraph"; }

template<>
std::string BasicGraph<Weighted::weighted, Directed::directed>::typ() const { return "WeightedDirectedGraph"; }

template<Weighted w, Directed d>
count BasicGraph<w, d>::getMemoryUsage() const {

}

template<Weighted w, Directed d>
void BasicGraph<w, d>::shrinkToFit() {
	// ToDo implement
	throw std::runtime_error("TODO");
}


template<Weighted w, Directed d>
std::string BasicGraph<w, d>::toString() const {
	std::stringstream strm;
	strm << typ() << "(name=" << getName() << ", n=" << numberOfNodes()
			<< ", m=" << numberOfEdges() << ")";
	return strm.str();
}


/** NODE MODIFIERS **/

template<Weighted w, Directed d>
node BasicGraph<w, d>::addNode() {
	// ToDo implement
	throw std::runtime_error("TODO");
>>>>>>> 0e81b15c
}

template<Weighted w, Directed d>
node BasicGraph<w, d>::addNode(float x, float y) {
	// ToDo implement
	throw std::runtime_error("TODO");
}

<<<<<<< HEAD
/*EDGE-MODIFIERS*/

template<Weighted w>
void add_Edge_impl(const BasicGraph<w, Directed::undirected>& G, node u, node v, edgeweight weight) {
	
	assert (u >= 0);
	assert (u < this->z);
	assert (this->exists[u]);
	assert (v >= 0);
	assert (v < this->z);
	assert (this->exists[v]);

	if (u == v) { // self-loop case
		G.adja[u].push_back(u);
		G.deg[u] += 1;
		if (w == Weighted::weighted) G.weights[u].push_back(weight);
		for (index attrId = 0; attrId < G.edgeMaps_double.size(); ++attrId) {
			double defaultAttr = G.edgeAttrDefaults_double[attrId];
			G.edgeMaps_double[attrId][u].push_back(defaultAttr);
		}
	} else {
		// set adjacency
		G.adja[u].push_back(v);
		G.adja[v].push_back(u);
		// increment degree counters
		G.deg[u]++;
		G.deg[v]++;
		// set edge weight
		if (w == Weighted::weighted) {
			G.weights[u].push_back(weight);
			G.weights[v].push_back(weight);	
		}
		// loop over all attributes, setting default attr
		for (index attrId = 0; attrId < G.edgeMaps_double.size(); ++attrId) {
			double defaultAttr = G.edgeAttrDefaults_double[attrId];
			G.edgeMaps_double[attrId][u].push_back(defaultAttr);
			G.edgeMaps_double[attrId][v].push_back(defaultAttr);
		}
	}

	G.m++; // increasing the number of edges
}

template<Weighted w>
void add_Edge_impl(const BasicGraph<w, Directed::directed>& G, node u, node v, edgeweight weight) {

assert (u >= 0);
	assert (u < G.z);
	assert (v >= 0);
	assert (v < G.z);

	G.m++; // increasing the number of edges
	G.deg[u].out++;
	G.deg[v].in++;

	G.adja[u].first.push_back(v);
	if (w == Weighted::weighted) {
		G.weights[u].push_back(weight);
	}
	G.adja[v].second.push_back(u);



	// loop over all attributes, setting default attr
	for (index attrId = 0; attrId < G.edgeMaps_double.size(); ++attrId) {
		double defaultAttr = G.edgeAttrDefaults_double[attrId];
		G.edgeMaps_double[attrId][u].push_back(defaultAttr);
		G.edgeMaps_double[attrId][v].push_back(defaultAttr);
	}

}

template<Weighted w>
void remove_Edge_impl(const BasicGraph<w, Directed::undirected>& G, node u, node v, edgeweight weight) {

index ui = G.find(v, u);
index vi = G.find(u, v);

	if (vi == none) {
		std::stringstream strm;
		strm << "edge (" << u << "," << v << ") does not exist";
		throw std::runtime_error(strm.str());
		// TODO: what if edge does not exist?
	} else {
		G.adja[u][vi] = none;
		G.adja[v][ui] = none;
		// decrement degree counters
		G.deg[u]--;
		if (u != v) { // self-loops are counted only once
			G.deg[v]--;
		}
		if (w == Weighted::weighted) {
			// remove edge weight
			G.weights[u][vi] = G.nullWeight;
			G.weights[v][ui] = G.nullWeight;
		}

		// TODO: remove attributes

		G.m--; // decreasing the number of edges

	}
}

template<Weighted w>
void remove_Edge_impl(const BasicGraph<w, Directed::directed>& G, node u, node v, edgeweight weight) {

// remove adjacency
	index ui = G.find(v, u);
	index vi = G.find(u, v);

	if (vi == none) {
		std::stringstream strm;
		strm << "edge (" << u << "," << v << ") does not exist";
		throw std::runtime_error(strm.str());
	} else {
		G.OutEdges[u][vi] = none;
		G.InEdges[v][ui] = none;
		// decrement degree counters
		G.deg[u].out--;
		G.deg[v].in--;
		if (w == Weighted::weighted) {
			// remove edge weight
			G.weights[u][vi] = G.nullWeight;
			G.weights[v][ui] = G.nullWeight;
		}

		// TODO: remove attributes

		G.m--; // decreasing the number of edges

	}

}

template<Weighted w, Directed d>
bool hasEdge(const BasicGraph<w, d>& G, node u, node v) {
	
	return (G.find(u, v) != none);
}

template<> int BasicGraph<Weighted::unweighted, Directed::undirected>::typ() const { return 1; }
template<> int BasicGraph<Weighted::weighted,   Directed::undirected>::typ() const { return 2; }
template<> int BasicGraph<Weighted::unweighted, Directed::directed>::typ()   const { return 3; }
template<> int BasicGraph<Weighted::weighted,   Directed::directed>::typ()   const { return 4; }
=======
template<Weighted w, Directed d>
void BasicGraph<w, d>::removeNode(node v) {
	// ToDo implement
	throw std::runtime_error("TODO");
}
>>>>>>> 0e81b15c

/** NODE PROPERTIES **/

template<Weighted w, Directed d>
bool BasicGraph<w, d>::isIsolated(node v) const {
	// ToDo implement
	throw std::runtime_error("TODO");
}

template<Weighted w, Directed d>
edgeweight BasicGraph<w, d>::weightedDegree(node v) const {
	// ToDo implement
	throw std::runtime_error("TODO");
}

template<Weighted w, Directed d>
node BasicGraph<w, d>::randomNode() const {
	// ToDo implement
	throw std::runtime_error("TODO");
}


/** EDGE MODIFIERS **/

template<Weighted w, Directed d>
void BasicGraph<w, d>::addEdge(node u, node v, edgeweight ew) {
	// ToDo implement
	throw std::runtime_error("TODO");
}

template<Weighted w, Directed d>
void BasicGraph<w, d>::removeEdge(node u, node v) {
	// ToDo implement
	throw std::runtime_error("TODO");
}

template<Weighted w, Directed d>
bool BasicGraph<w, d>::hasEdge(node u, node v) const {
	// ToDo implement
	throw std::runtime_error("TODO");
}

template<Weighted w, Directed d>
node BasicGraph<w, d>::mergeEdge(node u, node v, bool discardSelfLoop) {
	// ToDo implement
	throw std::runtime_error("TODO");
}


/** GLOBAL PROPERTIES **/

template<Weighted w, Directed d>
count BasicGraph<w, d>::numberOfSelfLoops() const {
	// ToDo implement
	throw std::runtime_error("TODO");
}


/** COORDINATES **/

template<Weighted w, Directed d>
void BasicGraph<w, d>::setCoordinate(node v, Point<float> value) {
	// ToDo implement
	throw std::runtime_error("TODO");
}

template<Weighted w, Directed d>
Point<float>& BasicGraph<w, d>::getCoordinate(node v) {
	// ToDo implement
	throw std::runtime_error("TODO");
}

template<Weighted w, Directed d>
float BasicGraph<w, d>::minCoordinate(count dim) {
	// ToDo implement
	throw std::runtime_error("TODO");
}

template<Weighted w, Directed d>
float BasicGraph<w, d>::maxCoordinate(count dim) {
	// ToDo implement
	throw std::runtime_error("TODO");
}

template<Weighted w, Directed d>
void BasicGraph<w, d>::initCoordinates() {
	// ToDo implement
	throw std::runtime_error("TODO");
}


/** EDGE ATTRIBUTES **/

template<Weighted w, Directed d>
edgeweight BasicGraph<w, d>::weight(node u, node v) const {
	// ToDo implement
	throw std::runtime_error("TODO");
}

template<Weighted w, Directed d>
void BasicGraph<w, d>::setWeight(node u, node v, edgeweight ew) {
	// ToDo implement
	throw std::runtime_error("TODO");
}

template<Weighted w, Directed d>
void BasicGraph<w, d>::increaseWeight(node u, node v, edgeweight ew) {
	// ToDo implement
	throw std::runtime_error("TODO");
}

template<Weighted w, Directed d>
int BasicGraph<w, d>::addEdgeAttribute_double(double defaultValue) {
	// ToDo implement
	throw std::runtime_error("TODO");
}

template<Weighted w, Directed d>
double BasicGraph<w, d>::attribute_double(node u, node v, int attrId) const {
	// ToDo implement
	throw std::runtime_error("TODO");
}

template<Weighted w, Directed d>
void BasicGraph<w, d>::setAttribute_double(node u, node v, int attrId, double attr) {
	// ToDo implement
	throw std::runtime_error("TODO");
}


/** SUMS **/

template<Weighted w, Directed d>
edgeweight BasicGraph<w, d>::totalEdgeWeight() const {
	// ToDo implement
	throw std::runtime_error("TODO");
}


/** Collections **/

template<Weighted w, Directed d>
std::vector<node> BasicGraph<w, d>::nodes() const {
	// ToDo implement
	throw std::runtime_error("TODO");
}

template<Weighted w, Directed d>
std::vector<std::pair<node, node> > BasicGraph<w, d>::edges() const {
	// ToDo implement
	throw std::runtime_error("TODO");
}


template<Weighted w, Directed d>
std::vector<node> BasicGraph<w, d>::neighbors(node u) const {
	// ToDo implement
	throw std::runtime_error("TODO");
}


/** NODE ITERATORS **/

template<Weighted w, Directed d>
template<typename L>
void BasicGraph<w, d>::forNodes(L handle) const {
	// ToDo implement
	throw std::runtime_error("TODO");
}

template<Weighted w, Directed d>
template<typename L>
void BasicGraph<w, d>::parallelForNodes(L handle) const {
	// ToDo implement
	throw std::runtime_error("TODO");
}

template<Weighted w, Directed d>
template<typename C, typename L>
void BasicGraph<w, d>::forNodesWhile(C condition, L handle) const {
	// ToDo implement
	throw std::runtime_error("TODO");
}

template<Weighted w, Directed d>
template<typename C, typename L>
void BasicGraph<w, d>::forNodes(C condition, L handle) const {
	// ToDo implement
	throw std::runtime_error("TODO");
}

template<Weighted w, Directed d>
template<typename L>
void BasicGraph<w, d>::forNodesInRandomOrder(L handle) const {
	// ToDo implement
	throw std::runtime_error("TODO");
}

template<Weighted w, Directed d>
template<typename L>
void BasicGraph<w, d>::balancedParallelForNodes(L handle) const {
	// ToDo implement
	throw std::runtime_error("TODO");
}

template<Weighted w, Directed d>
template<typename L>
void BasicGraph<w, d>::forNodePairs(L handle) const {
	// ToDo implement
	throw std::runtime_error("TODO");
}

template<Weighted w, Directed d>
template<typename L>
void BasicGraph<w, d>::parallelForNodePairs(L handle) const {
	// ToDo implement
	throw std::runtime_error("TODO");
}


/** REDUCTION ITERATORS **/

template<Weighted w, Directed d>
template<typename L>
double BasicGraph<w, d>::parallelSumForNodes(L handle) const {
	// ToDo implement
	throw std::runtime_error("TODO");
}


/** EDGE ITERATORS **/

template<Weighted w, Directed d>
template<typename L>
void BasicGraph<w, d>::forEdges(L handle) const {
	// ToDo implement
	throw std::runtime_error("TODO");
}

template<Weighted w, Directed d>
template<typename L>
void BasicGraph<w, d>::parallelForEdges(L handle) const {
	// ToDo implement
	throw std::runtime_error("TODO");
}

template<Weighted w, Directed d>
template<typename L>
void BasicGraph<w, d>::forWeightedEdges(L handle) const {
	// ToDo implement
	throw std::runtime_error("TODO");
}

template<Weighted w, Directed d>
template<typename L>
void BasicGraph<w, d>::parallelForWeightedEdges(L handle) const {
	// ToDo implement
	throw std::runtime_error("TODO");
}

template<Weighted w, Directed d>
template<typename L>
void BasicGraph<w, d>::forEdgesWithAttribute_double(int attrId, L handle) const {
	// ToDo implement
	throw std::runtime_error("TODO");
}


/** NEIGHBORHOOD ITERATORS **/

template<Weighted w, Directed d>
template<typename L>
void BasicGraph<w, d>::forNeighborsOf(node u, L handle) const {
	// ToDo implement
	throw std::runtime_error("TODO");
}

template<Weighted w, Directed d>
template<typename L>
void BasicGraph<w, d>::forWeightedNeighborsOf(node u, L handle) const {
	// ToDo implement
	throw std::runtime_error("TODO");
}

template<Weighted w, Directed d>
template<typename L>
void BasicGraph<w, d>::forEdgesOf(node u, L handle) const {
	// ToDo implement
	throw std::runtime_error("TODO");
}

template<Weighted w, Directed d>
template<typename L>
void BasicGraph<w, d>::forWeightedEdgesOf(node u, L handle) const {
	// ToDo implement
	throw std::runtime_error("TODO");
}


/** REDUCTION ITERATORS **/

template<Weighted w, Directed d>
template<typename L>
double BasicGraph<w, d>::parallelSumForWeightedEdges(L handle) const {
	// ToDo implement
	throw std::runtime_error("TODO");
}


/** GRAPH SEARCHES **/

template<Weighted w, Directed d>
template<typename L>
void BasicGraph<w, d>::BFSfrom(node r, L handle) const {
	// ToDo implement
	throw std::runtime_error("TODO");
}

template<Weighted w, Directed d>
template<typename L>
void BasicGraph<w, d>::BFSEdgesfrom(node r, L handle) const {
	// ToDo implement
	throw std::runtime_error("TODO");
}

template<Weighted w, Directed d>
template<typename L>
void BasicGraph<w, d>::DFSfrom(node r, L handle) const {
	// ToDo implement
	throw std::runtime_error("TODO");
}

template<Weighted w, Directed d>
template<typename L>
void BasicGraph<w, d>::DFSEdgesfrom(node r, L handle) const {
	// ToDo implement
	throw std::runtime_error("TODO");
}

} /* namespace graph_impl */

} /* namespace NetworKit */<|MERGE_RESOLUTION|>--- conflicted
+++ resolved
@@ -97,12 +97,13 @@
 	this->name = sstm.str();
 }
 
-<<<<<<< HEAD
+
+/** PRIVATE HELPERS **/
+
 template<Weighted w>
-index find_impl(const BasicGraph<w, Directed::undirected>& G, node v) {
-
-for (index i = 0; i < G.adja[v].size(); i++) {
-		node x = G.adja[v][i];
+index find_impl(const BasicGraph<w, Directed::undirected>& G, node u, node v) {
+	for (index i = 0; i < this->adja[u].size(); i++) {
+		node x = this->adja[u][i];
 		if (x == v) {
 			return i;
 		}
@@ -111,24 +112,19 @@
 }
 
 template<Weighted w>
-index find_impl(const BasicGraph<w, Directed::directed>& G, node v) {
-
-	for (index i = 0; i < G.OutEdges[v].size(); i++) {
-		node x = G.OutEdges[v][i];
+index find_impl(const BasicGraph<w, Directed::directed>& G, node u, node v) {
+	for (index i = 0; i < G.outEdges[u].size(); i++) {
+		node x = G.outEdges[u][i];
 		if (x == v) {
 			return i;
 		}
 	}
-
 	return none;
-
-
-}
-
-template<Weighted w>
-count degree_impl(const BasicGraph<w, Directed::undirected>& G, node v) {
-	return G.deg[v];
-=======
+}
+
+
+/** GRAPH INFORMATION **/
+
 template<>
 std::string BasicGraph<Weighted::unweighted, Directed::undirected>::typ() const { return "Graph"; }
 
@@ -143,7 +139,8 @@
 
 template<Weighted w, Directed d>
 count BasicGraph<w, d>::getMemoryUsage() const {
-
+	// ToDo implement
+	throw std::runtime_error("TODO");
 }
 
 template<Weighted w, Directed d>
@@ -151,7 +148,6 @@
 	// ToDo implement
 	throw std::runtime_error("TODO");
 }
-
 
 template<Weighted w, Directed d>
 std::string BasicGraph<w, d>::toString() const {
@@ -168,7 +164,6 @@
 node BasicGraph<w, d>::addNode() {
 	// ToDo implement
 	throw std::runtime_error("TODO");
->>>>>>> 0e81b15c
 }
 
 template<Weighted w, Directed d>
@@ -177,12 +172,37 @@
 	throw std::runtime_error("TODO");
 }
 
-<<<<<<< HEAD
-/*EDGE-MODIFIERS*/
+template<Weighted w, Directed d>
+void BasicGraph<w, d>::removeNode(node v) {
+	// ToDo implement
+	throw std::runtime_error("TODO");
+}
+
+/** NODE PROPERTIES **/
+
+template<Weighted w, Directed d>
+bool BasicGraph<w, d>::isIsolated(node v) const {
+	// ToDo implement
+	throw std::runtime_error("TODO");
+}
+
+template<Weighted w, Directed d>
+edgeweight BasicGraph<w, d>::weightedDegree(node v) const {
+	// ToDo implement
+	throw std::runtime_error("TODO");
+}
+
+template<Weighted w, Directed d>
+node BasicGraph<w, d>::randomNode() const {
+	// ToDo implement
+	throw std::runtime_error("TODO");
+}
+
+
+/** EDGE MODIFIERS **/
 
 template<Weighted w>
-void add_Edge_impl(const BasicGraph<w, Directed::undirected>& G, node u, node v, edgeweight weight) {
-	
+void addEdge_impl(const BasicGraph<w, Directed::undirected>& G, node u, node v, edgeweight ew) {
 	assert (u >= 0);
 	assert (u < this->z);
 	assert (this->exists[u]);
@@ -193,7 +213,9 @@
 	if (u == v) { // self-loop case
 		G.adja[u].push_back(u);
 		G.deg[u] += 1;
-		if (w == Weighted::weighted) G.weights[u].push_back(weight);
+		if (w == Weighted::weighted) {
+			G.edgeWeights[u].push_back(ew);
+		}
 		for (index attrId = 0; attrId < G.edgeMaps_double.size(); ++attrId) {
 			double defaultAttr = G.edgeAttrDefaults_double[attrId];
 			G.edgeMaps_double[attrId][u].push_back(defaultAttr);
@@ -207,8 +229,8 @@
 		G.deg[v]++;
 		// set edge weight
 		if (w == Weighted::weighted) {
-			G.weights[u].push_back(weight);
-			G.weights[v].push_back(weight);	
+			G.edgeWeights[u].push_back(edgeWeights);
+			G.edgeWeights[v].push_back(edgeWeights);	
 		}
 		// loop over all attributes, setting default attr
 		for (index attrId = 0; attrId < G.edgeMaps_double.size(); ++attrId) {
@@ -222,24 +244,21 @@
 }
 
 template<Weighted w>
-void add_Edge_impl(const BasicGraph<w, Directed::directed>& G, node u, node v, edgeweight weight) {
-
-assert (u >= 0);
+void addEdge_impl(const BasicGraph<w, Directed::directed>& G, node u, node v, edgeweight ew) {
+	assert (u >= 0);
 	assert (u < G.z);
 	assert (v >= 0);
 	assert (v < G.z);
 
 	G.m++; // increasing the number of edges
-	G.deg[u].out++;
-	G.deg[v].in++;
+	G.inDeg[u]++;
+	G.outDeg[v]++;
 
 	G.adja[u].first.push_back(v);
 	if (w == Weighted::weighted) {
-		G.weights[u].push_back(weight);
+		G.weights[u].push_back(ew);
 	}
 	G.adja[v].second.push_back(u);
-
-
 
 	// loop over all attributes, setting default attr
 	for (index attrId = 0; attrId < G.edgeMaps_double.size(); ++attrId) {
@@ -251,10 +270,9 @@
 }
 
 template<Weighted w>
-void remove_Edge_impl(const BasicGraph<w, Directed::undirected>& G, node u, node v, edgeweight weight) {
-
-index ui = G.find(v, u);
-index vi = G.find(u, v);
+void removeEdge_impl(const BasicGraph<w, Directed::undirected>& G, node u, node v) {
+	index ui = G.find(v, u);
+	index vi = G.find(u, v);
 
 	if (vi == none) {
 		std::stringstream strm;
@@ -283,9 +301,8 @@
 }
 
 template<Weighted w>
-void remove_Edge_impl(const BasicGraph<w, Directed::directed>& G, node u, node v, edgeweight weight) {
-
-// remove adjacency
+void removeEdge_impl(const BasicGraph<w, Directed::directed>& G, node u, node v) {
+	// remove adjacency
 	index ui = G.find(v, u);
 	index vi = G.find(u, v);
 
@@ -310,54 +327,6 @@
 		G.m--; // decreasing the number of edges
 
 	}
-
-}
-
-template<Weighted w, Directed d>
-bool hasEdge(const BasicGraph<w, d>& G, node u, node v) {
-	
-	return (G.find(u, v) != none);
-}
-
-template<> int BasicGraph<Weighted::unweighted, Directed::undirected>::typ() const { return 1; }
-template<> int BasicGraph<Weighted::weighted,   Directed::undirected>::typ() const { return 2; }
-template<> int BasicGraph<Weighted::unweighted, Directed::directed>::typ()   const { return 3; }
-template<> int BasicGraph<Weighted::weighted,   Directed::directed>::typ()   const { return 4; }
-=======
-template<Weighted w, Directed d>
-void BasicGraph<w, d>::removeNode(node v) {
-	// ToDo implement
-	throw std::runtime_error("TODO");
-}
->>>>>>> 0e81b15c
-
-/** NODE PROPERTIES **/
-
-template<Weighted w, Directed d>
-bool BasicGraph<w, d>::isIsolated(node v) const {
-	// ToDo implement
-	throw std::runtime_error("TODO");
-}
-
-template<Weighted w, Directed d>
-edgeweight BasicGraph<w, d>::weightedDegree(node v) const {
-	// ToDo implement
-	throw std::runtime_error("TODO");
-}
-
-template<Weighted w, Directed d>
-node BasicGraph<w, d>::randomNode() const {
-	// ToDo implement
-	throw std::runtime_error("TODO");
-}
-
-
-/** EDGE MODIFIERS **/
-
-template<Weighted w, Directed d>
-void BasicGraph<w, d>::addEdge(node u, node v, edgeweight ew) {
-	// ToDo implement
-	throw std::runtime_error("TODO");
 }
 
 template<Weighted w, Directed d>
@@ -368,8 +337,7 @@
 
 template<Weighted w, Directed d>
 bool BasicGraph<w, d>::hasEdge(node u, node v) const {
-	// ToDo implement
-	throw std::runtime_error("TODO");
+	return find(u, v) != none;
 }
 
 template<Weighted w, Directed d>
