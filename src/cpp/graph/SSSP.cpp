/*
 * SSSP.cpp
 *
 *  Created on: 15.04.2014
 *      Author: cls
 */

#include "SSSP.h"
#include "../auxiliary/Log.h"

namespace NetworKit {

SSSP::SSSP(const Graph& G, node s, bool storePaths) : G(G), source(s), storePaths(storePaths) {

}

std::vector<edgeweight> SSSP::getDistances() const {
	return distances;
}

<<<<<<< local
edgeweight SSSP::distance(node t) const {
	return distances[t];
}

count SSSP::numberOfPaths(node t) const {
	if (! storePaths) {
		throw std::runtime_error("number of paths have not been stored");
	}
	return npaths[t];
}


std::vector<node> SSSP::getPredecessors(node t) const {
	if (! storePaths) {
		throw std::runtime_error("predecessors have not been stored");
	}
	return previous[t];
}
=======
>>>>>>> other

std::vector<node> SSSP::getPath(node t, bool forward) const {
	if (! storePaths) {
		throw std::runtime_error("paths have not been stored");
	}
	std::vector<node> path;
	if (previous[t].empty()) { // t is not reachable from source
		WARN("there is no path from ", source, " to ", t);
		return path;
	}
	node v = t;
	while (v != source) {
		path.push_back(v);
		v = previous[v].front();
	}
	path.push_back(source);

	if (forward) {
		std::reverse(path.begin(), path.end());
	}
	return path;
}


std::set<std::vector<node> > SSSP::getPaths(node t, bool forward) const {
	throw std::runtime_error("FIXME: correct implementation needed");

	std::set<std::vector<node> > paths;
	if (previous[t].empty()) { // t is not reachable from source
		WARN("there is no path from ", source, " to ", t);
		return paths;
	}


	std::function<std::set<std::vector<node> > (std::vector<node>& prefix, node v) > trace = [&](std::vector<node>& prefix, node v) {
		// base case

		prefix.push_back(v);
		std::set<std::vector<node> > paths;
		paths.insert(prefix);
		for (node u : previous[v]) {
			auto returned = trace(prefix, u);
			paths.insert(returned.begin(), returned.end());
		}
		return paths;
	};

	std::vector<node> emptyPath;
	auto thePaths = trace(emptyPath, t);

	if (forward) {
		for (auto path : thePaths) {
			std::reverse(path.begin(), path.end());
		}
	}
	return thePaths;
}

} /* namespace NetworKit */<|MERGE_RESOLUTION|>--- conflicted
+++ resolved
@@ -18,27 +18,6 @@
 	return distances;
 }
 
-<<<<<<< local
-edgeweight SSSP::distance(node t) const {
-	return distances[t];
-}
-
-count SSSP::numberOfPaths(node t) const {
-	if (! storePaths) {
-		throw std::runtime_error("number of paths have not been stored");
-	}
-	return npaths[t];
-}
-
-
-std::vector<node> SSSP::getPredecessors(node t) const {
-	if (! storePaths) {
-		throw std::runtime_error("predecessors have not been stored");
-	}
-	return previous[t];
-}
-=======
->>>>>>> other
 
 std::vector<node> SSSP::getPath(node t, bool forward) const {
 	if (! storePaths) {
