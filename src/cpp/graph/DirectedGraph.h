--- conflicted
+++ resolved
@@ -123,16 +123,7 @@
 	/** NODE PROPERTIES **/
 
 	/**
-<<<<<<< HEAD
 	 * Return the number of neighbors for node v.
-=======
-	 * @return true if the node is isolated (= degree is 0)
-	 */
-	bool isIsolated(node v) const;
-
-	/**
-	 * Return the number of incoming edges to node v.
->>>>>>> 9cbaa6ae
 	 */
 	count degreeIn(node v) const;
 
@@ -278,15 +269,6 @@
 	/**
 	 * Iterate over all edges of the graph and call handler (lambda closure).
 	 */
-<<<<<<< HEAD
-=======
-
-	template<typename L> void forInEdgesOf(node u, L handle);
-	
-	/**
-	 * Iterate over all Incoming edges of the graph and call handler (lambda closure).
-	 */
->>>>>>> 9cbaa6ae
 	template<typename L> void forInEdgesOf(node u, L handle) const;
 
 	/**
