/*
 * Partition.h
 *
 *  Created on: 03.10.2013
 *      Author: cls
 */

#ifndef PARTITION_H_
#define PARTITION_H_

#include <cinttypes>
#include <set>
#include <vector>
#include <map>
#include <cassert>
#include <limits>

#include "../graph/Graph.h"



namespace NetworKit {



/**
<<<<<<< HEAD
 * Implements a partition of a set, i.e. a subdivision of the
=======
 * @ingroup structures
 * Implements a partition of a set, i.e. a subdivision of the 
>>>>>>> 17595880
 * set into disjoint subsets.
 */
class Partition {

public:

	Partition();

	/**
	 * Create a new partition data structure for @a z elements.
	 *
	 * @param[in]	z	maximum index
	 */
	Partition(index z);

		/**
	 * Create a new partition data structure for @a z elements.
	 * Initialize each entry to the default value.
	 * WARNING: this circumvents the standard interface and may leave the object
	 * in an inconsistent state. Use only in exceptional cases.
	 *
	 * @param[in]	z	maximum index
	 * @param[in]	defaultValue
	 */
	Partition(index z, index defaultValue);

	virtual ~Partition() = default;

	/**
	 *  Index operator.
	 *
	 *  @param[in]	e	an element
	 */
	inline index& operator [](const index& e) {
		return this->data[e];
	}
	/**
	 * Index operator for const instances of this class.
	 *
	 * @param[in]	e	an element
	 */
	inline const index& operator [](const index& e) const {
		return this->data[e];
	}

	/**
	 * Get the set (id) in which the element @a e is contained.
	 *
	 * @param e Index of element.
	 * @return The index of the set in which @a e is contained.
	 */
	inline index subsetOf(index e) const {
		assert (e < this->numberOfElements());
		return this->data[e];
	}


	/**
	 * Extend the data structure and create a slot
	 * for one more element. Initializes the entry to none
	 * and returns the index of the entry.
	 */
	index extend();

	/**
	 * Removes the entry for the given element
	 * by setting it to none.
	 */
	void remove(index e);

	/**
	 * Add a (previously unassigned) element @a e to the set @a s.
	 *
	 * @param s The index of the subset.
	 * @param e The element to add.
	 */
	void addToSubset(index s, index e);

	/**
	 * Move the (previously assigned) element @a e to the set @a s.
	 *
	 * @param s The index of the subset.
	 * @param e The element to move.
	 */
	void moveToSubset(index s, index e);

	/**
	 * Creates a singleton set containing the element @a e.
	 *
	 * @param e The index of the element.
	 */
	void toSingleton(index e);

	/**
	 * Assigns every element to a singleton set.
	 * Set id is equal to element id.
	 */
	void allToSingletons();

	/**
	 * Assigns every element to the same subset.
	 * Set id is equal to zero.
	 */
	void allToOnePartition();

	/**
	 * Assigns the elements from both sets to a new set and returns the id of it.
	 *
	 * @param s Set to merge.
	 * @param t Set to merge.
	 * @return Id of newly created set.
	 */
	index mergeSubsets(index s, index t);


	/**
	 * Check if partition is a 1-partition,
	 * i.e. every element is assigned to the same set.
	 */
	//bool isOnePartition(Graph& G);


	/**
	 * Check if partition is a singleton partition,
	 * i.e. every element is assigned to a different set.
	 */
	//bool isSingletonPartition(Graph& G) const;

	/**
	 * Sets an upper bound for the subset ids that CAN be assigned.
	 *
	 * @param[in]	upper	highest assigned subset ID + 1
	 */
	void setUpperBound(index upper);

	/**
	 * Return an upper bound for the subset ids that have been assigned.
	 * (This is the maximum id + 1.)
	 *
	 * @return The upper bound.
	 */
	index upperBound() const;

	/**
	 * Get a lower bound for the subset ids that have been assigned.
	 *
	 * @return The lower bound.
	 */
	index lowerBound() const;


	/**
	 * Change subset IDs to be consecutive, starting at 0.
	 */
	void compact();


	/**
	 * Check if partition assigns a valid subset to the element @a e.
	 *
	 * @param e The element.
	 * @return @c true if the assigned subset is valid, @c false otherwise.
	 */
	bool contains(index e) const;


	/**
	 * Check if two elements @a e1 and @a e2 belong to the same subset.
	 *
	 * @param e1 Element.
	 * @param e2 Element.
	 * @return @c true if @a e1 and @a e2 belong to same subset, @c false otherwise.
	 */
	bool inSameSubset(index e1, index e2) const;


	/**
	 * Get a list of subset sizes. Indices do not necessarily correspond to subset ids.
	 *
	 * @return A vector of subset sizes.
	 */
	std::vector<count> subsetSizes() const;


	/**
	 * Get a map from subset id to size of the subset.
	 *
	 * @return A map from subset id to size of the subset.
	 */
	std::map<index, count> subsetSizeMap() const;


	/**
	 * Get the members of the subset @a s.
	 *
	 * @param s The subset.
	 * @return A set containing the members of @a s.
	 */
	std::set<index> getMembers(const index s) const;


	/**
	 * @return number of elements in the partition.
	 */
	count numberOfElements() const;


	/**
	 * Get the current number of sets in this partition.
	 *
	 * @return The current number of sets.
	 */
	count numberOfSubsets() const;

	/**
	 * Get the actual vector representing the partition data structure.
	 * @return vector containing information about partitions.
	 */
	std::vector<index> getVector() const;


	/**
	 * @return the subsets of the partition as a set of sets.
	 */
	std::set<std::set<index> > getSubsets();

<<<<<<< HEAD
	/**
	 * @return ids of nonempty subsets
=======
	/** 
	 * Get the ids of nonempty subsets.
	 *
	 * @return A set of ids of nonempty subsets.
>>>>>>> 17595880
	 */
	std::set<index> getSubsetIds();

	/**
	 * Set a human-readable identifier @a name for the instance.
	 *
	 * @param name The name.
	 */
	void setName(std::string name);


	/**
	 * Get the human-readable identifier.
	 *
	 * @return The name of this partition.
	 */
	std::string getName() const;

	/**
	 * Iterate over all entries (node, cluster id) and execute callback function @a func (lambda closure).
	 *
	 * @param func Takes parameters <code>(node, index)</code>
	 */
	template<typename Callback> void forEntries(Callback func) const;

	/**
	 * Iterate over all entries (node, cluster id) in parallel and execute callback function @a handle (lambda closure).
	 *
	 * @param handle Takes parameters <code>(node, index)</code>
	 */
	template<typename Callback> void parallelForEntries(Callback handle) const;


private:
	index z;	//!< maximum element index that can be mapped
	index omega;	//!< maximum subset index ever assigned
	std::vector<index> data;  	//!< data container, indexed by element index, containing subset index
	std::string name;

	/**
	 * Allocates and returns a new subset id.
	 */
	inline index newSubsetId() {
		index s = ++omega;
		return s;
	}
};

template<typename Callback>
inline void Partition::forEntries(Callback handle) const {
	for (index e = 0; e < this->z; e++) {
		handle(e, data[e]);
	}
}

template<typename Callback>
inline void Partition::parallelForEntries(Callback handle) const {
	#pragma omp parallel for
	for (index e = 0; e < this->z; e++) {
		handle(e, this->data[e]);
	}
}

} /* namespace NetworKit */

#endif /* PARTITION_H_ */<|MERGE_RESOLUTION|>--- conflicted
+++ resolved
@@ -24,12 +24,8 @@
 
 
 /**
-<<<<<<< HEAD
+ * @ingroup structures
  * Implements a partition of a set, i.e. a subdivision of the
-=======
- * @ingroup structures
- * Implements a partition of a set, i.e. a subdivision of the 
->>>>>>> 17595880
  * set into disjoint subsets.
  */
 class Partition {
@@ -256,15 +252,11 @@
 	 */
 	std::set<std::set<index> > getSubsets();
 
-<<<<<<< HEAD
-	/**
-	 * @return ids of nonempty subsets
-=======
-	/** 
+
+	/**
 	 * Get the ids of nonempty subsets.
 	 *
 	 * @return A set of ids of nonempty subsets.
->>>>>>> 17595880
 	 */
 	std::set<index> getSubsetIds();
 
