--- conflicted
+++ resolved
@@ -9,19 +9,16 @@
 #include "../graph/Graph.h"
 
 namespace NetworKit {
-<<<<<<< HEAD
 
 /**
+
  * @ingroup io
- */
-=======
-/**
+ *
  * This class turns a graph into a very basic GraphViz file as documented in the official manual [1].
  * If a more thorough support is desired, please contact the developers over networkit@ira.uni-karlsruhe.de.
  *
  * [1] http://www.graphviz.org/Documentation/dotguide.pdf
  */ 
->>>>>>> 61749a19
 class DotGraphWriter {
 public:
 	/**
