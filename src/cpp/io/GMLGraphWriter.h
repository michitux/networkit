--- conflicted
+++ resolved
@@ -15,15 +15,10 @@
 namespace NetworKit {
 
 /**
-<<<<<<< HEAD
  * @ingroup io
- * Writes a (so far unweighted) graph and its coordinates as a GML file.
- * TODO: write unit test
-=======
  * Writes a graph and its coordinates as a GML file.[1]
  *
  * [1] http://svn.bigcat.unimaas.nl/pvplugins/GML/trunk/docs/gml-technical-report.pdf
->>>>>>> 61749a19
  */
 class GMLGraphWriter: public NetworKit::GraphWriter {
 public:
