/*
 * DissimilarityMeasure.h
 *
 *  Created on: 19.01.2013
 *      Author: Christian Staudt (christian.staudt@kit.edu)
 */

#ifndef DISSIMILARITYMEASURE_H_
#define DISSIMILARITYMEASURE_H_

#include "../structures/Partition.h"
#include "../structures/Cover.h"

namespace NetworKit {


/**
 * @ingroup community
 * Base class for all clustering dissimilarity measures.
 */
class DissimilarityMeasure {

public:

<<<<<<< HEAD
	virtual double getDissimilarity(const Graph& G, const Partition& first, const Partition& second) = 0;
=======
	/** Default destructor */
	virtual ~DissimilarityMeasure();


	virtual double getDissimilarity(Graph& G, Partition& first, Partition& second) = 0;
	virtual double getDissimilarity(Graph& G, Cover& first, Cover& second);
>>>>>>> 570c6a97
};

} /* namespace NetworKit */
#endif /* DISSIMILARITYMEASURE_H_ */<|MERGE_RESOLUTION|>--- conflicted
+++ resolved
@@ -22,16 +22,10 @@
 
 public:
 
-<<<<<<< HEAD
 	virtual double getDissimilarity(const Graph& G, const Partition& first, const Partition& second) = 0;
-=======
-	/** Default destructor */
-	virtual ~DissimilarityMeasure();
 
 
-	virtual double getDissimilarity(Graph& G, Partition& first, Partition& second) = 0;
-	virtual double getDissimilarity(Graph& G, Cover& first, Cover& second);
->>>>>>> 570c6a97
+	virtual double getDissimilarity(const Graph &G, const Cover &first, const Cover &second);
 };
 
 } /* namespace NetworKit */
