/*
 * PLM.h
 *
 *  Created on: 20.11.2013
 *      Author: cls
 */

#ifndef PLM_H_
#define PLM_H_

#include "CommunityDetectionAlgorithm.h"

namespace NetworKit {

/**
<<<<<<< HEAD
 * Parallel Louvain Method - a multi-level modularity maximizer.
=======
 * @ingroup community
 * MultiLevel Parallel LocalMover - a multi-level modularity maximizer.
>>>>>>> 17595880
 */
class PLM: public NetworKit::CommunityDetectionAlgorithm {

public:

	/**
	 * @param[in]	refine	add a second move phase to refine the communities
	 * @param[in]	par		parallelization strategy
	 * @param[in]	gamma	multi-resolution modularity parameter:
	 * 							1.0 -> standard modularity
	 * 							0.0 -> one community
	 * 							2m 	-> singleton communities
	 * @param[in]	maxIter		maximum number of iterations for move phase
	 *
	 */
	PLM(bool refine=false, double gamma = 1.0, std::string par="balanced", count maxIter=32);


	/**
	 * Get string representation.
	 *
	 * @return String representation of this algorithm.
	 */
	std::string toString() const override;

	/**
	 * Detect communities in the given graph @a G
	 *
	 * @param G The graph.
	 * @return A partition containing the found communities.
	 */
	Partition run(const Graph& G) override;

	static std::pair<Graph, std::vector<node>> coarsen(const Graph& G, const Partition& zeta);

	static Partition prolong(const Graph& Gcoarse, const Partition& zetaCoarse, const Graph& Gfine, std::vector<node> nodeToMetaNode);

private:

	std::string parallelism;
	bool refine;
	double gamma = 1.0;
	count maxIter;
};

} /* namespace NetworKit */

#endif /* PLM_H_ */<|MERGE_RESOLUTION|>--- conflicted
+++ resolved
@@ -13,12 +13,8 @@
 namespace NetworKit {
 
 /**
-<<<<<<< HEAD
+ * @ingroup community
  * Parallel Louvain Method - a multi-level modularity maximizer.
-=======
- * @ingroup community
- * MultiLevel Parallel LocalMover - a multi-level modularity maximizer.
->>>>>>> 17595880
  */
 class PLM: public NetworKit::CommunityDetectionAlgorithm {
 
