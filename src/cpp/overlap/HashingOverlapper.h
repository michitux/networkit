/*
 * HashingOverlapper.h
 *
 *  Created on: 31.01.2013
 *      Author: Christian Staudt (christian.staudt@kit.edu)
 */

#ifndef HASHINGOVERLAPPER_H_
#define HASHINGOVERLAPPER_H_

#include <functional>

#include "Overlapper.h"

namespace NetworKit {

/**
 * @ingroup overlap
 * Determines the overlap of multiple partitions by hashing partition identifiers.
 */
class HashingOverlapper: public NetworKit::Overlapper {

public:

<<<<<<< HEAD
	/** Default destructor */
	virtual ~HashingOverlapper() = default;

=======
>>>>>>> 604c5f66
	virtual Partition run(Graph& G, std::vector<Partition>& clusterings);
};

} /* namespace NetworKit */
#endif /* HASHINGOVERLAPPER_H_ */<|MERGE_RESOLUTION|>--- conflicted
+++ resolved
@@ -22,12 +22,6 @@
 
 public:
 
-<<<<<<< HEAD
-	/** Default destructor */
-	virtual ~HashingOverlapper() = default;
-
-=======
->>>>>>> 604c5f66
 	virtual Partition run(Graph& G, std::vector<Partition>& clusterings);
 };
 
