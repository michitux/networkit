--- conflicted
+++ resolved
@@ -20,7 +20,6 @@
  */
 class ConnectedComponents {
 public:
-<<<<<<< HEAD
 	/**
 	 * Create ConnectedComponents class for Graph @a G.
 	 *
@@ -34,11 +33,6 @@
 	 * This method determines the connected components for the graph given in the constructor.
 	 */
 	void runSequential();
-=======
-
-	ConnectedComponents(const Graph& G);
-
->>>>>>> 61749a19
 
 	/**
 	 * This method determines the connected components for the graph given in the constructor.
@@ -60,15 +54,10 @@
 	count componentOfNode(node u);
 
 
-<<<<<<< HEAD
 	/** 
 	 * Get a Partition that represents the components.
 	 *
 	 * @return A partition representing the found components.
-=======
-	/**
-	 * Return a Partition that represents the components
->>>>>>> 61749a19
 	 */
 	Partition getPartition();
     
