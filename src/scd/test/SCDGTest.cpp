--- conflicted
+++ resolved
@@ -168,6 +168,7 @@
 	G.addEdge(9,11);
 	G.addEdge(10,11);
 
+
 	community = GCE.run(G, 0);
 	EXPECT_EQ(7, community.size()) << "The community should have 7 nodes";
 
@@ -179,9 +180,7 @@
 
 	community = GCE.run(G, 8);
 	EXPECT_EQ(5, community.size()) << "The community should have 5 nodes";
-	for(node u : community){
-
-	}
+
 
 	community = GCE.run(G, 9);
 	EXPECT_EQ(5, community.size()) << "The community should have 5 nodes";
@@ -237,14 +236,8 @@
 
 
 TEST_F(SCDGTest, tryCommunitySubgraph) {
-<<<<<<< HEAD
-
-	GraphGenerator gen;
-	Graph G = gen.makeCompleteGraph(10);
-=======
 	METISGraphReader reader;
 	Graph G = reader.read("input/lesmis.graph");
->>>>>>> 950477cf
 
 	node s = 0; // seed node
 
@@ -256,11 +249,7 @@
 
 	// write it to file
 	METISGraphWriter writer;
-<<<<<<< HEAD
-	writer.write(sub, "output/CommunitySubgraph.graph");
-=======
 	writer.write(sub, "output/lesmis-comm0.graph");
->>>>>>> 950477cf
 
 }
 
