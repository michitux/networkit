--- conflicted
+++ resolved
@@ -30,8 +30,8 @@
 			// TRACE("event: " , ev.toString());
 			switch (ev.type) {
 				case GraphEvent::NODE_ADDITION : {
-					zeta.extend(); //index z = 
-					isolate(ev.u);
+					index z = zeta.extend();
+					isolate(z); //ev.u
 					break;
 				}
 				case GraphEvent::NODE_REMOVAL : {
@@ -76,8 +76,8 @@
 			switch (ev.type) {
 				case GraphEvent::NODE_ADDITION : {
 					// FIXME: segmentation fault 
-					zeta.extend();
-					isolate(ev.u);
+					index z = zeta.extend();
+					isolate(z); //ev.u
 					break;
 				}
 				case GraphEvent::NODE_REMOVAL : {
@@ -131,20 +131,12 @@
 	}
 }
 
-<<<<<<< HEAD
-Partition DynPLM::detect() {
-=======
-Clustering DynPLM::detect(bool restart) {
->>>>>>> 6e811956
+Partition DynPLM::detect(bool restart) {
 	DEBUG("retrieving solution");
 	return this->run(*this->G, restart);
 }
 
-<<<<<<< HEAD
-Partition DynPLM::run(Graph& G) {
-=======
-Clustering DynPLM::run(Graph& G, bool restart) {
->>>>>>> 6e811956
+Partition DynPLM::run(Graph& G, bool restart) {
 	INFO("calling run method on " , G.toString());
 
 	if (restart) {
@@ -241,8 +233,7 @@
 			// TRACE("node " , u , " not moved");
 		}
 	};
-
-	// first move phase
+	// first move hase
 
 		// performs node moves
 	auto movePhase = [&](){
