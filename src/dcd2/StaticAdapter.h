/*
 * StaticAdapter.h
 *
 *  Created on: 10.01.2014
 *      Author: cls
 */

#ifndef STATICADAPTER_H_
#define STATICADAPTER_H_

#include "DynCommunityDetector.h"
#include "../community/Clusterer.h"

namespace NetworKit {

/**
 * This class allows us to pass a static community detection algorithm
 * as a dynamic one.
 */
class StaticAdapter: public NetworKit::DynCommunityDetector {

public:

	StaticAdapter(Clusterer* algo);

	void update(std::vector<GraphEvent>& stream) override;

<<<<<<< HEAD
	Partition detect() override;
=======
	Clustering detect(bool restart) override;
>>>>>>> 6e811956


private:

	Clusterer* algo;
};

} /* namespace NetworKit */

#endif /* STATICADAPTER_H_ */<|MERGE_RESOLUTION|>--- conflicted
+++ resolved
@@ -25,11 +25,7 @@
 
 	void update(std::vector<GraphEvent>& stream) override;
 
-<<<<<<< HEAD
-	Partition detect() override;
-=======
-	Clustering detect(bool restart) override;
->>>>>>> 6e811956
+	Partition detect(bool restart) override;
 
 
 private:
