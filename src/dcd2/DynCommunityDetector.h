/*
 * DynCommunityDetector.h
 *
 *  Created on: 24.12.2013
 *      Author: cls
 */

#ifndef DYNCOMMUNITYDETECTOR_H_
#define DYNCOMMUNITYDETECTOR_H_

#include "../dynamics/GraphEvent.h"
#include "../structures/Partition.h"
#include "../graph/Graph.h"


namespace NetworKit {

class DynCommunityDetector {

public:

	DynCommunityDetector();

	virtual void attachGraph(Graph& G);

	virtual void update(std::vector<GraphEvent>& stream) = 0;

<<<<<<< HEAD
	virtual Partition detect() = 0;
=======
	virtual Clustering detect(bool restart=false) = 0;
>>>>>>> 6e811956

protected:

	Graph* G;
	Partition zeta;
};

} /* namespace NetworKit */

#endif /* DYNCOMMUNITYDETECTOR_H_ */<|MERGE_RESOLUTION|>--- conflicted
+++ resolved
@@ -25,11 +25,7 @@
 
 	virtual void update(std::vector<GraphEvent>& stream) = 0;
 
-<<<<<<< HEAD
-	virtual Partition detect() = 0;
-=======
-	virtual Clustering detect(bool restart=false) = 0;
->>>>>>> 6e811956
+	virtual Partition detect(bool restart=false) = 0;
 
 protected:
 
