--- conflicted
+++ resolved
@@ -17,11 +17,7 @@
 	// do nothing
 }
 
-<<<<<<< HEAD
-Partition StaticAdapter::detect() {
-=======
-Clustering StaticAdapter::detect(bool restart) {
->>>>>>> 6e811956
+Partition StaticAdapter::detect(bool restart) {
 	return algo->run(*G);
 }
 
