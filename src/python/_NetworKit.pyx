# cython: language_level=3

#includes

# C++ operators
from cython.operator import dereference

# type imports
from libc.stdint cimport uint64_t
from libc.stdint cimport int64_t


# the C++ standard library
from libcpp cimport bool
from libcpp.vector cimport vector
from libcpp.utility cimport pair
from libcpp.map cimport map
from libcpp.set cimport set
from libcpp.string cimport string
from unordered_set cimport unordered_set
from unordered_map cimport unordered_map

# NetworKit typedefs
ctypedef uint64_t count
ctypedef uint64_t index
ctypedef uint64_t edgeid
ctypedef index node
ctypedef index cluster
ctypedef double edgeweight




# Cython helper functions

def stdstring(pystring):
	""" convert a Python string to a bytes object which is automatically coerced to std::string"""
	pybytes = pystring.encode("utf-8")
	return pybytes

def pystring(stdstring):
	""" convert a std::string (= python byte string) to a normal Python string"""
	return stdstring.decode("utf-8")


# Function definitions

cdef extern from "../cpp/auxiliary/Log.h" namespace "Aux":
	#void _configureLogging "Aux::configureLogging" (string loglevel)
	string _getLogLevel "Aux::Log::getLogLevel" () except +
	void _setLogLevel "Aux::Log::setLogLevel" (string loglevel) except +
	void _setPrintLocation "Aux::Log::Settings::setPrintLocation" (bool) except +

def getLogLevel():
	""" Get the current log level"""
	return pystring(_getLogLevel());

def setLogLevel(loglevel):
	""" Set the current loglevel"""
	_setLogLevel(stdstring(loglevel))

def setPrintLocation(flag):
	""" Switch locations in log statements on or off"""
	_setPrintLocation(flag)

cdef extern from "../cpp/auxiliary/Parallelism.h" namespace "Aux":
	void _setNumberOfThreads "Aux::setNumberOfThreads" (int)
	int _getCurrentNumberOfThreads "Aux::getCurrentNumberOfThreads" ()
	int _getMaxNumberOfThreads "Aux::getMaxNumberOfThreads" ()
	void _enableNestedParallelism "Aux::enableNestedParallelism" ()

def setNumberOfThreads(nThreads):
	""" Set the number of OpenMP threads """
	_setNumberOfThreads(nThreads)

def getCurrentNumberOfThreads():
	""" Get the number of currently running threads"""
	return _getCurrentNumberOfThreads()

def getMaxNumberOfThreads():
	""" Get the maximum number of available threads"""
	return _getMaxNumberOfThreads()

def enableNestedParallelism():
	""" Enable nested parallelism for OpenMP"""
	_enableNestedParallelism()

# Class definitions

## Module: engineering

# TODO: timer

## Module: graph

cdef extern from "../cpp/graph/Graph.h":
	cdef cppclass _Graph "NetworKit::Graph":
		_Graph() except +
		_Graph(count, bool, bool) except +
		void stealFrom(_Graph)
		void indexEdges() except +
		edgeid edgeId(node, node) except +
		count numberOfNodes() except +
		count numberOfEdges() except +
		index upperNodeIdBound() except +
		index upperEdgeIdBound() except +
		count degree(node u) except +
		count degreeIn(node u) except +
		count degreeOut(node u) except +
		bool isIsolated(node u) except +
		node addNode() except +
		void removeNode(node u) except +
		bool hasNode(node u) except +
		void addEdge(node u, node v, edgeweight w) except +
		void removeEdge(node u, node v) except +
		bool hasEdge(node u, node v) except +
		edgeweight weight(node u, node v) except +
		vector[node] nodes() except +
		vector[pair[node, node]] edges() except +
		vector[node] neighbors(node u) except +
		bool isWeighted() except +
		bool isDirected() except +
		string toString() except +
		string getName() except +
		void setName(string name) except +
		edgeweight totalEdgeWeight() except +
		node randomNode() except +
		node randomNeighbor(node) except +
		pair[node, node] randomEdge() except +


cdef class Graph:
	""" An undirected graph (with optional weights) and parallel iterator methods.

		Graph(n=0, weighted=False, directed=False)

		Create a graph of `n` nodes. The graph has assignable edge weights if `weighted` is set to True.
	 	If `weighted` is set to False each edge has edge weight 1.0 and any other weight assignment will
	 	be ignored.

	    Parameters
	    ----------
	    n : count, optional
	    	Number of nodes.
	    weighted : bool, optional
	    	If set to True, the graph can have edge weights other than 1.0.
	    directed : bool, optional
	    	If set to True, the graph will be directed.
	"""
	cdef _Graph* _this

	def __cinit__(self, n=0, weighted=False, directed=False):
		self._this = new _Graph(n, weighted, directed)

	# # any _thisect which appears as a return type needs to implement setThis
	# cdef setThis(self, _Graph other):
	# 	#del self._this
	# 	self._this = other
	# 	return self

	cdef setThis(self, _Graph* other):
		del self._this
		self._this = other
		return self

	# this is necessary so that the C++ object gets properly garbage collected
	def __dealloc__(self):
		del self._this


	def indexEdges(self):
		"""
		Assign integer ids to edges.

		"""
		self._this.indexEdges()

	def edgeId(self, node u, node v):
		"""
		Returns
		-------
		edgeid
			id of the edge
		"""
		return self._this.edgeId(u, v)

	def numberOfNodes(self):
		"""
		Get the number of nodes in the graph.

	 	Returns
	 	-------
	 	count
	 		The number of nodes.
		"""
		return self._this.numberOfNodes()

	def numberOfEdges(self):
		"""
		Get the number of edges in the graph.

	 	Returns
	 	-------
	 	count
	 		The number of edges.
		"""
		return self._this.numberOfEdges()

	def upperNodeIdBound(self):
		"""
		Get an upper bound for the node ids in the graph

		Returns
		-------
		count
			An upper bound for the node ids in the graph
		"""
		return self._this.upperNodeIdBound()

	def upperEdgeIdBound(self):
		"""
		Get an upper bound for the edge ids in the graph

		Returns
		-------
		count
			An upper bound for the edge ids in the graph
		"""
		return self._this.upperEdgeIdBound()

	def degree(self, u):
		"""
		Get the number of neighbors of `v`.

		Parameters
		----------
		v : node
			Node.

		Returns
		-------
		count
			The number of neighbors.
		"""
		return self._this.degree(u)

	def degreeIn(self, u):
		return self._this.degreeIn(u)

	def degreeOut(self, u):
		return self._this.degreeOut(u)

	def isIsolated(self, u):
		"""
		If the node `u` is isolated

		Parameters
		----------
		u : node
			Node.

		Returns
		-------
		bool
			If the node is isolated
		"""
		return self._this.isIsolated(u)

	def addNode(self):
		""" Add a new node to the graph and return it.

		Returns
		-------
		node
			The new node.
	 	"""
		return self._this.addNode()

	def removeNode(self, u):
		""" Remove the isolated node `u` from the graph.

	 	Parameters
	 	----------
	 	u : node
	 		Node.

	 	Notes
	 	-----
	 	Although it would be convenient to remove all incident edges at the same time, this causes complications for
	 	dynamic applications. Therefore, removeNode is an atomic event. All incident edges need to be removed first
	 	and an exception is thrown otherwise.
		"""
		self._this.removeNode(u)

	def hasNode(self, u):
		""" Checks if the Graph has the node `u`, i.e. if `u` hasn't been deleted and is in the range of valid ids.

		Parameters
		----------
		u : node
			Node

		Returns
		-------
		bool
			If the Graph has the node `u`
		"""
		return self._this.hasNode(u)

	def addEdge(self, u, v, w=1.0):
		""" Insert an undirected edge between the nodes `u` and `v`. If the graph is weighted you can optionally
	 	set a weight for this edge. The default weight is 1.0.

	 	Parameters
	 	----------
	 	u : node
	 		Endpoint of edge.
 		v : node
 			Endpoint of edge.
		w : edgeweight, optional
			Edge weight.
		"""
		self._this.addEdge(u, v, w)

	def removeEdge(self, u, v):
		""" Removes the undirected edge {`u`,`v`}.

		Parameters
		----------
		u : node
			Endpoint of edge.
		v : node
			Endpoint of edge.
		"""
		self._this.removeEdge(u, v)

	def hasEdge(self, u, v):
		""" Checks if undirected edge {`u`,`v`} exists in the graph.

		Parameters
		----------
		u : node
			Endpoint of edge.
		v : node
			Endpoint of edge.

		Returns
		-------
		bool
			True if the edge exists, False otherwise.
		"""
		return self._this.hasEdge(u, v)

	def weight(self, u, v):
		""" Get edge weight of edge {`u` , `v`}. Returns 0 if edge does not exist.

		Parameters
		----------
		u : node
			Endpoint of edge.
		v : node
			Endpoint of edge.

		Returns
		-------
		edgeweight
			Edge weight of edge {`u` , `v`} or 0 if edge does not exist.
		"""
		return self._this.weight(u, v)

	def nodes(self):
		""" Get list of all nodes.

	 	Returns
	 	-------
	 	list
	 		List of all nodes.
		"""
		return self._this.nodes()

	def edges(self):
		""" Get list of edges as node pairs.

	 	Returns
	 	-------
	 	list
	 		List of edges as node pairs.
		"""
		return self._this.edges()

	def neighbors(self, u):
		""" Get list of neighbors of `u`.

	 	Parameters
	 	----------
	 	u : node
	 		Node.

	 	Returns
	 	-------
	 	list
	 		List of neighbors of `u.
		"""
		return self._this.neighbors(u)

	def isWeighted(self):
		"""
		Returns
		-------
		bool
			True if this graph supports edge weights other than 1.0.
		"""
		return self._this.isWeighted()

	def isDirected(self):
		return self._this.isDirected()

	def toString(self):
		""" Get a string representation of the graph.

		Returns
		-------
		string
			A string representation of the graph.
		"""
		return self._this.toString()

	def getName(self):
		""" Get the name of the graph.

		Returns
		-------
		string
			The name of the graph.
		"""
		return pystring(self._this.getName())

	def setName(self, name):
		""" Set name of graph to `name`.

		Parameters
		----------
		name : string
			The name.
		"""
		self._this.setName(stdstring(name))

	def totalEdgeWeight(self):
		""" Get the sum of all edge weights.

		Returns
		-------
		edgeweight
			The sum of all edge weights.
		"""
		return self._this.totalEdgeWeight()

	def randomNode(self):
		""" Get a random node of the graph.

		Returns
		-------
		node
			A random node.
		"""
		return self._this.randomNode()

	def randomNeighbor(self, u):
		""" Get a random neighbor of `v` and `none` if degree is zero.

		Parameters
		----------
		v : node
			Node.

		Returns
		-------
		node
			A random neighbor of `v.
		"""
		return self._this.randomNeighbor(u)

	def randomEdge(self):
		""" Get a random edge of the graph.

		Returns
		-------
		pair
			Random random edge.

		Notes
		-----
		Fast, but not uniformly random.
		"""
		return self._this.randomEdge()


# TODO: expose all methods

cdef extern from "../cpp/graph/BFS.h":
	cdef cppclass _BFS "NetworKit::BFS":
		_BFS(_Graph G, node source, bool storePaths, bool storeStack) except +
		void run() except +
		void run(node t) except +
		vector[edgeweight] getDistances() except +
		vector[node] getPath(node t) except +

cdef class BFS:
	""" Simple breadth-first search on a Graph from a given source

	BFS(G, source, [storePaths], [storeStack])

	Create BFS for `G` and source node `source`.

	Parameters
	----------
	G : Graph
		The graph.
	source : node
		The source node of the breadth-first search.
	storePaths : bool
		store paths and number of paths?

	"""
	cdef _BFS* _this

	def __cinit__(self, Graph G, source, storePaths=True, storeStack=False):
		self._this = new _BFS(dereference(G._this), source, storePaths, storeStack)


	def run(self, t = None):
		"""
		Breadth-first search from source.

		Returns
		-------
		vector
			Vector of unweighted distances from source node, i.e. the
	 		length (number of edges) of the shortest path from source to any other node.
		"""
		if t == None:
			self._this.run()
		else:
			self._this.run(t)

	def getDistances(self):
		"""
		Returns a vector of weighted distances from the source node, i.e. the
 	 	length of the shortest path from the source node to any other node.

 	 	Returns
 	 	-------
 	 	vector
 	 		The weighted distances from the source node to any other node in the graph.
		"""
		return self._this.getDistances()

	def getPath(self, t):
		""" Returns a shortest path from source to `t` and an empty path if source and `t` are not connected.

		Parameters
		----------
		t : node
			Target node.

		Returns
		-------
		vector
			A shortest path from source to `t or an empty path.
		"""
		return self._this.getPath(t)


cdef extern from "../cpp/graph/DynBFS.h":
	cdef cppclass _DynBFS "NetworKit::DynBFS":
		_DynBFS(_Graph G, node source) except +
		void init() except +
		vector[edgeweight] getDistances() except +
		vector[node] getPath(node t) except +
		void update(vector[_GraphEvent]) except +

cdef class DynBFS:
	""" Dynamic version of BFS.

	DynBFS(G, source)

	Create DynBFS for `G` and source node `source`.

	Parameters
	----------
	G : Graph
		The graph.
	source : node
		The source node of the breadth-first search.
	storeStack : bool
		maintain a stack of nodes in order of decreasing distance?
	"""
	cdef _DynBFS* _this

	def __cinit__(self, Graph G, source):
		self._this = new _DynBFS(dereference(G._this), source)

	def init(self):
		"""
		Breadth-first search from source.

		Returns
		-------
		vector
			Vector of unweighted distances from source node, i.e. the
			length (number of edges) of the shortest path from source to any other node.
		"""
		self._this.init()

	def getDistances(self):
		"""
		Returns a vector of weighted distances from the source node, i.e. the
			length of the shortest path from the source node to any other node.

			Returns
			-------
			vector
				The weighted distances from the source node to any other node in the graph.
		"""
		return self._this.getDistances()

	def getPath(self, t):
		""" Returns a shortest path from source to `t` and an empty path if source and `t` are not connected.

		Parameters
		----------
		t : node
			Target node.

		Returns
		-------
		vector
			A shortest path from source to `t or an empty path.
		"""
		return self._this.getPath(t)

	def update(self, batch):
		""" Updates shortest paths with the batch `batch` of edge insertions.

		Parameters
		----------
		batch : list of GraphEvent.
		"""
		cdef vector[_GraphEvent] _batch
		for ev in batch:
			_batch.push_back(_GraphEvent(ev.type, ev.u, ev.v, ev.w))
		self._this.update(_batch)



cdef extern from "../cpp/graph/Dijkstra.h":
	cdef cppclass _Dijkstra "NetworKit::Dijkstra":
		_Dijkstra(_Graph G, node source, bool storePaths, bool storeStack) except +
		void run() except +
		void run(node t) except +
		vector[edgeweight] getDistances() except +
		vector[node] getPath(node t) except +

cdef class Dijkstra:
	""" Dijkstra's SSSP algorithm.
	Returns list of weighted distances from node source, i.e. the length of the shortest path from source to
	any other node.

    Dijkstra(G, source, [storePaths], [storeStack])

    Creates Dijkstra for `G` and source node `source`.

    Parameters
	----------
	G : Graph
		The graph.
	source : node
		The source node.
	storePaths : bool
		store paths and number of paths?
	storeStack : bool
		maintain a stack of nodes in order of decreasing distance?
    """
	cdef _Dijkstra* _this

	def __cinit__(self, Graph G, source, storePaths=True, storeStack=False):
		self._this = new _Dijkstra(dereference(G._this), source, storePaths, storeStack)


	def run(self, t = None):
		"""
		Breadth-first search from source.

		Returns
		-------
		vector
			Vector of unweighted distances from source node, i.e. the
	 		length (number of edges) of the shortest path from source to any other node.
		"""
		if t == None:
			self._this.run()
		else:
			self._this.run(t)

	def getDistances(self):
		""" Returns a vector of weighted distances from the source node, i.e. the
 	 	length of the shortest path from the source node to any other node.

 	 	Returns
 	 	-------
 	 	vector
 	 		The weighted distances from the source node to any other node in the graph.
		"""
		return self._this.getDistances()

	def getPath(self, t):
		""" Returns a shortest path from source to `t` and an empty path if source and `t` are not connected.

		Parameters
		----------
		t : node
			Target node.

		Returns
		-------
		vector
			A shortest path from source to `t or an empty path.
		"""
		return self._this.getPath(t)


cdef extern from "../cpp/graph/DynDijkstra.h":
	cdef cppclass _DynDijkstra "NetworKit::DynDijkstra":
		_DynDijkstra(_Graph G, node source) except +
		void run() except +
		vector[edgeweight] getDistances() except +
		vector[node] getPath(node t) except +
		void update(vector[_GraphEvent]) except +

cdef class DynDijkstra:
	""" Dynamic version of Dijkstra.

	DynDijkstra(G, source)

	Create DynDijkstra for `G` and source node `source`.

	Parameters
	----------
	G : Graph
		The graph.
	source : node
		The source node of the breadth-first search.

	"""
	cdef _DynDijkstra* _this

	def __cinit__(self, Graph G, source):
		self._this = new _DynDijkstra(dereference(G._this), source)

	def init(self):
		"""
		SSSP search from source.

		Returns
		-------
		vector
			Vector of distances from source node, i.e. the length of the
			shortest path from source to any other node.
		"""
		self._this.run()

	def getDistances(self):
		"""
		Returns a vector of weighted distances from the source node, i.e. the
			length of the shortest path from the source node to any other node.

		Returns
		-------
		vector
			The weighted distances from the source node to any other node in the graph.
		"""
		return self._this.getDistances()

	def getPath(self, t):
		""" Returns a shortest path from source to `t` and an empty path if source and `t` are not connected.

		Parameters
		----------
		t : node
			Target node.

		Returns
		-------
		vector
			A shortest path from source to `t or an empty path.
		"""
		return self._this.getPath(t)

	def update(self, batch):
		""" Updates shortest paths with the batch `batch` of edge insertions.

		Parameters
		----------
		batch : list of GraphEvent.
		"""
		cdef vector[_GraphEvent] _batch
		for ev in batch:
			_batch.push_back(_GraphEvent(ev.type, ev.u, ev.v, ev.w))
		self._this.update(_batch)


cdef extern from "../cpp/graph/Subgraph.h":
	cdef cppclass _Subgraph "NetworKit::Subgraph":
		_Subgraph() except +
		_Graph* _fromNodes(_Graph G, unordered_set[node] nodes)

cdef class Subgraph:
	""" Methods for creating subgraphs """
	cdef _Subgraph _this

	def fromNodes(self, Graph G, nodes): #unordered_set[node]
		""" Create a subgraph induced by the set `nodes`.

	 	Parameters
	 	----------
	 	G : Graph
	 		The graph.
 		nodes : list
 			A subset of nodes of `G` which induce the subgraph.

		Returns
		-------
		Graph
			The subgraph induced by `nodes`.

		Notes
		-----
		The returned graph G' is isomorphic (structurally identical) to the subgraph in G,
	 	but node indices are not preserved.
		"""
		cdef unordered_set[node] nnodes
		for node in nodes:
			nnodes.insert(node);
		return Graph().setThis(self._this._fromNodes(dereference(G._this), nnodes))


cdef extern from "../cpp/graph/SpanningForest.h":
	cdef cppclass _SpanningForest "NetworKit::SpanningForest":
		_SpanningForest(_Graph) except +
		_Graph* _generate()

cdef class SpanningForest:
	""" Generates a spanning forest for a given graph

		Parameters
		----------
		G : Graph
			The graph.
		nodes : list
			A subset of nodes of `G` which induce the subgraph.
	"""
	cdef _SpanningForest* _this

	def __cinit__(self, Graph G not None):
		self._this = new _SpanningForest(dereference(G._this))


	def __dealloc__(self):
		del self._this

	def generate(self):
		return Graph().setThis(self._this._generate());




cdef extern from "../cpp/independentset/Luby.h":
	cdef cppclass _Luby "NetworKit::Luby":
		_Luby() except +
		vector[bool] run(_Graph G)
		string toString()


# FIXME: check correctness
cdef class Luby:
	""" Luby's parallel maximal independent set algorithm"""
	cdef _Luby _this

	def run(self, Graph G not None):
		""" Returns a boolean vector of length n where vec[v] is True iff v is in the independent sets.

		Parameters
		----------
		G : Graph
			The graph.

		Returns
		-------
		vector
			A boolean vector of length n.
		"""
		return self._this.run(dereference(G._this))

	def toString(self):
		""" Get string representation of the algorithm.

		Returns
		-------
		string
			The string representation of the algorithm.
		"""
		return self._this.toString().decode("utf-8")


# Module: generators

# cdef extern from "../cpp/graph/GraphGenerator.h":
# 	cdef cppclass _GraphGenerator "NetworKit::GraphGenerator":
# 		_GraphGenerator() except +
# 		_Graph makeRandomGraph(count n, double p)


# cdef class GraphGenerator:
# 	""" Provides several functions for graph generation"""
# 	cdef _GraphGenerator _this

# 	def __cinit__(self):
# 		self._this = _GraphGenerator()


# 	def makeRandomGraph(self, n, p):
# 		cdef _Graph _G = self._this.makeRandomGraph(n, p)
# 		return Graph(0).setThis(_G)

cdef extern from "../cpp/generators/BarabasiAlbertGenerator.h":
	cdef cppclass _BarabasiAlbertGenerator "NetworKit::BarabasiAlbertGenerator":
		_BarabasiAlbertGenerator() except +
		_BarabasiAlbertGenerator(count k, count nMax, count n0) except +
		#_Graph* _generate()
		_Graph* _generate() except +

cdef class BarabasiAlbertGenerator:
	""" Generates a scale-free graph using the Barabasi-Albert preferential attachment model. """
	cdef _BarabasiAlbertGenerator _this

	def __cinit__(self, k, nMax, n0):
		""" TODO
		"""
		self._this = _BarabasiAlbertGenerator(k, nMax, n0)

	def generate(self):
		""" TODO
		"""
		return Graph().setThis(self._this._generate());


cdef extern from "../cpp/generators/PubWebGenerator.h":
	cdef cppclass _PubWebGenerator "NetworKit::PubWebGenerator":
		_PubWebGenerator(count numNodes, count numberOfDenseAreas, float neighborhoodRadius, count maxNumberOfNeighbors) except +
		_Graph* _generate() except +

cdef class PubWebGenerator:
	""" Generates a static graph that resembles an assumed geometric distribution of nodes in
	a P2P network.

	The basic structure is to distribute points randomly in the unit torus
	and to connect vertices close to each other (at most @a neighRad distance and none of
	them already has @a maxNeigh neighbors). The distribution is chosen to get some areas with
	high density and others with low density. There are @a numDenseAreas dense areas, which can
	overlap. Each area is circular, has a certain position and radius and number of points.
	These values are strored in @a denseAreaXYR and @a numPerArea, respectively.

	Used and described in more detail in J. Gehweiler, H. Meyerhenke: A Distributed
	Diffusive Heuristic for Clustering a Virtual P2P Supercomputer. In Proc. 7th High-Performance
	Grid Computing Workshop (HPGC'10), in conjunction with 24th IEEE Internatl. Parallel and
	Distributed Processing Symposium (IPDPS'10), IEEE, 2010.

	PubWebGenerator(numNodes, numberOfDenseAreas, neighborhoodRadius, maxNumberOfNeighbors)

	Parameters
	----------
	numNodes : count
		Up to a few thousand (possibly more if visualization is not desired and quadratic
		time complexity has been resolved)
	numberOfDenseAreas : count
		Depending on number of nodes, e.g. [8, 50]
	neighborhoodRadius : float
		The higher, the better the connectivity [0.1, 0.35]
	maxNumberOfNeighbors : count
		Maximum degree, a higher value corresponds to better connectivity [4, 40]
	"""
	cdef _PubWebGenerator* _this

	def __cinit__(self, numNodes, numberOfDenseAreas, neighborhoodRadius, maxNumberOfNeighbors):
		""" TODO
		"""
		self._this = new _PubWebGenerator(numNodes, numberOfDenseAreas, neighborhoodRadius, maxNumberOfNeighbors)

	def generate(self):
		""" TODO
		"""
		return Graph(0).setThis(self._this._generate())


cdef extern from "../cpp/generators/ErdosRenyiGenerator.h":
	cdef cppclass _ErdosRenyiGenerator "NetworKit::ErdosRenyiGenerator":
		_ErdosRenyiGenerator(count nNodes, double prob) except +
		_Graph* _generate() except +

cdef class ErdosRenyiGenerator:
	""" Creates random graphs in the G(n,p) model.
	The generation follows Vladimir Batagelj and Ulrik Brandes: "Efficient
	generation of large random networks", Phys Rev E 71, 036113 (2005).

	ErdosRenyiGenerator(count, double)

	Creates G(nNodes, prob) graphs.

	Parameters
	----------
	nNodes : count
		Number of nodes n in the graph.
	prob : double
		Probability of existence for each edge p.
	"""

	cdef _ErdosRenyiGenerator* _this

	def __cinit__(self, nNodes, prob):
		self._this = new _ErdosRenyiGenerator(nNodes, prob)

	def generate(self):
		return Graph(0).setThis(self._this._generate())


cdef extern from "../cpp/generators/DorogovtsevMendesGenerator.h":
	cdef cppclass _DorogovtsevMendesGenerator "NetworKit::DorogovtsevMendesGenerator":
		_DorogovtsevMendesGenerator(count nNodes) except +
		_Graph* _generate() except +

cdef class DorogovtsevMendesGenerator:
	"""
	TODO:

	Parameters
	----------
	nNodes : count
		Number of nodes in the target graph.
	"""

	cdef _DorogovtsevMendesGenerator* _this

	def __cinit__(self, nNodes):
		self._this = new _DorogovtsevMendesGenerator(nNodes)

	def generate(self):
		return Graph(0).setThis(self._this._generate())


cdef extern from "../cpp/generators/ClusteredRandomGraphGenerator.h":
	cdef cppclass _ClusteredRandomGraphGenerator "NetworKit::ClusteredRandomGraphGenerator":
		_ClusteredRandomGraphGenerator(count, count, double, double) except +
		_Graph* _generate() except +

cdef class ClusteredRandomGraphGenerator:
	""" The ClusteredRandomGraphGenerator class is used to create a clustered random graph.

	The number of nodes and the number of edges are adjustable as well as the probabilities
	for intra-cluster and inter-cluster edges.

	ClusteredRandomGraphGenerator(count, count, pin, pout)

	Creates a clustered random graph.

	Parameters
	----------
	n : count
		number of nodes
	k : count
		number of clusters
	pin : double
		intra-cluster edge probability
	pout : double
		inter-cluster edge probability
	"""

	cdef _ClusteredRandomGraphGenerator* _this

	def __cinit__(self, n, k, pin, pout):
		self._this = new _ClusteredRandomGraphGenerator(n, k, pin, pout)

	def generate(self):
		""" Generates a clustered random graph with the properties given in the constructor.

		Returns
		-------
		Graph
			The generated graph.
		"""
		return Graph(0).setThis(self._this._generate())


cdef extern from "../cpp/generators/ChungLuGenerator.h":
	cdef cppclass _ChungLuGenerator "NetworKit::ChungLuGenerator":
		# TODO: revert to count when cython issue fixed
		_ChungLuGenerator(vector[unsigned int] degreeSequence) except +
		_Graph* _generate() except +

cdef class ChungLuGenerator:
	"""
		Given an arbitrary degree sequence, the Chung-Lu generative model
		will produce a random graph with the same expected degree sequence.

 		see Aiello, Chung, Lu: A Random Graph Model for Massive Graphs
	"""

	cdef _ChungLuGenerator* _this

	def __cinit__(self, degreeSequence):
		cdef vector
		self._this = new _ChungLuGenerator(degreeSequence)

	def generate(self):
		""" Generates graph with expected degree sequence seq.

		Returns
		-------
		Graph
			The generated graph.
		"""
		return Graph(0).setThis(self._this._generate())


cdef extern from "../cpp/generators/HavelHakimiGenerator.h":
	cdef cppclass _HavelHakimiGenerator "NetworKit::HavelHakimiGenerator":
		# TODO: revert to count when cython issue fixed
		_HavelHakimiGenerator(vector[unsigned int] degreeSequence, bool skipTest) except +
		_Graph* _generate() except +
		bool isRealizable() except +
		bool getRealizable() except +

cdef class HavelHakimiGenerator:
	""" Havel-Hakimi algorithm for generating a graph according to a given degree sequence.

 		The sequence, if it is realizable, is reconstructed exactly. The resulting graph usually
 		has a high clustering coefficient. Construction runs in linear time O(m). However, the test
 		if a sequence is realizable is quadratic in the sequence length.

 		HavelHakimiGenerator(sequence, skipTest=True)

 		Parameters
		----------
		sequence : vector
			Degree sequence to realize. Must be non-increasing.
		skipTest : bool, optional
			If True, the test if the sequence is realizable is skipped.
	        Default value is False. Set ONLY to True if you are certain that the
	        sequence is realizable
	"""

	cdef _HavelHakimiGenerator* _this


	def __cinit__(self, degreeSequence, skipTest=True):
		self._this = new _HavelHakimiGenerator(degreeSequence, skipTest)

	def isRealizable(self):
		return self._this.isRealizable()

	def getRealizable(self):
		return self._this.getRealizable();

	def generate(self):
		""" Generates degree sequence seq (if it is realizable).

		Returns
		-------
		Graph
			Empty graph if graph is not realizable, otherwise graph with degree sequence seq.
		"""
		return Graph(0).setThis(self._this._generate())


cdef extern from "../cpp/generators/RmatGenerator.h":
	cdef cppclass _RmatGenerator "NetworKit::RmatGenerator":
		_RmatGenerator(count scale, count edgeFactor, double a, double b, double c, double d) except +
		_Graph* _generate() except +

cdef class RmatGenerator:
	"""
	Generates static R-MAT graphs. R-MAT (recursive matrix) graphs are
	random graphs with n=2^scale nodes and m=nedgeFactor edges.
	More details at http://www.graph500.org or in the original paper:
	Deepayan Chakrabarti, Yiping Zhan, Christos Faloutsos:
	R-MAT: A Recursive Model for Graph Mining. SDM 2004: 442-446.

	RmatGenerator(scale, edgeFactor, a, b, c, d)

	Parameters
	----------
	scale : count
		Number of nodes = 2^scale
	edgeFactor : count
		Number of edges = number of nodes * edgeFactor
	a : double
		Probability for quadrant upper left
	b : double
		Probability for quadrant upper right
	c : double
		Probability for quadrant lower left
	d : double
		Probability for quadrant lower right

	"""

	cdef _RmatGenerator* _this

	def __cinit__(self, count scale, count edgeFactor, double a, double b, double c, double d):
		self._this = new _RmatGenerator(scale, edgeFactor, a, b, c, d)

	def generate(self):
		""" Graph to be generated according to parameters specified in constructor.

		Returns
		-------
		Graph
			The generated graph.
		"""
		return Graph(0).setThis(self._this._generate())


# Module: graphio

cdef extern from "../cpp/io/METISGraphReader.h":
	cdef cppclass _METISGraphReader "NetworKit::METISGraphReader":
		_METISGraphReader() except +
		# _Graph read(string path) except +
		_Graph* _read(string path) except +
		_Graph* readToHeap(string path) except +

cdef class METISGraphReader:
	""" Reads the METIS adjacency file format [1]. If the Fast reader fails,
		use readGraph(path, graphio.formats.metis) as an alternative.
		[1]: http://people.sc.fsu.edu/~jburkardt/data/metis_graph/metis_graph.html
	"""
	cdef _METISGraphReader _this

	def read(self, path):
		pathbytes = path.encode("utf-8") # string needs to be converted to bytes, which are coerced to std::string
		return Graph(0).setThis(self._this._read(pathbytes))


cdef extern from "../cpp/io/EdgeListReader.h":
	cdef cppclass _EdgeListReader "NetworKit::EdgeListReader":
		_EdgeListReader() except +
		_EdgeListReader(char separator, node firstNode, string commentPrefix, bool continuous)
		_Graph read(string path) except +
		_Graph* _read(string path) except +
		unordered_map[node,node] getNodeMap() except +


cdef class EdgeListReader:
	""" Reads the METIS adjacency file format [1]. If the Fast reader fails,
		use readGraph(path, graphio.formats.metis) as an alternative.
		[1]: http://people.sc.fsu.edu/~jburkardt/data/metis_graph/metis_graph.html
	"""
	cdef _EdgeListReader _this

	def __cinit__(self, separator, firstNode, commentPrefix="#", continuous=True):
		self._this = _EdgeListReader(stdstring(separator)[0], firstNode, stdstring(commentPrefix), continuous)

	def read(self, path):
		pathbytes = path.encode("utf-8") # string needs to be converted to bytes, which are coerced to std::string
		return Graph(0).setThis(self._this._read(pathbytes))

	def getNodeMap(self):
		cdef unordered_map[node,node] cResult = self._this.getNodeMap()
		result = []
		for elem in cResult:
			result.append((elem.first,elem.second))
		return result

cdef extern from "../cpp/io/KONECTGraphReader.h":
	cdef cppclass _KONECTGraphReader "NetworKit::KONECTGraphReader":
		_KONECTGraphReader() except +
		_KONECTGraphReader(char separator, bool ignoreLoops)
		_Graph read(string path) except +
		_Graph* _read(string path) except +

cdef class KONECTGraphReader:
	""" Reader for the KONECT graph format, which is described in detail on the KONECT website[1].

		[1]: http://konect.uni-koblenz.de/downloads/konect-handbook.pdf
	"""
	cdef _KONECTGraphReader _this

	def __cinit__(self, separator, ignoreLoops = False):
		self._this = _KONECTGraphReader(stdstring(separator)[0], ignoreLoops)

	def read(self, path):
		pathbytes = path.encode("utf-8") # string needs to be converted to bytes, which are coerced to std::string
		return Graph(0).setThis(self._this._read(pathbytes))

cdef extern from "../cpp/io/METISGraphWriter.h":
	cdef cppclass _METISGraphWriter "NetworKit::METISGraphWriter":
		_METISGraphWriter() except +
		void write(_Graph G, string path) except +


cdef class METISGraphWriter:
	""" Writes graphs in the METIS format"""
	cdef _METISGraphWriter _this

	def write(self, Graph G not None, path):
		 # string needs to be converted to bytes, which are coerced to std::string
		self._this.write(dereference(G._this), stdstring(path))


cdef extern from "../cpp/io/DotGraphWriter.h":
	cdef cppclass _DotGraphWriter "NetworKit::DotGraphWriter":
		_DotGraphWriter() except +
		void write(_Graph G, string path) except +


cdef class DotGraphWriter:
	""" Writes graphs in the .dot/GraphViz format"""
	cdef _DotGraphWriter _this

	def write(self, Graph G not None, path):
		 # string needs to be converted to bytes, which are coerced to std::string
		self._this.write(dereference(G._this), stdstring(path))


#cdef extern from "../cpp/io/VNAGraphWriter.h":
#	cdef cppclass _VNAGraphWriter "NetworKit::VNAGraphWriter":
#		_VNAGraphWriter() except +
#		void write(_Graph G, string path) except +


#cdef class VNAGraphWriter:
#	""" Writes graphs in the VNA format. The VNA format is commonly used by Netdraw, and is very similar to Pajek format.
#	It defines nodes and edges (ties), and supports attributes. Each section of the file is separated by an asterisk. """
#	cdef _VNAGraphWriter _this

#	def write(self, Graph G not None, path):
		 # string needs to be converted to bytes, which are coerced to std::string
#		self._this.write(dereference(G._this), stdstring(path))


cdef extern from "../cpp/io/GMLGraphWriter.h":
	cdef cppclass _GMLGraphWriter "NetworKit::GMLGraphWriter":
		_GMLGraphWriter() except +
		void write(_Graph G, string path) except +


cdef class GMLGraphWriter:
	""" Writes a graph and its coordinates as a GML file.[1]
		[1] http://svn.bigcat.unimaas.nl/pvplugins/GML/trunk/docs/gml-technical-report.pdf """
	cdef _GMLGraphWriter _this

	def write(self, Graph G not None, path):
		 # string needs to be converted to bytes, which are coerced to std::string
		self._this.write(dereference(G._this), stdstring(path))


cdef extern from "../cpp/io/EdgeListWriter.h":
	cdef cppclass _EdgeListWriter "NetworKit::EdgeListWriter":
		_EdgeListWriter() except +
		_EdgeListWriter(char separator, node firstNode) except +
		void write(_Graph G, string path) except +

cdef class EdgeListWriter:
	""" Reads and writes graphs in various edge list formats. The constructor takes a
		seperator char and the ID of the first node as paraneters."""

	cdef _EdgeListWriter _this

	def __cinit__(self, separator, firstNode):
		cdef char sep = stdstring(separator)[0]
		self._this = _EdgeListWriter(sep, firstNode)

	def write(self, Graph G not None, path):
		self._this.write(dereference(G._this), stdstring(path))



cdef extern from "../cpp/io/LineFileReader.h":
	cdef cppclass _LineFileReader "NetworKit::LineFileReader":
		_LineFileReader() except +
		vector[string] read(string path)


cdef class LineFileReader:
	""" Reads a file and puts each line in a list of strings """
	cdef _LineFileReader _this

	def read(self, path):
		return self._this.read(stdstring(path))


cdef extern from "../cpp/io/SNAPGraphWriter.h":
	cdef cppclass _SNAPGraphWriter "NetworKit::SNAPGraphWriter":
		_SNAPGraphWriter() except +
		void write(_Graph G, string path)

cdef class SNAPGraphWriter:
	""" Writes graphs in a format suitable for the Georgia Tech SNAP software [1]
		[1]: http://snap-graph.sourceforge.net/
	"""
	cdef _SNAPGraphWriter _this

	def write(self, Graph G, path):
		self._this.write(dereference(G._this), stdstring(path))


cdef extern from "../cpp/io/SNAPGraphReader.h":
	cdef cppclass _SNAPGraphReader "NetworKit::SNAPGraphReader":
		_SNAPGraphReader() except +
		_Graph read(string path) except +
		_Graph* _read(string path) except +
		unordered_map[node,node] getNodeIdMap() except +

cdef class SNAPGraphReader:
	""" Reads a graph from the SNAP graph data collection [1] (currently experimental)
		[1]: http://snap.stanford.edu/data/index.html
	"""
	cdef _SNAPGraphReader _this

	def read(self, path):
		return Graph().setThis(self._this._read(stdstring(path)))

	def getNodeIdMap(self):
		cdef unordered_map[node,node] cResult = self._this.getNodeIdMap()
		result = []
		for elem in cResult:
			result.append((elem.first,elem.second))
		return result


cdef extern from "../cpp/io/PartitionReader.h":
	cdef cppclass _PartitionReader "NetworKit::PartitionReader":
		_PartitionReader() except +
		_Partition read(string path)


cdef class PartitionReader:
	""" Reads a partition from a file.
		File format: line i contains subset id of element i.
	 """
	cdef _PartitionReader _this

	def read(self, path):
		return Partition().setThis(self._this.read(stdstring(path)))


cdef extern from "../cpp/io/PartitionWriter.h":
	cdef cppclass _PartitionWriter "NetworKit::PartitionWriter":
		_PartitionWriter() except +
		void write(_Partition, string path)


cdef class PartitionWriter:
	""" Writes a partition to a file.
		File format: line i contains subset id of element i.
	 """
	cdef _PartitionWriter _this

	def write(self, Partition zeta, path):
		self._this.write(zeta._this, stdstring(path))


cdef extern from "../cpp/io/EdgeListPartitionReader.h":
	cdef cppclass _EdgeListPartitionReader "NetworKit::EdgeListPartitionReader":
		_EdgeListPartitionReader() except +
		_EdgeListPartitionReader(node firstNode) except +
		_Partition read(string path)


cdef class EdgeListPartitionReader:
	""" Reads a partition from an edge list type of file
	 """
	cdef _EdgeListPartitionReader _this

	def __cinit__(self, firstNode=1):
		self._this = _EdgeListPartitionReader(firstNode)

	def read(self, path):
		return Partition().setThis(self._this.read(stdstring(path)))

cdef extern from "../cpp/io/SNAPEdgeListPartitionReader.h":
	cdef cppclass _SNAPEdgeListPartitionReader "NetworKit::SNAPEdgeListPartitionReader":
		_SNAPEdgeListPartitionReader() except +
		_Cover read(string path, unordered_map[node,node] nodeMap,_Graph G) except +
#		_Partition readWithInfo(string path, count nNodes) except +

cdef class SNAPEdgeListPartitionReader:
	""" Reads a partition from a SNAP 'community with ground truth' file
	 """
	cdef _SNAPEdgeListPartitionReader _this

	def read(self,path, nodeMap, Graph G):
		cdef unordered_map[node,node] cNodeMap
		for (key,val) in nodeMap:
			cNodeMap[key] = val
		return Cover().setThis(self._this.read(stdstring(path), cNodeMap, dereference(G._this)))

#	def readWithInfo(self,path,nNodes):
#		return Partition().setThis(self._this.readWithInfo(stdstring(path),nNodes))

#not existing yet, maybe in the future?
#cdef extern from "../cpp/io/EdgeListPartitionWriter.h":
#	cdef cppclass _EdgeListPartitionWriter "NetworKit::EdgeListPartitionWriter":
#		_EdgeListPartitionWriter() except +
#		void write(_Partition, string path)


#cdef class EdgeListPartitionWriter:
#	""" Writes a partition to a edge list type of file.
#		File format: a line contains the element id and the subsed id of the element.
#	 """
#	cdef _EdgeListPartitionWriter _this

#	def Write(self, Partition zeta, path):
#		self._this.write(zeta._this, stdstring(path))

cdef extern from "../cpp/io/CoverReader.h":
	cdef cppclass _CoverReader "NetworKit::CoverReader":
		_CoverReader() except +
		_Cover read(string path,_Graph G) except +

cdef class CoverReader:
	""" Reads a cover from a file
		File format: each line contains the space-separated node ids of a community
	 """
	cdef _CoverReader _this

	def read(self, path, Graph G):
		return Cover().setThis(self._this.read(stdstring(path), dereference(G._this)))

cdef extern from "../cpp/io/CoverWriter.h":
	cdef cppclass _CoverWriter "NetworKit::CoverWriter":
		_CoverWriter() except +
		void write(_Cover, string path)


cdef class CoverWriter:
	""" Writes a partition to a file.
		File format: each line contains the space-separated node ids of a community
	 """
	cdef _CoverWriter _this

	def write(self, Cover zeta, path):
		self._this.write(zeta._this, stdstring(path))

cdef extern from "../cpp/io/EdgeListCoverReader.h":
	cdef cppclass _EdgeListCoverReader "NetworKit::EdgeListCoverReader":
		_EdgeListCoverReader() except +
		_EdgeListCoverReader(node firstNode) except +
		_Cover read(string path, _Graph G) except +


cdef class EdgeListCoverReader:
	""" Reads a cover from an edge list type of file
		File format: each line starts with a node id and continues with a list of the communities the node belongs to
	 """
	cdef _EdgeListCoverReader _this

	def __cinit__(self, firstNode=1):
		self._this = _EdgeListCoverReader(firstNode)

	def read(self, path, Graph G):
		return Cover().setThis(self._this.read(stdstring(path), dereference(G._this)))

# Parameters

cdef extern from "../cpp/base/Parameters.h":
	cdef cppclass _Parameters "NetworKit::Parameters":
		_Parameters() except +
		void setInt(string key, int64_t value)
		void setDouble(string key, double value)
		void setString(key, value)
		void setBool(string key, bool value)
		int64_t getInt(string key)
		double getDouble(string key)
		string getString(string key)
		bool getBool(string key)


# Module: structures
#
cdef extern from "../cpp/structures/Partition.h":
	cdef cppclass _Partition "NetworKit::Partition":
		_Partition() except +
		_Partition(index) except +
		index subsetOf(index e) except +
		index extend() except +
		void remove(index e) except +
		void addToSubset(index s, index e) except +
		void moveToSubset(index s, index e) except +
		void toSingleton(index e) except +
		void allToSingletons() except +
		void mergeSubsets(index s, index t) except +
		void setUpperBound(index upper) except +
		index upperBound() except +
		index lowerBound() except +
		void compact() except +
		bool contains(index e) except +
		bool inSameSubset(index e1, index e2) except +
		vector[count] subsetSizes() except +
		map[index, count] subsetSizeMap() except +
		set[index] getMembers(const index s) except +
		count numberOfElements() except +
		count numberOfSubsets() except +
		vector[index] getVector() except +
		void setName(string name) except +
		string getName() except +
		set[index] getSubsetIds() except +


cdef class Partition:
	""" Implements a partition of a set, i.e. a subdivision of the
 		set into disjoint subsets.

 		Partition(z=0)

 		Create a new partition data structure for `z` elements.

		Parameters
		----------
		z : index, optional
			Maximum index of an element. Default is 0.
	"""
	cdef _Partition _this

	def __cinit__(self, z=0):
		self._this = _Partition(z)

	def __len__(self):
		"""
		Returns
		-------
		count
			Number of elements in the partition.
		"""
		return self._this.numberOfElements()

	def __getitem__(self, e):
		""" Get the set (id) in which the element `e` is contained.

	 	Parameters
	 	----------
	 	e : index
	 		Index of element.

	 	Returns
	 	-------
	 	index
	 		The index of the set in which `e` is contained.
		"""
		return self._this.subsetOf(e)

	cdef setThis(self, _Partition other):
		self._this = other
		return self

	def subsetOf(self, e):
		""" Get the set (id) in which the element `e` is contained.

	 	Parameters
	 	----------
	 	e : index
	 		Index of element.

	 	Returns
	 	-------
	 	index
	 		The index of the set in which `e` is contained.
		"""
		return self._this.subsetOf(e)

	def extend(self):
		""" Extend the data structure and create a slot	for one more element.

		Initializes the entry to `none` and returns the index of the entry.

		Returns
		-------
		index
			The index of the new element.
		"""
		self._this.extend()

	def addToSubset(self, s, e):
		""" Add a (previously unassigned) element `e` to the set `s`.

		Parameters
		----------
		s : index
			The index of the subset.
		e : index
			The element to add.
		"""
		self._this.addToSubset(s, e)

	def moveToSubset(self, index s, index e):
		"""  Move the (previously assigned) element `e` to the set `s.

		Parameters
		----------
		s : index
			The index of the subset.
		e : index
			The element to move.
		"""
		self._this.moveToSubset(s, e)

	def toSingleton(self, index e):
		""" Creates a singleton set containing the element `e`.

		Parameters
		----------
		e : index
			The index of the element.
		"""
		self._this.toSingleton(e)

	def allToSingletons(self):
		""" Assigns every element to a singleton set. Set id is equal to element id. """
		self._this.allToSingletons()

	def mergeSubsets(self, index s, index t):
		""" Assigns the elements from both sets to a new set and returns the id of it.

		Parameters
		----------
		s : index
			Set to merge.
		t : index
			Set to merge.

		Returns
		-------
		index
			Id of newly created set.
		"""
		self._this.mergeSubsets(s, t)


	def setUpperBound(self, index upper):
		""" Sets an upper bound for the subset ids that **can** be assigned.

		Parameters
		----------
		upper : index
			Highest assigned subset id + 1
		"""
		self._this.setUpperBound(upper)

	def upperBound(self):
		""" Return an upper bound for the subset ids that have been assigned.
	 	(This is the maximum id + 1.)

	 	Returns
	 	-------
	 	index
	 		The upper bound.
		"""
		return self._this.upperBound()

	def lowerBound(self):
		""" Get a lower bound for the subset ids that have been assigned.

		Returns
		-------
		index
			The lower bound.
		"""
		return self._this.lowerBound()

	def compact(self):
		""" Change subset IDs to be consecutive, starting at 0. """
		self._this.compact()

	def contains(self, index e):
		""" Check if partition assigns a valid subset to the element `e`.

		Parameters
		----------
		e : index
			The element.

		Returns
		-------
		bool
			True if the assigned subset is valid, False otherwise.
		"""
		return self._this.contains(e)

	def inSameSubset(self, index e1, index e2):
		""" Check if two elements `e1` and `e2` belong to the same subset.

		Parameters
		----------
		e1 : index
			An Element.
		e2 : index
			An Element.

		Returns
		-------
		bool
			True if `e1` and `e2` belong to same subset, False otherwise.
		"""
		return self._this.inSameSubset(e1, e2)

	def subsetSizes(self):
		""" Get a list of subset sizes. Indices do not necessarily correspond to subset ids.

	 	Returns
	 	-------
	 	vector
	 		A vector of subset sizes.
		"""
		return self._this.subsetSizes()

	def subsetSizeMap(self):
		""" Get a map from subset id to size of the subset.

		Returns
		-------
		dict
			A map from subset id to size of the subset.
		"""
		return self._this.subsetSizeMap()

	def getMembers(self, s):
		""" Get the members of the subset `s`.

		Parameters
		----------
		s : index
			The subset.

		Returns
		-------
		set
			A set containing the members of `s.
		"""
		return self._this.getMembers(s)

	def numberOfElements(self):
		"""
		Returns
		-------
		count
			Number of elements in the partition.
		"""
		return self._this.numberOfElements()

	def numberOfSubsets(self):
		""" Get the current number of sets in this partition.

		Returns
		-------
		count
			The current number of sets.
		"""
		return self._this.numberOfSubsets()

	def getVector(self):
		""" Get the actual vector representing the partition data structure.

		Returns
		-------
		vector
			Vector containing information about partitions.
		"""
		return self._this.getVector()

	def setName(self, string name):
		"""  Set a human-readable identifier `name` for the instance.

		Parameters
		----------
		name : string
			The name.
		"""
		self._this.setName(name)

	def getName(self):
		""" Get the human-readable identifier.

		Returns
		-------
		string
			The name of this partition.
		"""
		return self._this.getName()

	def getSubsetIds(self):
		""" Get the ids of nonempty subsets.

		Returns
		-------
		set
			A set of ids of nonempty subsets.
		"""
		return self._this.getSubsetIds()


cdef extern from "../cpp/structures/Cover.h":
	cdef cppclass _Cover "NetworKit::Cover":
		_Cover() except +
		_Cover(_Partition p) except +
		set[index] subsetsOf(index e) except +
#		index extend() except +
		void remove(index e) except +
		void addToSubset(index s, index e) except +
		void moveToSubset(index s, index e) except +
		void toSingleton(index e) except +
		void allToSingletons() except +
		void mergeSubsets(index s, index t) except +
#		void setUpperBound(index upper) except +
		index upperBound() except +
		index lowerBound() except +
#		void compact() except +
		bool contains(index e) except +
		bool inSameSubset(index e1, index e2) except +
		vector[count] subsetSizes() except +
		map[index, count] subsetSizeMap() except +
		set[index] getMembers(const index s) except +
		count numberOfElements() except +
		count numberOfSubsets() except +
#		vector[index] getVector() except +
#		void setName(string name) except +
#		string getName() except +
#		set[index] getSubsetIds() except +


cdef class Cover:
	""" Implements a cover of a set, i.e. an assignment of its elements to possibly overlapping subsets. """
	cdef _Cover _this

	def __cinit__(self, Partition p = None):
		if p is not None:
			self._this = _Cover(p._this)

	cdef setThis(self, _Cover other):
		self._this = other
		return self

	def subsetsOf(self, e):
		""" Get the ids of subsets in which the element `e` is contained.

		Parameters
		----------
		e : index
			An element

		Returns
		-------
		set
			A set of subset ids in which `e` 	is contained.
		"""
		return self._this.subsetsOf(e)

#	def extend(self):
#		self._this.extend()

	def addToSubset(self, s, e):
		""" Add the (previously unassigned) element `e` to the set `s`.

		Parameters
		----------
		s : index
			A subset
		e : index
			An element
		"""
		self._this.addToSubset(s, e)

	def moveToSubset(self, index s, index e):
		""" Move the element `e` to subset `s`, i.e. remove it from all other subsets and place it in the subset.

		Parameters
		----------
		s : index
			A subset
		e : index
			An element
		"""
		self._this.moveToSubset(s, e)

	def toSingleton(self, index e):
		""" Creates a singleton set containing the element `e` and returns the index of the new set.

		Parameters
		----------
		e : index
			An element

		Returns
		-------
		index
			The index of the new set.
		"""
		self._this.toSingleton(e)

	def allToSingletons(self):
		""" Assigns every element to a singleton set. Set id is equal to element id. """
		self._this.allToSingletons()

	def mergeSubsets(self, index s, index t):
		""" Assigns the elements from both sets to a new set.

		Parameters
		----------
		s : index
			A subset
		t : index
			A subset
		"""
		self._this.mergeSubsets(s, t)

#	def setUpperBound(self, index upper):
#		self._this.setUpperBound(upper)

	def upperBound(self):
		""" Get an upper bound for the subset ids that have been assigned.
	   	(This is the maximum id + 1.)

	   	Returns
	   	-------
	   	index
	   		An upper bound.
		"""
		return self._this.upperBound()

	def lowerBound(self):
		""" Get a lower bound for the subset ids that have been assigned.

		Returns
		-------
		index
			A lower bound.
		"""
		return self._this.lowerBound()

#	def compact(self):
#		self._this.compact()

	def contains(self, index e):
		"""  Check if cover assigns a valid subset to the element `e`.

		Parameters
		----------
		e : index
			An element.

		Returns
		-------
		bool
			True, if `e` is assigned to a valid subset, False otherwise.

		"""
		return self._this.contains(e)

	def inSameSubset(self, index e1, index e2):
		"""  Check if two elements `e1` and `e2` belong to the same subset.

	 	Parameters
	 	----------
	 	e1 : index
			An element.
		e2 : index
			An element.

		Returns
		-------
		bool
			True, if `e1` and `e2` belong to the same subset, False otherwise.
		"""
		return self._this.inSameSubset(e1, e2)

	def subsetSizes(self):
		""" Get a list of subset sizes.

		Returns
		-------
		list
			A list of subset sizes.

		Notes
		-----
		Indices do not necessarily correspond to subset ids.
		"""
		return self._this.subsetSizes()

	def subsetSizeMap(self):
		""" Get a map from subset id to size of the subset.

	 	Returns
	 	-------
	 	dict
	 		A map from subset id to size of the subset.
		"""
		return self._this.subsetSizeMap()

	def getMembers(self, s):
		""" Get the members of a specific subset `s`.

		Returns
		-------
		set
			The set of members of subset `s`.
		"""
		return self._this.getMembers(s)

	def numberOfElements(self):
		""" Get the current number of elements in this cover.

		Returns
		-------
		count
			The current number of elements.
		"""
		return self._this.numberOfElements()

	def numberOfSubsets(self):
		"""  Get the current number of sets in this cover.

		Returns
		-------
		count
			The number of sets in this cover.
		"""
		return self._this.numberOfSubsets()

#	def getVector(self):
#		return self._this.getVector()

#	def setName(self, string name):
#		self._this.setName(name)

#	def getName(self):
#		return self._this.getName()

#	def getSubsetIds(self):
#		return self._this.getSubsetIds()


# Module: community

cdef extern from "../cpp/community/ClusteringGenerator.h":
	cdef cppclass _ClusteringGenerator "NetworKit::ClusteringGenerator":
		_ClusteringGenerator() except +
		_Partition makeSingletonClustering(_Graph G) except +
		_Partition makeOneClustering(_Graph G) except +
		_Partition makeRandomClustering(_Graph G, count k) except +
		_Partition makeContinuousBalancedClustering(_Graph G, count k) except +
		_Partition makeNoncontinuousBalancedClustering(_Graph G, count k) except +

cdef class ClusteringGenerator:
	""" Generators for various clusterings """
	cdef _ClusteringGenerator _this
	def makeSingletonClustering(self, Graph G):
		"""  Generate a clustering where each node has its own cluster

		Parameters
		----------
		G: Graph
			The graph for which the clustering shall be generated

		Returns
		-------
		Partition
			The generated partition
		"""
		return Partition().setThis(self._this.makeSingletonClustering(dereference(G._this)))
	def makeOneClustering(self, Graph G):
		"""  Generate a clustering with one cluster consisting of all nodes

		Parameters
		----------
		G: Graph
			The graph for which the clustering shall be generated

		Returns
		-------
		Partition
			The generated partition
		"""
		return Partition().setThis(self._this.makeOneClustering(dereference(G._this)))
	def makeRandomClustering(self, Graph G, count k):
		"""  Generate a clustering with `k` clusters to which nodes are assigned randomly

		Parameters
		----------
		G: Graph
			The graph for which the clustering shall be generated
		k: count
			The number of clusters that shall be generated

		Returns
		-------
		Partition
			The generated partition
		"""
		return Partition().setThis(self._this.makeRandomClustering(dereference(G._this), k))
	def makeContinuousBalancedClustering(self, Graph G, count k):
		"""  Generate a clustering with `k` clusters to which nodes are assigned in continuous blocks

		Parameters
		----------
		G: Graph
			The graph for which the clustering shall be generated
		k: count
			The number of clusters that shall be generated

		Returns
		-------
		Partition
			The generated partition
		"""
		return Partition().setThis(self._this.makeContinuousBalancedClustering(dereference(G._this), k))
	def makeNoncontinuousBalancedClustering(self, Graph G, count k):
		"""  Generate a clustering with `k` clusters, the ith node is assigned to cluster i % k. This means that
		for k**2 nodes, this clustering is complementary to the continuous clustering in the sense that no pair
		of nodes that is in the same cluster in one of the clusterings is in the same cluster in the other clustering.

		Parameters
		----------
		G: Graph
			The graph for which the clustering shall be generated
		k: count
			The number of clusters that shall be generated

		Returns
		-------
		Partition
			The generated partition
		"""
		return Partition().setThis(self._this.makeNoncontinuousBalancedClustering(dereference(G._this), k))

cdef extern from "../cpp/community/GraphClusteringTools.h" namespace "NetworKit::GraphClusteringTools":
	float getImbalance(_Partition zeta) except +
	_Graph communicationGraph(_Graph graph, _Partition zeta) except +
	count weightedDegreeWithCluster(_Graph graph, _Partition zeta, node u, index cid)
	bool isProperClustering(_Graph G, _Partition zeta)
	bool isSingletonClustering(_Graph G, _Partition zeta)
	bool isOneClustering(_Graph G, _Partition zeta)
	bool equalClusterings(_Partition zeta, _Partition eta, _Graph G)

cdef class GraphClusteringTools:
	@staticmethod
	def getImbalance(Partition zeta):
		return getImbalance(zeta._this)
	@staticmethod
	def communicationGraph(Graph graph, Partition zeta):
		cdef Graph ret = Graph()
		ret._this.stealFrom(communicationGraph(dereference(graph._this), zeta._this))
		return ret
	@staticmethod
	def weightedDegreeWithCluster(Graph graph, Partition zeta, node u, index cid):
		return weightedDegreeWithCluster(dereference(graph._this), zeta._this, u, cid)
	@staticmethod
	def isProperClustering(Graph G, Partition zeta):
		return isProperClustering(dereference(G._this), zeta._this)
	@staticmethod
	def isSingletonClustering(Graph G, Partition zeta):
		return isSingletonClustering(dereference(G._this), zeta._this)
	@staticmethod
	def isOneClustering(Graph G, Partition zeta):
		return isOneClustering(dereference(G._this), zeta._this)
	@staticmethod
	def equalClustering(Partition zeta, Partition eta, Graph G):
		return equalClusterings(zeta._this, eta._this, dereference(G._this))

cdef extern from "../cpp/community/PartitionProduct.h":
	cdef cppclass _PartitionProduct "NetworKit::PartitionProduct":
		_PartitionProduct() except +
		_Partition calculate(_Partition zeta, _Partition eta) except +

cdef class PartitionProduct:
	""" The product of two partitions is defined as the partitions where each cluster is the intersection
	of a cluster in the first and in the second clustering
	"""
	cdef _PartitionProduct _this
	def calculate(self, Partition zeta, Partition eta):
		"""  Calculate the product of two partitions `zeta` and `eta`

		Parameters
		----------
		zeta: Partition
			The first partition
		eta: Partition
			The second partition

		Returns
		-------
		Partition
			The product of zeta and eta
		"""
		return Partition().setThis(self._this.calculate(zeta._this, eta._this))

cdef extern from "../cpp/community/Coverage.h":
	cdef cppclass _Coverage "NetworKit::Coverage":
		_Coverage() except +
		double getQuality(_Partition _zeta, _Graph _G) except +

cdef class Coverage:
	""" Coverage is the fraction of intra-community edges """
	cdef _Coverage _this

	def getQuality(self, Partition zeta, Graph G):
		return self._this.getQuality(zeta._this, dereference(G._this))


cdef extern from "../cpp/community/Modularity.h":
	cdef cppclass _Modularity "NetworKit::Modularity":
		_Modularity() except +
		double getQuality(_Partition _zeta, _Graph _G) except +


cdef class Modularity:
	"""	Modularity is a quality index for community detection.
	It assigns a quality value in [-0.5, 1.0] to a partition of a graph which is higher for more modular networks and
	partitions which better capture the modular structure. See also http://en.wikipedia.org/wiki/Modularity_(networks).

 	Notes
	-----
	Modularity is defined as:

	.. math:: mod(\zeta) := \\frac{\sum_{C \in \zeta} \sum_{ e \in E(C) } \omega(e)}{\sum_{e \in E} \omega(e)} - \\frac{ \sum_{C \in \zeta}( \sum_{v \in C} \omega(v) )^2 }{4( \sum_{e \in E} \omega(e) )^2 }

	"""
	cdef _Modularity _this

	def getQuality(self, Partition zeta, Graph G):
		return self._this.getQuality(zeta._this, dereference(G._this))


cdef class CommunityDetector:
	""" Abstract base class for static community detection algorithms """
	pass

cdef extern from "../cpp/community/PLP.h":
	cdef cppclass _PLP "NetworKit::PLP":
		_PLP() except +
		_PLP(count updateThreshold) except +
		_Partition run(_Graph _G) except +
		_Partition runFromGiven(_Graph _G, _Partition _part) except +
		count numberOfIterations() except +
		string toString() except +


cdef class PLP(CommunityDetector):
	""" Parallel label propagation for community detection:
	Moderate solution quality, very short time to solution.

	Notes
	-----
	As described in Ovelgoenne et al: An Ensemble Learning Strategy for Graph Clustering
 	Raghavan et al. proposed a label propagation algorithm for graph clustering.
 	This algorithm initializes every vertex of a graph with a unique label. Then, in iterative
 	sweeps over the set of vertices the vertex labels are updated. A vertex gets the label
 	that the maximum number of its neighbors have. The procedure is stopped when every vertex
 	has the label that at least half of its neighbors have.
	"""
	cdef _PLP _this

	def __cinit__(self, updateThreshold=None):
		if updateThreshold is None:
			self._this = _PLP()
		else:
			self._this = _PLP(updateThreshold)


	def run(self, Graph G not None):
		""" Run the label propagation clustering algorithm.

		Parameters
		----------
		G : Graph
			input graph

	 	Returns
	 	-------
	 	Partition
	 		The created clustering.
		"""
		return Partition().setThis(self._this.run(dereference(G._this)))

	def runFromGiven(self, Graph G not None, Partition part not None):
		""" Run the label propagation clustering algorithm starting
		from the Partition part.

		Parameters
		----------
		G : Graph
			input graph

		part : Partition
			input partition

	 	Returns
	 	-------
	 	Partition
	 		The created clustering.
		"""
		return Partition().setThis(self._this.run(dereference(G._this)))

	def numberOfIterations(self):
		""" Get number of iterations in last run.

		Returns
		-------
		count
			The number of iterations.
		"""
		return self._this.numberOfIterations()

	def toString(self):
		""" Get string representation.

		Returns
		-------
		string
			String representation of algorithm and parameters.
		"""
		return self._this.toString().decode("utf-8")


cdef extern from "../cpp/community/LPDegreeOrdered.h":
	cdef cppclass _LPDegreeOrdered "NetworKit::LPDegreeOrdered":
		_LPDegreeOrdered() except +
		_Partition run(_Graph _G)
		count numberOfIterations()

cdef class LPDegreeOrdered(CommunityDetector):
	""" Label propagation-based community detection algorithm which processes nodes in increasing order of node degree.	"""
	cdef _LPDegreeOrdered _this

	def run(self, Graph G not None):
		return Partition().setThis(self._this.run(dereference(G._this)))

	def numberOfIterations(self):
		""" Get number of iterations in last run.

		Returns
		-------
		count
			Number of iterations.
		"""
		return self._this.numberOfIterations()


cdef extern from "../cpp/community/PLM.h":
	cdef cppclass _PLM "NetworKit::PLM":
		_PLM() except +
		_PLM(bool refine, double gamma, string par, count maxIter, bool parCoarsening) except +
		string toString() except +
		_Partition run(_Graph G) except +


cdef class PLM(CommunityDetector):
	""" MultiLevel Parallel LocalMover - the Louvain method, optionally extended to
		a full multi-level algorithm with refinement

		PLM(refine=True, gamma=1.0, par="balanced", maxIter=32)

		Parameters
		----------
		refine : bool, optional
			Add a second move phase to refine the communities.
		gamma : double
			Multi-resolution modularity parameter:
			1.0 -> standard modularity
	 		0.0 -> one community
	 		2m 	-> singleton communities
		par : string
			parallelization strategy
		maxIter : count
			maximum number of iterations for move phase
	"""

	cdef _PLM _this

	def __cinit__(self, refine=False, gamma=1.0, par="balanced", maxIter=32, parCoarsening=True):
		self._this = _PLM(refine, gamma, stdstring(par), maxIter, parCoarsening)

	def toString(self):
		""" Get string representation.

		Returns
		-------
		string
			String representation of this algorithm.
		"""
		return self._this.toString().decode("utf-8")

	def run(self, Graph G not None):
		""" Detect communities in the given graph `G`

		Parameters
		----------
		G : Graph
			The graph.

		Returns
		-------
		Partition
			A partition containing the found communities.
		"""
		return Partition().setThis(self._this.run(dereference(G._this)))


cdef extern from "../cpp/community/CNM.h":
	cdef cppclass _CNM "NetworKit::CNM":
		string toString() except +
		_Partition run(_Graph G) except +


cdef class CNM(CommunityDetector):
	"""
	Community detection algorithm due to Clauset, Newman and Moore.
 	Probably not the fastest possible implementation, but it already uses a priority queue
 	and local updates.
 	"""

	cdef _CNM* _this

	def __cinit__(self):
		self._this = new _CNM()

	def toString(self):
		""" Get string representation.

		Returns
		-------
		string
			A string representation of this algorithm.
		"""
		return self._this.toString().decode("utf-8")

	def run(self, Graph G not None):
		""" Detect communities in the given graph `graph`.

		Parameters
		----------
		graph : Graph
			The graph.

		Returns
		-------
		Partition
			A partition containing the found communities.
		"""
		return Partition().setThis(self._this.run(dereference(G._this)))


cdef class DissimilarityMeasure:
	""" Abstract base class for partition/community dissimilarity measures """
	pass


cdef extern from "../cpp/community/NodeStructuralRandMeasure.h":
	cdef cppclass _NodeStructuralRandMeasure "NetworKit::NodeStructuralRandMeasure":
		_NodeStructuralRandMeasure() except +
		double getDissimilarity(_Graph G, _Partition first, _Partition second)

cdef class NodeStructuralRandMeasure(DissimilarityMeasure):
	""" The node-structural Rand measure assigns a similarity value in [0,1]
		to two partitions of a graph, by considering all pairs of nodes.
	"""
	cdef _NodeStructuralRandMeasure _this

	def getDissimilarity(self, Graph G, Partition first, Partition second):
		return self._this.getDissimilarity(dereference(G._this), first._this, second._this)


cdef extern from "../cpp/community/GraphStructuralRandMeasure.h":
	cdef cppclass _GraphStructuralRandMeasure "NetworKit::GraphStructuralRandMeasure":
		_GraphStructuralRandMeasure() except +
		double getDissimilarity(_Graph G, _Partition first, _Partition second)

cdef class GraphStructuralRandMeasure(DissimilarityMeasure):
	""" The graph-structural Rand measure assigns a similarity value in [0,1]
		to two partitions of a graph, by considering connected pairs of nodes.
	"""
	cdef _GraphStructuralRandMeasure _this

	def getDissimilarity(self, Graph G, Partition first, Partition second):
		return self._this.getDissimilarity(dereference(G._this), first._this, second._this)


cdef extern from "../cpp/community/JaccardMeasure.h":
	cdef cppclass _JaccardMeasure "NetworKit::JaccardMeasure":
		_JaccardMeasure() except +
		double getDissimilarity(_Graph G, _Partition first, _Partition second)

cdef class JaccardMeasure(DissimilarityMeasure):
	""" TODO:
	"""
	cdef _JaccardMeasure _this

	def getDissimilarity(self, Graph G, Partition first, Partition second):
		return self._this.getDissimilarity(dereference(G._this), first._this, second._this)

cdef extern from "../cpp/community/NMIDistance.h":
	cdef cppclass _NMIDistance "NetworKit::NMIDistance":
		_NMIDistance() except +
		double getDissimilarity(_Graph G, _Partition first, _Partition second)

cdef class NMIDistance(DissimilarityMeasure):
	""" The NMI distance assigns a similarity value in [0,1] to two partitions
		of a graph.
	"""
	cdef _NMIDistance _this

	def getDissimilarity(self, Graph G, Partition first, Partition second):
		return self._this.getDissimilarity(dereference(G._this), first._this, second._this)

cdef extern from "../cpp/community/EPP.h":
	cdef cppclass _EPP "NetworKit::EPP":
		_Partition run(_Graph G)
		string toString()

cdef class EPP(CommunityDetector):
	""" EPP - Ensemble Preprocessing community detection algorithm.
	Combines multiple base algorithms and a final algorithm. A consensus of the
	solutions of the base algorithms is formed and the graph is coarsened accordingly.
	Then the final algorithm operates on the coarse graph and determines a solution
	for the input graph.
	"""
	cdef _EPP _this

	def run(self, Graph G):
		"""  Run the ensemble clusterer on `G` and return the result in a Partition.

		Parameters
		----------
		G : Graph
			The graph.

		Returns
		-------
		Partition:
			A Partition of the clustering.
		"""
		return Partition().setThis(self._this.run(dereference(G._this)))

	def toString(self):
		""" String representation of EPP class.

		Returns
		-------
		string
			String representation.
		"""
		return self._this.toString()

	cdef setThis(self, _EPP other):
		self._this = other
		return self


cdef extern from "../cpp/community/EPPFactory.h":
	cdef cppclass _EPPFactory "NetworKit::EPPFactory":
		_EPP make(count ensembleSize, string baseAlgorithm, string finalAlgorithm)

cdef class EPPFactory:
	""" This class makes instaces of the EPP community detection algorithm """
	cdef _EPPFactory _this

	def make(self, ensembleSize, baseAlgorithm="PLP", finalAlgorithm="PLM"):
		return EPP().setThis(self._this.make(ensembleSize, stdstring(baseAlgorithm), stdstring(finalAlgorithm)))

cdef extern from "../cpp/community/CommunityGraph.h":
	cdef cppclass _CommunityGraph "NetworKit::CommunityGraph":
		void run(_Graph G, _Partition zeta) except +
		_Graph* _getGraph() except +
		map[index, node] getCommunityToNodeMap() except +
		map[node, index] getNodeToCommunityMap() except +

cdef class CommunityGraph:
	""" The CommunityGraph class represents a Graph coarsened according to communities. Each node in the CommunityGraph
 	represents a community. Edge weights are the weights of inter-community cuts.
	"""
	cdef _CommunityGraph _this

	def run(self, Graph G, Partition zeta):
		""" Creates a coarsened graph of `G` according to communities in `zeta`. Edge weights are the weights of
		inter-community cuts.

		Parameters
		----------
		G : Graph
			The graph.
		zeta : Partition
			A community clustering of `G`.
		"""
		self._this.run(dereference(G._this), zeta._this)

	def getGraph(self):
		""" Returns the coarsened Graph.

		Returns
		-------
		Graph
			The coarsened graph.
		"""
		return Graph().setThis(self._this._getGraph())

	def getCommunityToNodeMap(self):
		""" Maps community id to node id in the community graph.

		Returns
		-------
		dict
			Map containing community id to node id mappings.
		"""
		return self._this.getCommunityToNodeMap()

	def getNodeToCommunityMap(self):
		""" Maps node id in the community graph to community id.

		Returns
		-------
		dict
			Map containing node id to community id mappins.
		"""
		return self._this.getNodeToCommunityMap()

# Module: properties

# this is an example for using static methods
cdef extern from "../cpp/properties/GraphProperties.h" namespace "NetworKit::GraphProperties":
	# static methods live in the class namespace, so declare them here
	pair[count, count] minMaxDegree(_Graph _G) except +
	double averageDegree(_Graph _G) except +
	vector[count] degreeDistribution(_Graph _G) except +
	vector[double] localClusteringCoefficients(_Graph _G) except +
	double averageLocalClusteringCoefficient(_Graph _G) except +
	vector[double] localClusteringCoefficientPerDegree(_Graph _G) except +
	double degreeAssortativity(_Graph G, bool) except +

	cdef cppclass _GraphProperties "NetworKit::GraphProperties":
		pass

cdef class GraphProperties:
	""" Collects various functions for basic graph properties """

	@staticmethod
	def minMaxDegree(Graph G not None):
		return minMaxDegree(dereference(G._this))

	@staticmethod
	def averageDegree(Graph G not None):
		return averageDegree(dereference(G._this))

	@staticmethod
	def degreeDistribution(Graph G not None):
		return degreeDistribution(dereference(G._this))

	@staticmethod
	def averageLocalClusteringCoefficient(Graph G not None):
		""" The average local clustering coefficient for the graph `G`.

		Parameters
		----------
		G : Graph
			The graph.

		Notes
		-----

		.. math:: \\frac{1}{n} \cdot \sum_{v \in V} c_v

		"""
		return averageLocalClusteringCoefficient(dereference(G._this))

	@staticmethod
	def degreeAssortativity(Graph G, bool useWeights):
		""" Get degree assortativity of the graph `G`.

		Parameters
		----------
		G : Graph
			The graph
		useWeights : bool
			If True, the weights are considered for calculation.

		Returns
		-------
		double
			Degree assortativity of the graph `G`.

		Notes
		-----
		Degree assortativity based on description in Newman: Networks. An Introduction. Chapter 8.7.
		"""
		return degreeAssortativity(dereference(G._this), useWeights)




cdef extern from "../cpp/properties/ConnectedComponents.h":
	cdef cppclass _ConnectedComponents "NetworKit::ConnectedComponents":
		_ConnectedComponents(_Graph G) except +
		void run() except +
		count numberOfComponents() except +
		count componentOfNode(node query) except +
		_Partition getPartition() except +
		map[index, count] getComponentSizes() except +


cdef class ConnectedComponents:
	""" Determines the connected components and associated values for an undirected graph.

	ConnectedComponents(G)

	Create ConnectedComponents for Graph `G`.

	Parameters
	----------
	G : Graph
		The graph.
	"""
	cdef _ConnectedComponents* _this

	def __cinit__(self,  Graph G):
		self._this = new _ConnectedComponents(dereference(G._this))

	def run(self):
		""" This method determines the connected components for the graph given in the constructor. """
		self._this.run()

	def getPartition(self):
		""" Get a Partition that represents the components.

		Returns
		-------
		Partition
			A partition representing the found components.
		"""
		return Partition().setThis(self._this.getPartition())

	def numberOfComponents(self):
		""" Get the number of connected components.

		Returns
		-------
		count:
			The number of connected components.
		"""
		return self._this.numberOfComponents()

	def componentOfNode(self, v):
		"""  Get the the component in which node `v` is situated.

		v : node
			The node whose component is asked for.
		"""
		return self._this.componentOfNode(v)

	def getComponentSizes(self):
		return self._this.getComponentSizes()


cdef extern from "../cpp/properties/ParallelConnectedComponents.h":
	cdef cppclass _ParallelConnectedComponents "NetworKit::ParallelConnectedComponents":
		_ParallelConnectedComponents(_Graph G, bool coarsening) except +
		void run() except +
		count numberOfComponents() except +
		count componentOfNode(node query) except +
		_Partition getPartition() except +


cdef class ParallelConnectedComponents:
	""" Determines the connected components and associated values for
		an undirected graph.
	"""
	cdef _ParallelConnectedComponents* _this

	def __cinit__(self,  Graph G, coarsening=True	):
		self._this = new _ParallelConnectedComponents(dereference(G._this), coarsening)

	def run(self):
		self._this.run()

	def getPartition(self):
		return Partition().setThis(self._this.getPartition())

	def numberOfComponents(self):
		return self._this.numberOfComponents()

	def componentOfNode(self, v):
		return self._this.componentOfNode(v)


cdef extern from "../cpp/properties/StronglyConnectedComponents.h":
	cdef cppclass _StronglyConnectedComponents "NetworKit::StronglyConnectedComponents":
		_StronglyConnectedComponents(_Graph G) except +
		void run() except +
		count numberOfComponents() except +
		count componentOfNode(node query) except +
		_Partition getPartition() except +


cdef class StronglyConnectedComponents:
	""" Determines the connected components and associated values for
		a directed graph.
	"""
	cdef _StronglyConnectedComponents* _this

	def __cinit__(self,  Graph G):
		self._this = new _StronglyConnectedComponents(dereference(G._this))

	def run(self):
		self._this.run()

	def getPartition(self):
		return Partition().setThis(self._this.getPartition())

	def numberOfComponents(self):
		return self._this.numberOfComponents()

	def componentOfNode(self, v):
		return self._this.componentOfNode(v)



cdef extern from "../cpp/properties/ClusteringCoefficient.h" namespace "NetworKit::ClusteringCoefficient":
		vector[double] exactLocal(_Graph G) except +
		double avgLocal(_Graph G) except +
		double approxAvgLocal(_Graph G, count trials) except +
		double exactGlobal(_Graph G) except +
		double approxGlobal(_Graph G, count trials) except +

cdef class ClusteringCoefficient:
	@staticmethod
	def exactLocal(Graph G):
		return exactLocal(dereference(G._this))

	@staticmethod
	def avgLocal(Graph G):
		"""  This calculates the average local clustering coefficient of graph `G`.

		Parameters
		----------
		G : Graph
			The graph.

		Notes
		-----

		.. math:: c(G) := \\frac{1}{n} \sum_{u \in V} c(u)

		where

		.. math:: c(u) := \\frac{2 \cdot |E(N(u))| }{\deg(u) \cdot ( \deg(u) - 1)}

		"""
		return avgLocal(dereference(G._this))

	@staticmethod
	def approxAvgLocal(Graph G, trials):
		return approxAvgLocal(dereference(G._this), trials)

	@staticmethod
	def exactGlobal(Graph G):
		""" This calculates the global clustering coefficient. """
		return exactGlobal(dereference(G._this))

	@staticmethod
	def approxGlobal(Graph G, trials):
		return approxGlobal(dereference(G._this), trials)



cdef extern from "../cpp/properties/Diameter.h" namespace "NetworKit::Diameter":
	pair[count, count] estimatedDiameterRange(_Graph G, double error) except +
	count exactDiameter(_Graph G) except +
	edgeweight estimatedVertexDiameter(_Graph G, count) except +

cdef class Diameter:
	"""
	TODO: docstring
	"""

	@staticmethod
	def estimatedDiameterRange(Graph G, error=0.1):
		""" Estimates a range for the diameter of @a G. Based on the algorithm suggested in
		C. Magnien, M. Latapy, M. Habib: Fast Computation of Empirically Tight Bounds for
		the Diameter of Massive Graphs. Journal of Experimental Algorithmics, Volume 13, Feb 2009.

		Returns
		-------
		pair
			Pair of lower and upper bound for diameter.
		"""
		return estimatedDiameterRange(dereference(G._this), error)

	@staticmethod
	def exactDiameter(Graph G):
		""" Get the exact diameter of the graph `G`.

		Parameters
		----------
		G : Graph
			The graph.

		Returns
		-------
		edgeweight
			Exact diameter of the graph `G`.
		"""
		return exactDiameter(dereference(G._this))

	@staticmethod
	def estimatedVertexDiameter(Graph G, samples):
		""" Get a 2-approximation of the node diameter (unweighted diameter) of `G`.

		Parameters
		----------
		G : Graph
			The graph.
		samples : count
			One sample is enough if the graph is connected. If there
			are multiple connected components, then the number of samples
			must be chosen so that the probability of sampling the component
			with the largest diameter ist high.

		Returns
		-------
		edgeweight
			A 2-approximation of the vertex diameter (unweighted diameter) of `G`.
		"""
		return estimatedVertexDiameter(dereference(G._this), samples)

cdef extern from "../cpp/properties/Eccentricity.h" namespace "NetworKit::Eccentricity":
	pair[node, count] getValue(_Graph G, node v) except +

cdef class Eccentricity:
	"""
	TODO: docstring
	"""

	@staticmethod
	def getValue(Graph G, v):
		return getValue(dereference(G._this), v)


cdef extern from "../cpp/properties/CoreDecomposition.h":
	cdef cppclass _CoreDecomposition "NetworKit::CoreDecomposition":
		_CoreDecomposition(_Graph)
		void run() except +
		vector[index] coreNumbers() except +
		index coreNumber(node) except +
		vector[set[node]] cores() except +
		vector[set[node]] shells() except +
		index maxCoreNumber() except +

cdef class CoreDecomposition:
	""" Computes k-core decomposition of a graph.

	CoreDecomposition(G)

	Create CoreDecomposition class for graph `G`.

	Parameters
	----------
	G : Graph
		The graph.
	"""

	cdef _CoreDecomposition* _this

	def __cinit__(self, Graph G):
		self._this = new _CoreDecomposition(dereference(G._this))

	def run(self):
		""" Perform k-core decomposition of graph passed in constructor. """
		self._this.run()

	def coreNumbers(self):
		""" Get vector of core numbers, indexed by node.

		Returns
		-------
		vector
			Vector of core numbers, indexed by node.
		"""
		return self._this.coreNumbers()

	def coreNumber(self, v):
		""" Get core number of node `v`.

		Parameters
		----------
		v : node
			A node.

		Returns
		-------
		node
			Core number of node `v.
		"""
		return self._this.coreNumber(v)

	def maxCoreNumber(self):
		""" Get maximum core number.

		Returns
		-------
		index
			The maximum core number.
		"""
		return self._this.maxCoreNumber()

	def cores(self):
		""" Get the k-cores as sets of nodes, indexed by k.

		Returns
		-------
		vector
			The k-cores as sets of nodes, indexed by k.
		"""
		return self._this.cores()

	def shells(self):
		""" Get the k-shells as sets of nodes, indexed by k.

		Returns
		-------
		vector
			The k-shells as sets of nodes, indexed by k.
		"""
		return self._this.shells()


# Module: centrality


# TODO: how to properly wrap class hierarchies and reuse code?

# cdef extern from "../cpp/centrality/Centrality.h":
# 	cdef cppclass _Centrality "NetworKit::Centrality":
# 		_centrality(_Graph, bool) except +
# 		void run() except +
# 		vector[double] scores() except +
# 		vector[pair[node, double]] ranking() except +
# 		double score(node) except +


# cdef class Centrality:
# 	""" Abstract base class for centrality measures"""

# 	def __cinit__(self, _Centrality* _this):
# 		self._this = _this

# 	def run(self):
# 		self._this.run()

# 	def scores(self):
# 		return self._this.scores()

# 	def score(self, v):
# 		return self._this.score(v)

# 	def ranking(self):
# 		return self._this.ranking()


cdef extern from "../cpp/centrality/Betweenness.h":
	cdef cppclass _Betweenness "NetworKit::Betweenness":
		_Betweenness(_Graph, bool) except +
		void run() except +
		void run(bool runUnweightedInParallel) except +
		vector[double] scores() except +
		vector[pair[node, double]] ranking() except +
		double score(node) except +

cdef class Betweenness:
	"""
		Betweenness(G, normalized=False)

		Constructs the Betweenness class for the given Graph `G`. If the betweenness scores should be normalized,
  		then set `normalized` to True.

	 	Parameters
	 	----------
	 	G : Graph
	 		The graph.
	 	normalized : bool, optional
	 		Set this parameter to True if scores should be normalized in the interval [0,1].
	"""
	cdef _Betweenness* _this

	def __cinit__(self, Graph G, normalized=False):
		self._this = new _Betweenness(dereference(G._this), normalized)

	def run(self, parallel=False):
		"""  Compute betweenness scores sequential or parallel depending on `runUnweightedInParallel`.

		Parameters
		----------
		runUnweightedInParallel : bool
			If set to True the computation is done in parallel.
		"""
		self._this.run(parallel)

	def scores(self):
		""" Get a vector containing the betweenness score for each node in the graph.

		Returns
		-------
		vector
			The betweenness scores calculated by run().
		"""
		return self._this.scores()

	def score(self, v):
		""" Get the betweenness score of node `v` calculated by run().

		Parameters
		----------
		v : node
			A node.

		Returns
		-------
		double
			The betweenness score of node `v.
		"""
		return self._this.score(v)

	def ranking(self):
		""" Get a vector of pairs sorted into descending order. Each pair contains a node and the corresponding score
		calculated by run().

		Returns
		-------
		vector
			A vector of pairs.
		"""
		return self._this.ranking()


cdef extern from "../cpp/centrality/ApproxBetweenness.h":
	cdef cppclass _ApproxBetweenness "NetworKit::ApproxBetweenness":
		_ApproxBetweenness(_Graph, double, double, count) except +
		void run() except +
		vector[double] scores() except +
		vector[pair[node, double]] ranking() except +
		double score(node) except +
		count numberOfSamples() except +

cdef class ApproxBetweenness:
	""" Approximation of betweenness centrality according to algorithm described in
 	Matteo Riondato and Evgenios M. Kornaropoulos: Fast Approximation of Betweenness Centrality through Sampling

 	ApproxBetweenness(G, epsiolon=0.01, delta=0.1)

 	The algorithm approximates the betweenness of all vertices so that the scores are
	within an additive error epsilon with probability at least (1- delta).
	The values are normalized by default.

	Parameters
	----------
	G : Graph
		the graph
	epsilon : double, optional
		maximum additive error
	delta : double, optional
		probability that the values are within the error guarantee
	"""
	cdef _ApproxBetweenness* _this

	def __cinit__(self, Graph G, epsilon=0.01, delta=0.1, diameterSamples=0):
		self._this = new _ApproxBetweenness(dereference(G._this), epsilon, delta, diameterSamples)

	def run(self):
		self._this.run()

	def scores(self):
		""" Get a vector containing the betweenness score for each node in the graph.

		Returns
		-------
		vector
			The betweenness scores calculated by run().
		"""
		return self._this.scores()

	def score(self, v):
		""" Get the betweenness score of node `v` calculated by run().

		Parameters
		----------
		v : node
			A node.

		Returns
		-------
		double
			The betweenness score of node `v.
		"""
		return self._this.score(v)

	def ranking(self):
		""" Get a vector of pairs sorted into descending order. Each pair contains a node and the corresponding score
		calculated by run().

		Returns
		-------
		vector
			A vector of pairs.
		"""
		return self._this.ranking()

	def numberOfSamples(self):
		return self._this.numberOfSamples()


cdef extern from "../cpp/centrality/ApproxBetweenness2.h":
	cdef cppclass _ApproxBetweenness2 "NetworKit::ApproxBetweenness2":
		_ApproxBetweenness2(_Graph, count, bool) except +
		void run() except +
		vector[double] scores() except +
		vector[pair[node, double]] ranking() except +
		double score(node) except +

cdef class ApproxBetweenness2:
	""" Approximation of betweenness centrality according to algorithm described in
	Sanders, Geisberger, Schultes: Better Approximation of Betweenness Centrality

	ApproxBetweenness2(G, nSamples, normalized=False)

	The algorithm approximates the betweenness of all nodes, using weighting
	of the contributions to avoid biased estimation.

	Parameters
	----------
	G : Graph
		input graph
	nSamples : count
		user defined number of samples
	normalized : bool, optional
		normalize centrality values in interval [0,1]
	"""
	cdef _ApproxBetweenness2* _this

	def __cinit__(self, Graph G, nSamples, normalized=False):
		self._this = new _ApproxBetweenness2(dereference(G._this), nSamples, normalized)

	def run(self):
		self._this.run()

	def scores(self):
		""" Get a vector containing the betweenness score for each node in the graph.

		Returns
		-------
		vector
			The betweenness scores calculated by run().
		"""
		return self._this.scores()

	def score(self, v):
		""" Get a vector containing the betweenness score for each node in the graph.

		Returns
		-------
		vector
			The betweenness scores calculated by run().
		"""
		return self._this.score(v)

	def ranking(self):
		""" Get a vector of pairs sorted into descending order. Each pair contains a node and the corresponding score
		calculated by run().

		Returns
		-------
		vector
			A vector of pairs.
		"""
		return self._this.ranking()


cdef extern from "../cpp/centrality/PageRank.h":
	cdef cppclass _PageRank "NetworKit::PageRank":
		_PageRank(_Graph, double damp, double tol) except +
		void run() except +
		vector[double] scores() except +
		vector[pair[node, double]] ranking() except +
		double score(node) except +

cdef class PageRank:
	"""	Compute PageRank as node centrality measure.

	PageRank(G, damp, tol=1e-9)

	Parameters
	----------
	G : Graph
		Graph to be processed.
	damp : double
		Damping factor of the PageRank algorithm.
	tol : double, optional
		Error tolerance for PageRank iteration.
	"""
	cdef _PageRank* _this

	def __cinit__(self, Graph G, double damp, double tol=1e-9):
		self._this = new _PageRank(dereference(G._this), damp, tol)

	def run(self):
		self._this.run()

	def scores(self):
		""" Get a vector containing the betweenness score for each node in the graph.

		Returns
		-------
		vector
			The betweenness scores calculated by run().
		"""
		return self._this.scores()

	def score(self, v):
		""" Get a vector containing the betweenness score for each node in the graph.

		Returns
		-------
		vector
			The betweenness scores calculated by run().
		"""
		return self._this.score(v)

	def ranking(self):
		""" Get a vector of pairs sorted into descending order. Each pair contains a node and the corresponding score
		calculated by run().

		Returns
		-------
		vector
			A vector of pairs.
		"""
		return self._this.ranking()


cdef extern from "../cpp/centrality/EigenvectorCentrality.h":
	cdef cppclass _EigenvectorCentrality "NetworKit::EigenvectorCentrality":
		_EigenvectorCentrality(_Graph, double tol) except +
		void run() except +
		vector[double] scores() except +
		vector[pair[node, double]] ranking() except +
		double score(node) except +

cdef class EigenvectorCentrality:
	"""	Computes the leading eigenvector of the graph's adjacency matrix (normalized in 2-norm).
	Interpreted as eigenvector centrality score.

	EigenvectorCentrality(G, tol=1e-9)

	Constructs the EigenvectorCentrality class for the given Graph `G`. `tol` defines the tolerance for convergence.

	Parameters
	----------
	G : Graph
		The graph.
	tol : double, optional
		The tolerance for convergence.
	"""
	cdef _EigenvectorCentrality* _this

	def __cinit__(self, Graph G, double tol=1e-9):
		self._this = new _EigenvectorCentrality(dereference(G._this), tol)

	def run(self):
		self._this.run()

	def scores(self):
		""" Get a vector containing the betweenness score for each node in the graph.

		Returns
		-------
		vector
			The betweenness scores calculated by run().
		"""
		return self._this.scores()

	def score(self, v):
		""" Get a vector containing the betweenness score for each node in the graph.

		Returns
		-------
		vector
			The betweenness scores calculated by run().
		"""
		return self._this.score(v)

	def ranking(self):
		""" Get a vector of pairs sorted into descending order. Each pair contains a node and the corresponding score
		calculated by run().

		Returns
		-------
		vector
			A vector of pairs.
		"""
		return self._this.ranking()


cdef extern from "../cpp/centrality/DegreeCentrality.h":
	cdef cppclass _DegreeCentrality "NetworKit::DegreeCentrality":
		_DegreeCentrality(_Graph, bool normalized) except +
		void run() except +
		vector[double] scores() except +
		vector[pair[node, double]] ranking() except +
		double score(node) except +

cdef class DegreeCentrality:
	""" Node centrality index which ranks nodes by their degree.
 	Optional normalization by maximum degree.

 	DegreeCentrality(G, normalized=False)

 	Constructs the DegreeCentrality class for the given Graph `G`. If the betweenness scores should be normalized,
 	then set `normalized` to True.

 	Parameters
 	----------
 	G : Graph
 		The graph.
 	normalized : bool, optional
 		Normalize centrality values in the interval [0,1].
	"""
	cdef _DegreeCentrality* _this

	def __cinit__(self, Graph G, bool normalized=False):
		self._this = new _DegreeCentrality(dereference(G._this), normalized)

	def run(self):
		self._this.run()

	def scores(self):
		""" Get a vector containing the betweenness score for each node in the graph.

		Returns
		-------
		vector
			The betweenness scores calculated by run().
		"""
		return self._this.scores()

	def score(self, v):
		""" Get a vector containing the betweenness score for each node in the graph.

		Returns
		-------
		vector
			The betweenness scores calculated by run().
		"""
		return self._this.score(v)

	def ranking(self):
		""" Get a vector of pairs sorted into descending order. Each pair contains a node and the corresponding score
		calculated by run().

		Returns
		-------
		vector
			A vector of pairs.
		"""
		return self._this.ranking()


# Module: dynamic

cdef extern from "../cpp/dynamics/GraphEvent.h":
	enum _GraphEventType "NetworKit::GraphEvent::Type":
		NODE_ADDITION,
		NODE_REMOVAL,
		EDGE_ADDITION,
		EDGE_REMOVAL,
		EDGE_WEIGHT_UPDATE,
		TIME_STEP

cdef extern from "../cpp/dynamics/GraphEvent.h":
	cdef cppclass _GraphEvent "NetworKit::GraphEvent":
		node u, v
		edgeweight w
		_GraphEventType type
		_GraphEvent() except +
		_GraphEvent(_GraphEventType type, node u, node v, edgeweight w) except +
		string toString() except +

cdef class GraphEvent:
	cdef _GraphEvent _this

	NODE_ADDITION = 0
	NODE_REMOVAL = 1
	EDGE_ADDITION = 2
	EDGE_REMOVAL = 3
	EDGE_WEIGHT_UPDATE = 4
	TIME_STEP = 5

	property type:
		def __get__(self):
			return self._this.type
		def __set__(self, t):
			self._this.type = t

	property u:
		def __get__(self):
			return self._this.u
		def __set__(self, u):
			self._this.u = u

	property v:
		def __get__(self):
			return self._this.v
		def __set__(self, v):
			self._this.v = v

	property w:
		def __get__(self):
			return self._this.w
		def __set__(self, w):
			self._this.w = w

	def __cinit__(self, type, u, v, w):
		self._this = _GraphEvent(type, u, v, w)

	def toString(self):
		return self._this.toString().decode("utf-8")

	def __repr__(self):
		return self.toString()


cdef extern from "../cpp/dynamics/DGSStreamParser.h":
	cdef cppclass _DGSStreamParser "NetworKit::DGSStreamParser":
		_DGSStreamParser(string path, bool mapped, node baseIndex) except +
		vector[_GraphEvent] getStream() except +

cdef class DGSStreamParser:
	cdef _DGSStreamParser* _this

	def __cinit__(self, path, mapped=True, baseIndex=0):
		self._this = new _DGSStreamParser(stdstring(path), mapped, baseIndex)

	def getStream(self):
		return [GraphEvent(ev.type, ev.u, ev.v, ev.w) for ev in self._this.getStream()]


cdef extern from "../cpp/dynamics/DGSWriter.h":
	cdef cppclass _DGSWriter "NetworKit::DGSWriter":
		void write(vector[_GraphEvent] stream, string path) except +


cdef class DGSWriter:
	cdef _DGSWriter* _this

	def __cinit__(self):
		self._this = new _DGSWriter()

	def write(self, stream, path):
		cdef vector[_GraphEvent] _stream
		for ev in stream:
			_stream.push_back(_GraphEvent(ev.type, ev.u, ev.v, ev.w))
		self._this.write(_stream, stdstring(path))


# cdef extern from "../cpp/dcd2/DynamicCommunityDetection.h":
# 	cdef cppclass _DynamicCommunityDetection "NetworKit::DynamicCommunityDetection":
# 		_DynamicCommunityDetection(string inputPath, string algoName, string updateStrategy, count interval, count restart, vector[string] recordSettings) except +
# 		void run() except +
# 		vector[double] getTimeline(string key) except +
# 		vector[pair[count, count]] getGraphSizeTimeline() except +
# 		vector[pair[_Graph, _Partition]] getResultTimeline() except +

# cdef class DynamicCommunityDetection:
# 	cdef _DynamicCommunityDetection* _this

# 	def __cinit__(self, inputPath, algoName, updateStrategy, interval, restart, recordSettings):
# 		self._this = new _DynamicCommunityDetection(stdstring(inputPath), stdstring(algoName), stdstring(updateStrategy), interval, restart, [stdstring(key) for key in recordSettings])

# 	def run(self):
# 		self._this.run()

# 	def getTimeline(self, key):
# 		return self._this.getTimeline(stdstring(key))

# 	def getGraphSizeTimeline(self):
# 		return self._this.getGraphSizeTimeline()

# 	def getResultTimeline(self):
# 		timeline = []
# 		for pair in self._this.getResultTimeline():
# 			_G = pair.first
# 			_zeta = pair.second
# 			timeline.append((Graph().setThis(_G), Partition().setThis(_zeta)))
# 		return timeline



cdef extern from "../cpp/generators/DynamicPathGenerator.h":
	cdef cppclass _DynamicPathGenerator "NetworKit::DynamicPathGenerator":
		_DynamicPathGenerator() except +
		vector[_GraphEvent] generate(count nSteps) except +


cdef class DynamicPathGenerator:
	""" Example dynamic graph generator: Generates a dynamically growing path. """
	cdef _DynamicPathGenerator* _this

	def __cinit__(self):
		self._this = new _DynamicPathGenerator()

	def generate(self, nSteps):
		return [GraphEvent(ev.type, ev.u, ev.v, ev.w) for ev in self._this.generate(nSteps)]


cdef extern from "../cpp/generators/DynamicDorogovtsevMendesGenerator.h":
	cdef cppclass _DynamicDorogovtsevMendesGenerator "NetworKit::DynamicDorogovtsevMendesGenerator":
		_DynamicDorogovtsevMendesGenerator() except +
		vector[_GraphEvent] generate(count nSteps) except +


cdef class DynamicDorogovtsevMendesGenerator:
	cdef _DynamicDorogovtsevMendesGenerator* _this

	def __cinit__(self):
		self._this = new _DynamicDorogovtsevMendesGenerator()

	def generate(self, nSteps):
		return [GraphEvent(ev.type, ev.u, ev.v, ev.w) for ev in self._this.generate(nSteps)]



cdef extern from "../cpp/generators/DynamicPubWebGenerator.h":
	cdef cppclass _DynamicPubWebGenerator "NetworKit::DynamicPubWebGenerator":
		_DynamicPubWebGenerator(count numNodes, count numberOfDenseAreas,
			float neighborhoodRadius, count maxNumberOfNeighbors) except +
		vector[_GraphEvent] generate(count nSteps) except +
		_Graph* _getGraph() except +


cdef class DynamicPubWebGenerator:
	cdef _DynamicPubWebGenerator* _this

	def __cinit__(self, numNodes, numberOfDenseAreas, neighborhoodRadius, maxNumberOfNeighbors):
		self._this = new _DynamicPubWebGenerator(numNodes, numberOfDenseAreas, neighborhoodRadius, maxNumberOfNeighbors)

	def generate(self, nSteps):
		""" Generate event stream.

		Parameters
		----------
		nSteps : count
			Number of time steps in the event stream.
		"""
		return [GraphEvent(ev.type, ev.u, ev.v, ev.w) for ev in self._this.generate(nSteps)]

	def getGraph(self):
		return Graph().setThis(self._this._getGraph())


# cdef extern from "../cpp/generators/ForestFireGenerator.h":
# 	cdef cppclass _ForestFireGenerator "NetworKit::ForestFireGenerator":
# 		_ForestFireGenerator(double p) except +
# 		vector[_GraphEvent] generate(count nSteps) except +
# 		_Graph getGraph() except +


# cdef class ForestFireGenerator:
# 	cdef _ForestFireGenerator* _this

# 	def __cinit__(self, p):
# 		self._this = new _ForestFireGenerator(p)

# 	def generate(self, nSteps):
# 		return [GraphEvent(ev.type, ev.u, ev.v, ev.w) for ev in self._this.generate(nSteps)]



cdef extern from "../cpp/dynamics/GraphUpdater.h":
	cdef cppclass _GraphUpdater "NetworKit::GraphUpdater":
		_GraphUpdater(_Graph G) except +
		void update(vector[_GraphEvent] stream) except +
		vector[pair[count, count]] getSizeTimeline() except +

cdef class GraphUpdater:
	cdef _GraphUpdater* _this

	def __cinit__(self, Graph G):
		self._this = new _GraphUpdater(dereference(G._this))

	def update(self, stream):
		cdef vector[_GraphEvent] _stream
		for ev in stream:
			_stream.push_back(_GraphEvent(ev.type, ev.u, ev.v, ev.w))
		self._this.update(_stream)

<<<<<<< HEAD
# Module: backbones

cdef extern from "../cpp/backbones/Backbones.h":
	cdef cppclass _SimmelianBackboneParametric "NetworKit::SimmelianBackboneParametric":
		_SimmelianBackboneParametric(count maxRank, count minOverlap) except +
		_Graph* _calculate(_Graph G) except +

cdef class SimmelianBackboneParametric:
	"""
	Calculates the simmelian backbone for a given input graph.
	Parameters (parametric variant):
		-	maxRank		the maximum rank of a tie so it is still considered strongly embedded.
		-	minOverlap	the minimum required overlap of two ranked neighborhoods for a tie to be kept in the backbone.
	"""

	cdef _SimmelianBackboneParametric* _this

	def calculate(self, Graph G):
		return Graph().setThis(self._this._calculate(dereference(G._this)))

	def __cinit__(self, maxRank, minOverlap):
		self._this = new _SimmelianBackboneParametric(maxRank, minOverlap)

cdef extern from "../cpp/backbones/Backbones.h":
	cdef cppclass _SimmelianBackboneNonParametric "NetworKit::SimmelianBackboneNonParametric":
		_SimmelianBackboneNonParametric(double jaccardTreshold) except +
		_Graph* _calculate(_Graph G) except +

cdef class SimmelianBackboneNonParametric:
	"""
	Calculates the simmelian backbone for a given input graph.
	Parameters (non-parameteric variant):
		-	jaccardTreshold	the minimum best prefix jaccard coefficient of a tie to be kept in the backbone.be kept in the backbone.
	"""

	cdef _SimmelianBackboneNonParametric* _this

	def calculate(self, Graph G):
		return Graph().setThis(self._this._calculate(dereference(G._this)))

	def __cinit__(self, jaccardThreshold):
		self._this = new _SimmelianBackboneNonParametric(jaccardThreshold)


cdef extern from "../cpp/backbones/Backbones.h":
	cdef cppclass _MultiscaleBackbone "NetworKit::MultiscaleBackbone":
		_MultiscaleBackbone(double alpha) except +
		_Graph* _calculate(_Graph G) except +

cdef class MultiscaleBackbone:
	"""
	Calculates the multiscale backbone for a given input graph.
	Parameters:
		-	alpha	[0-1] the filtering parameter
	"""

	cdef _MultiscaleBackbone* _this

	def __cinit__(self, double alpha):
		self._this = new _MultiscaleBackbone(alpha)

	def calculate(self, Graph G):
		return Graph().setThis(self._this._calculate(dereference(G._this)))

cdef extern from "../cpp/backbones/Backbones.h":
	cdef cppclass _LocalSimilarityBackbone "NetworKit::LocalSimilarityBackbone":
		_LocalSimilarityBackbone(double e) except +
		_Graph* _calculate(_Graph G) except +

cdef class LocalSimilarityBackbone:
	"""
	Calculates the local similarity backbone for a given input graph.
	Parameters:
		-	e	(0-1) the filtering parameter
	"""

	cdef _LocalSimilarityBackbone* _this

	def __cinit__(self, double e):
		self._this = new _LocalSimilarityBackbone(e)

	def calculate(self, Graph G):
		return Graph().setThis(self._this._calculate(dereference(G._this)))

cdef extern from "../cpp/backbones/Backbones.h":
	cdef cppclass _SimmelianMultiscaleBackbone "NetworKit::SimmelianMultiscaleBackbone":
		_SimmelianMultiscaleBackbone(double alpha) except +
		_Graph* _calculate(_Graph G) except +

cdef class SimmelianMultiscaleBackbone:
	"""
	Calculates the multiscale backbone for a given input graph using simmelianness
	(i.e. triangle counts) as edge weights.
	Parameters:
		-	alpha	 [0,1] the multiscale filtering parameter
	"""

	cdef _SimmelianMultiscaleBackbone* _this

	def __cinit__(self, double e):
		self._this = new _SimmelianMultiscaleBackbone(e)

	def calculate(self, Graph G):
		return Graph().setThis(self._this._calculate(dereference(G._this)))

cdef extern from "../cpp/backbones/Backbones.h":
	cdef cppclass _RandomBackbone "NetworKit::RandomBackbone":
		_RandomBackbone(double ratio) except +
		_Graph* _calculate(_Graph G) except +

cdef class RandomBackbone:
	"""
	Calculates abackbone containing a given ratio of randomly selected edges  of
	the original graph.
	Parameters:
		-	ratio	 [0,1] approximated edge ratio
	"""

	cdef _RandomBackbone* _this

	def __cinit__(self, double e):
		self._this = new _RandomBackbone(e)

	def calculate(self, Graph G):
		return Graph().setThis(self._this._calculate(dereference(G._this)))


####### THE FOLLOWING ARE ACTUALLY INTERNAL IMPLEMENTATIONS. THEY ARE EXPORTED TEMPORARILY FOR PERFORMANCE REASONS.

cdef extern from "../cpp/backbones/ChibaNishizekiTriangleCounter.h":
	cdef cppclass _ChibaNishizekiTriangleCounter "NetworKit::ChibaNishizekiTriangleCounter":
		_ChibaNishizekiTriangleCounter() except +
		vector[int] getAttribute(_Graph G, vector[int] a) except +

cdef class ChibaNishizekiTriangleCounter:
	"""
	Triangle counting.
	"""

	cdef _ChibaNishizekiTriangleCounter* _this

	def __cinit__(self):
		self._this = new _ChibaNishizekiTriangleCounter()

	def getAttribute(self, Graph G):
		return  self._this.getAttribute(dereference(G._this), range(0))

cdef extern from "../cpp/backbones/SimmelianJaccardAttributizer.h":
	cdef cppclass _SimmelianJaccardAttributizer "NetworKit::SimmelianJaccardAttributizer":
		_SimmelianJaccardAttributizer() except +
		vector[double] getAttribute(_Graph G, vector[int] a) except +

cdef class SimmelianJaccardAttributizer:

	cdef _SimmelianJaccardAttributizer* _this

	def __cinit__(self):
		self._this = new _SimmelianJaccardAttributizer()

	def getAttribute(self, Graph G, vector[int] triangles):
		return self._this.getAttribute(dereference(G._this), triangles)

cdef extern from "../cpp/backbones/SimmelianOverlapAttributizer.h":
		cdef cppclass _SimmelianOverlapAttributizer "NetworKit::SimmelianOverlapAttributizer":
			_SimmelianOverlapAttributizer(count maxRank) except +
			vector[double] getAttribute(_Graph G, vector[int] a) except +

cdef class SimmelianOverlapAttributizer:

	cdef _SimmelianOverlapAttributizer* _this

	def __cinit__(self, maxRank):
		self._this = new _SimmelianOverlapAttributizer(maxRank)

	def getAttribute(self, Graph G, vector[int] a):
		return self._this.getAttribute(dereference(G._this), a)

cdef extern from "../cpp/backbones/MultiscaleAttributizer.h":
		cdef cppclass _MultiscaleAttributizer "NetworKit::MultiscaleAttributizer":
			_MultiscaleAttributizer() except +
			vector[double] getAttribute(_Graph G, vector[double] a) except +

cdef class MultiscaleAttributizer:

	cdef _MultiscaleAttributizer* _this

	def __cinit__(self):
		self._this = new _MultiscaleAttributizer()

	def getAttribute(self, Graph G, vector[double] a):
		return self._this.getAttribute(dereference(G._this), a)

cdef extern from "../cpp/backbones/RandomAttributizer.h":
	cdef cppclass _RandomAttributizer "NetworKit::RandomAttributizer":
		_RandomAttributizer() except +
		vector[double] getAttribute(_Graph G, vector[int] a) except +

cdef class RandomAttributizer:

	cdef _RandomAttributizer* _this

	def __cinit__(self):
		self._this = new _RandomAttributizer()

	def getAttribute(self, Graph G, vector[int] a):
		return self._this.getAttribute(dereference(G._this), a)

cdef extern from "../cpp/backbones/LocalSimilarityAttributizer.h":
	cdef cppclass _LocalSimilarityAttributizer "NetworKit::LocalSimilarityAttributizer":
		_LocalSimilarityAttributizer() except +
		vector[double] getAttribute(_Graph G, vector[int] a) except +

cdef class LocalSimilarityAttributizer:

	cdef _LocalSimilarityAttributizer* _this

	def __cinit__(self):
		self._this = new _LocalSimilarityAttributizer()

	def getAttribute(self, Graph G, vector[int] a):
		return self._this.getAttribute(dereference(G._this), a)

cdef extern from "../cpp/backbones/GlobalThresholdFilter.h":
	cdef cppclass _GlobalThresholdFilter "NetworKit::GlobalThresholdFilter":
		_GlobalThresholdFilter(double alpha, bool above) except +
		_Graph* _calculate(_Graph G, vector[double] a) except +

cdef class GlobalThresholdFilter:
	cdef _GlobalThresholdFilter* _this

	def __cinit__(self, double e, bool above):
		self._this = new _GlobalThresholdFilter(e, above)

	def calculate(self, Graph G, vector[double] a):
		return Graph().setThis(self._this._calculate(dereference(G._this), a))
=======

# Module: coarsening

cdef extern from "../cpp/coarsening/ParallelPartitionCoarsening.h":
	cdef cppclass _ParallelPartitionCoarsening "NetworKit::ParallelPartitionCoarsening":
		_ParallelPartitionCoarsening() except +
		pair[_Graph, vector[node]] run(_Graph, _Partition) except +


cdef class ParallelPartitionCoarsening:
	cdef _ParallelPartitionCoarsening* _this

	def __cinit__(self):
		self._this = new _ParallelPartitionCoarsening()

	def run(self, Graph G not None, Partition zeta not None):
		result = self._this.run(dereference(G._this), zeta._this)
		return (Graph(0).setThis(&result.first), result.second)
>>>>>>> e236d3cc
<|MERGE_RESOLUTION|>--- conflicted
+++ resolved
@@ -3807,7 +3807,25 @@
 			_stream.push_back(_GraphEvent(ev.type, ev.u, ev.v, ev.w))
 		self._this.update(_stream)
 
-<<<<<<< HEAD
+
+# Module: coarsening
+
+cdef extern from "../cpp/coarsening/ParallelPartitionCoarsening.h":
+	cdef cppclass _ParallelPartitionCoarsening "NetworKit::ParallelPartitionCoarsening":
+		_ParallelPartitionCoarsening() except +
+		pair[_Graph, vector[node]] run(_Graph, _Partition) except +
+
+
+cdef class ParallelPartitionCoarsening:
+	cdef _ParallelPartitionCoarsening* _this
+
+	def __cinit__(self):
+		self._this = new _ParallelPartitionCoarsening()
+
+	def run(self, Graph G not None, Partition zeta not None):
+		result = self._this.run(dereference(G._this), zeta._this)
+		return (Graph(0).setThis(&result.first), result.second)
+
 # Module: backbones
 
 cdef extern from "../cpp/backbones/Backbones.h":
@@ -4042,24 +4060,4 @@
 		self._this = new _GlobalThresholdFilter(e, above)
 
 	def calculate(self, Graph G, vector[double] a):
-		return Graph().setThis(self._this._calculate(dereference(G._this), a))
-=======
-
-# Module: coarsening
-
-cdef extern from "../cpp/coarsening/ParallelPartitionCoarsening.h":
-	cdef cppclass _ParallelPartitionCoarsening "NetworKit::ParallelPartitionCoarsening":
-		_ParallelPartitionCoarsening() except +
-		pair[_Graph, vector[node]] run(_Graph, _Partition) except +
-
-
-cdef class ParallelPartitionCoarsening:
-	cdef _ParallelPartitionCoarsening* _this
-
-	def __cinit__(self):
-		self._this = new _ParallelPartitionCoarsening()
-
-	def run(self, Graph G not None, Partition zeta not None):
-		result = self._this.run(dereference(G._this), zeta._this)
-		return (Graph(0).setThis(&result.first), result.second)
->>>>>>> e236d3cc
+		return Graph().setThis(self._this._calculate(dereference(G._this), a))