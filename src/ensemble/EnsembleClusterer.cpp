/*
 * EnsembleClusterer.cpp
 *
 *  Created on: 17.12.2012
 *      Author: cls
 */

#include "EnsembleClusterer.h"

namespace EnsembleClustering {

EnsembleClusterer::EnsembleClusterer() :
		Clusterer() {
	this->finalClusterer = NULL;
	this->qm = NULL;
	this->h = -1;	// start with 0 in loop
}

EnsembleClusterer::~EnsembleClusterer() {
	// TODO Auto-generated destructor stub
}

void EnsembleClusterer::setQualityMeasure(QualityMeasure& qm) {
	this->qm = &qm;
}

void EnsembleClusterer::addBaseClusterer(Clusterer& base) {
	this->baseClusterers.push_back(&base);
}

void EnsembleClusterer::setFinalClusterer(Clusterer& final) {
	this->finalClusterer = &final;
}

void EnsembleClusterer::setOverlapper(Overlapper& overlap) {
	this->overlap = &overlap;
}

Clustering EnsembleClusterer::run(Graph& G) {
	// DEBUG
	INFO("STARTING EnsembleClusterer on G=" << G.toString());
	// DEBUG

	// config flags
	bool calcBaseClusteringDissimilarity = false;

	// TODO: add setter methods
	// sub-algorithms
	ClusterContracter contract;
	ClusteringProjector project;

	// hierarchies
	std::vector<Graph> graph; // hierarchy of graphs G^{i}
	std::vector<Clustering> clustering; // hierarchy of core clusterings \zeta^{i}
	std::vector<Clustering> clusteringBack; // hierarchy of core clusterings projected back to the original graph
	std::vector<NodeMap<node> > map; // hierarchy of maps M^{i->i+1}
	std::vector<double> quality; // hierarchy of clustering quality values q^{i} = q(\zeta^{i}, G^{0})

	// other data collections
	std::vector<Clustering> baseClustering(baseClusterers.size(),
			Clustering(0)); // collection of base clusterings - fill with empty clustering

	// DEBUG
	GraphIO graphio;
	// DEBUG

	bool repeat;
<<<<<<< HEAD
=======
	int i = -1; // iteration counter, starts with 0 in loop
>>>>>>> 34dd7577

	graph.push_back(G); // store G^{0}
	Clustering empty(0);
	clusteringBack.push_back(empty); // push a dummy clustering so that clusteringBack[i] contains the clustering projected from G^{i} to G^{0}  (there is no clusteringBack[0])

	Clustering best(0); // best clustering seen so far
	double bestQuality = -2.0; // quality of best clustering
	int bestLevel = -1; // level of best clustering
	Modularity modularity;

<<<<<<< HEAD
	do {
		h += 1; 	// increment iteration/hierarchy counter
=======
	int iterationsWithoutImprovement = 0;
	const int maxIterationsWithoutImprovement = 3;
>>>>>>> 34dd7577

	do {
		i += 1; // increment iteration/hierarchy counter

		INFO("EnsembleClusterer *** ITERATION " << h << " ***");

		// *** base clusterers calculate base clusterings ***
#pragma omp parallel for
		for (int b = 0; b < baseClusterers.size(); b += 1) {
			try {
				baseClustering.at(b) = baseClusterers.at(b)->run(graph.at(h));
				// DEBUG
<<<<<<< HEAD
				DEBUG("created base clustering: k=" << baseClustering.at(b).numberOfClusters());
				if (baseClustering.at(b).isOneClustering(graph.at(h))) {
=======
				DEBUG(
						"created base clustering: k=" << baseClustering.at(b).numberOfClusters());
				if (baseClustering.at(b).isOneClustering(graph.at(i))) {
>>>>>>> 34dd7577
					WARN("base clusterer created 1-clustering");
				}
				// DEBUG
			} catch (...) {
				ERROR("base clusterer failed with exception.");
				throw std::runtime_error("base clusterer failed.");
			}
		}

		for (int b = 0; b < baseClusterers.size(); b += 1) {
			double qual = modularity.getQuality(baseClustering[b], graph.at(i));
			if (qual > bestQuality) {
				bestQuality = qual;
				best = baseClustering[b];
				bestLevel = i;
			}
		}

		// ANALYSIS
		if (calcBaseClusteringDissimilarity) {
			JaccardMeasure dm;
			for (int b = 0; b < baseClustering.size(); b += 1) {
				for (int c = b; c < baseClustering.size(); c += 1) {
<<<<<<< HEAD
					double d = dm.getDissimilarity(graph.at(h), baseClustering.at(b), baseClustering.at(c));
=======
					double d = dm.getDissimilarity(graph.at(i),
							baseClustering.at(b), baseClustering.at(c));
>>>>>>> 34dd7577
					INFO("dm " << b << " <-> " << c << ": " << d);
				}
			}
		}
		//

		// *** overlap clusters to create core clustering ***
		INFO("[BEGIN] finding core clustering");
<<<<<<< HEAD
		clustering.push_back(this->overlap->run(graph.at(h), baseClustering));
		DEBUG("created core clustering: k=" << clustering.at(h).numberOfClusters());
		INFO("[DONE] finding core clustering");

		if (h == 0) {			// first iteration
			// *** calculate quality of first core clustering with respect to first graph ***
			quality.push_back(this->qm->getQuality(clustering.at(h), graph.at(h)));
=======
		clustering.push_back(this->overlap->run(graph.at(i), baseClustering));
		DEBUG(
				"created core clustering: k=" << clustering.at(i).numberOfClusters());
		INFO("[DONE] finding core clustering");

		if (i == 0) { // first iteration
			// *** calculate quality of first core clustering with respect to first graph ***
			quality.push_back(
					this->qm->getQuality(clustering.at(i), graph.at(i)));
>>>>>>> 34dd7577
			DEBUG("pushed quality: " << quality.back());

			if (quality.back() > bestQuality) {
				bestQuality = quality.back();
				best = clustering.back();
				bestLevel = i;
			}

			// *** contract the graph according to core clustering **
			INFO("[BEGIN] contracting graph");
<<<<<<< HEAD
			auto con = contract.run(graph.at(h), clustering.at(h));	// returns pair (G^{i+1}, M^{i->i+1})
			graph.push_back(con.first);		// store G^{i+1}
			map.push_back(con.second);		// store M^{i->i+1}
			INFO("[DONE] contracting graph");

			//DEBUG
			DEBUG("contracted graph G^" << (h+1) << " created: " << graph.back().toString());
=======
			auto con = contract.run(graph.at(i), clustering.at(i)); // returns pair (G^{i+1}, M^{i->i+1})
			graph.push_back(con.first); // store G^{i+1}
			map.push_back(con.second); // store M^{i->i+1}
			INFO("[DONE] contracting graph");

			//DEBUG
			DEBUG(
					"contracted graph G^" << (i+1) << " created: " << graph.back().toString());
>>>>>>> 34dd7577
			//DEBUG

			// new graph created => repeat
			repeat = true;
<<<<<<< HEAD
		} else { 	// other iterations
			clusteringBack.push_back(project.projectBackToFinest(clustering.at(h), map, G));
			assert (clustering.at(h).numberOfClusters() == clusteringBack.at(h).numberOfClusters());
			// DEBUG
			DEBUG("created projected clustering: k=" << clusteringBack.at(h).numberOfClusters());
			// DEBUG

			quality.push_back(this->qm->getQuality(clusteringBack.at(h), graph.at(h)));
=======
		} else { // other iterations
			clusteringBack.push_back(
					project.projectBackToFinest(clustering.at(i), map, G));
			assert(
					clustering.at(i).numberOfClusters() == clusteringBack.at(i).numberOfClusters());
			// DEBUG
			DEBUG(
					"created projected clustering: k=" << clusteringBack.at(i).numberOfClusters());
			// DEBUG

			quality.push_back(
					this->qm->getQuality(clusteringBack.at(i), graph.at(i)));
>>>>>>> 34dd7577
			DEBUG("pushed quality: " << quality.back());

			if (quality.back() > bestQuality) {
				bestQuality = quality.back();
				best = clustering.at(i);
				bestLevel = i;
			}

//			repeat = (clustering.at(i).numberOfClusters() > 2);

// #if 0
			// *** test if new core clustering is better than previous one **
<<<<<<< HEAD
			if (quality.at(h) > quality.at(h-1)) {
				DEBUG("quality[" << h << "] = " << quality.at(h) << " > quality[" << (h-1) << "] = " << quality.at(h-1));

				INFO("[BEGIN] contracting graph");
				auto con = contract.run(graph.at(h), clustering.at(h));	// returns pair (G^{i+1}, M^{i->i+1})
				graph.push_back(con.first);		// store G^{i+1}
				map.push_back(con.second);		// store M^{i->i+1}
				INFO("[DONE] contracting graph");


				// new graph created => repeat
=======
			if (quality.at(i) > quality.at(i - 1)) {
				DEBUG("quality[" << i << "] = " << quality.at(i) << " > quality[" << (i-1) << "] = " << quality.at(i-1));

				// better quality => repeat
>>>>>>> 34dd7577
				repeat = true;
				iterationsWithoutImprovement = 0;
			} else {
				DEBUG("quality[" << h << "] = " << quality.at(h) << " <= quality[" << (h-1) << "] = " << quality.at(h-1));

				++iterationsWithoutImprovement;
				if (iterationsWithoutImprovement
						>= maxIterationsWithoutImprovement) {
					// new core clustering is not better for some time => do not contract according to new core clustering and do not repeat
					repeat = false;
				}
			}

			if (repeat) {
				INFO("[BEGIN] contracting graph");
				auto con = contract.run(graph.at(i), clustering.at(i)); // returns pair (G^{i+1}, M^{i->i+1})
				graph.push_back(con.first); // store G^{i+1}
				map.push_back(con.second); // store M^{i->i+1}
				INFO("[DONE] contracting graph");
			}
// #endif
		}

	} while (repeat);

<<<<<<< HEAD
	Clustering zetaCoarse = this->finalClusterer->run(graph.at(h)); // TODO: check: index correct?
	Clustering zetaFine = project.projectBackToFinest(zetaCoarse, map, G);
=======
	Clustering zetaFine(0);
	if (bestLevel > 0) {
		Clustering zetaCoarse = this->finalClusterer->run(graph.at(i)); // TODO: check: index correct?
//	Clustering zetaFine = project.projectBackToFinest(zetaCoarse, map, G);
		zetaFine = project.projectBackToFinest(best, map, graph.at(bestLevel));
	} else {
		zetaFine = best;
	}
>>>>>>> 34dd7577

	// FIXME: Rueckprojektion scheint noch nicht zu stimmen, denn wenn man von Level 0 auf Level 0
	// zurueckwirft, kommt ein anderes Clustering raus

	INFO(
			"Best clustering was found on level " << bestLevel << ", quality: " << modularity.getQuality(zetaFine, G) << " vs " << bestQuality << " vs " << modularity.getQuality(best, graph.at(bestLevel)));

	return zetaFine;
}

std::string EnsembleClusterer::toString() const {
	std::stringstream strm;
<<<<<<< HEAD
	strm << "EnsembleClusterer(" << "base=" << this->baseClusterers.front()->toString() << ",ensemble=" << this->baseClusterers.size() << ",final=" << this->finalClusterer->toString() << ")(h=" << this->h << ")";
=======
	strm << "EnsembleClusterer(" << "base="
			<< this->baseClusterers.front()->toString() << ",ensemble="
			<< this->baseClusterers.size() << ",final="
			<< this->finalClusterer->toString() << ")";
>>>>>>> 34dd7577
	return strm.str();
}

} /* namespace EnsembleClustering */<|MERGE_RESOLUTION|>--- conflicted
+++ resolved
@@ -65,10 +65,7 @@
 	// DEBUG
 
 	bool repeat;
-<<<<<<< HEAD
-=======
-	int i = -1; // iteration counter, starts with 0 in loop
->>>>>>> 34dd7577
+	int h = -1; // iteration counter, starts with 0 in loop
 
 	graph.push_back(G); // store G^{0}
 	Clustering empty(0);
@@ -79,17 +76,11 @@
 	int bestLevel = -1; // level of best clustering
 	Modularity modularity;
 
-<<<<<<< HEAD
+	int iterationsWithoutImprovement = 0;
+	const int maxIterationsWithoutImprovement = 3;
+
 	do {
 		h += 1; 	// increment iteration/hierarchy counter
-=======
-	int iterationsWithoutImprovement = 0;
-	const int maxIterationsWithoutImprovement = 3;
->>>>>>> 34dd7577
-
-	do {
-		i += 1; // increment iteration/hierarchy counter
-
 		INFO("EnsembleClusterer *** ITERATION " << h << " ***");
 
 		// *** base clusterers calculate base clusterings ***
@@ -98,14 +89,8 @@
 			try {
 				baseClustering.at(b) = baseClusterers.at(b)->run(graph.at(h));
 				// DEBUG
-<<<<<<< HEAD
 				DEBUG("created base clustering: k=" << baseClustering.at(b).numberOfClusters());
 				if (baseClustering.at(b).isOneClustering(graph.at(h))) {
-=======
-				DEBUG(
-						"created base clustering: k=" << baseClustering.at(b).numberOfClusters());
-				if (baseClustering.at(b).isOneClustering(graph.at(i))) {
->>>>>>> 34dd7577
 					WARN("base clusterer created 1-clustering");
 				}
 				// DEBUG
@@ -129,12 +114,7 @@
 			JaccardMeasure dm;
 			for (int b = 0; b < baseClustering.size(); b += 1) {
 				for (int c = b; c < baseClustering.size(); c += 1) {
-<<<<<<< HEAD
 					double d = dm.getDissimilarity(graph.at(h), baseClustering.at(b), baseClustering.at(c));
-=======
-					double d = dm.getDissimilarity(graph.at(i),
-							baseClustering.at(b), baseClustering.at(c));
->>>>>>> 34dd7577
 					INFO("dm " << b << " <-> " << c << ": " << d);
 				}
 			}
@@ -143,7 +123,6 @@
 
 		// *** overlap clusters to create core clustering ***
 		INFO("[BEGIN] finding core clustering");
-<<<<<<< HEAD
 		clustering.push_back(this->overlap->run(graph.at(h), baseClustering));
 		DEBUG("created core clustering: k=" << clustering.at(h).numberOfClusters());
 		INFO("[DONE] finding core clustering");
@@ -151,17 +130,6 @@
 		if (h == 0) {			// first iteration
 			// *** calculate quality of first core clustering with respect to first graph ***
 			quality.push_back(this->qm->getQuality(clustering.at(h), graph.at(h)));
-=======
-		clustering.push_back(this->overlap->run(graph.at(i), baseClustering));
-		DEBUG(
-				"created core clustering: k=" << clustering.at(i).numberOfClusters());
-		INFO("[DONE] finding core clustering");
-
-		if (i == 0) { // first iteration
-			// *** calculate quality of first core clustering with respect to first graph ***
-			quality.push_back(
-					this->qm->getQuality(clustering.at(i), graph.at(i)));
->>>>>>> 34dd7577
 			DEBUG("pushed quality: " << quality.back());
 
 			if (quality.back() > bestQuality) {
@@ -172,29 +140,16 @@
 
 			// *** contract the graph according to core clustering **
 			INFO("[BEGIN] contracting graph");
-<<<<<<< HEAD
 			auto con = contract.run(graph.at(h), clustering.at(h));	// returns pair (G^{i+1}, M^{i->i+1})
 			graph.push_back(con.first);		// store G^{i+1}
 			map.push_back(con.second);		// store M^{i->i+1}
-			INFO("[DONE] contracting graph");
 
 			//DEBUG
 			DEBUG("contracted graph G^" << (h+1) << " created: " << graph.back().toString());
-=======
-			auto con = contract.run(graph.at(i), clustering.at(i)); // returns pair (G^{i+1}, M^{i->i+1})
-			graph.push_back(con.first); // store G^{i+1}
-			map.push_back(con.second); // store M^{i->i+1}
-			INFO("[DONE] contracting graph");
-
-			//DEBUG
-			DEBUG(
-					"contracted graph G^" << (i+1) << " created: " << graph.back().toString());
->>>>>>> 34dd7577
 			//DEBUG
 
 			// new graph created => repeat
 			repeat = true;
-<<<<<<< HEAD
 		} else { 	// other iterations
 			clusteringBack.push_back(project.projectBackToFinest(clustering.at(h), map, G));
 			assert (clustering.at(h).numberOfClusters() == clusteringBack.at(h).numberOfClusters());
@@ -203,20 +158,6 @@
 			// DEBUG
 
 			quality.push_back(this->qm->getQuality(clusteringBack.at(h), graph.at(h)));
-=======
-		} else { // other iterations
-			clusteringBack.push_back(
-					project.projectBackToFinest(clustering.at(i), map, G));
-			assert(
-					clustering.at(i).numberOfClusters() == clusteringBack.at(i).numberOfClusters());
-			// DEBUG
-			DEBUG(
-					"created projected clustering: k=" << clusteringBack.at(i).numberOfClusters());
-			// DEBUG
-
-			quality.push_back(
-					this->qm->getQuality(clusteringBack.at(i), graph.at(i)));
->>>>>>> 34dd7577
 			DEBUG("pushed quality: " << quality.back());
 
 			if (quality.back() > bestQuality) {
@@ -225,28 +166,11 @@
 				bestLevel = i;
 			}
 
-//			repeat = (clustering.at(i).numberOfClusters() > 2);
-
-// #if 0
 			// *** test if new core clustering is better than previous one **
-<<<<<<< HEAD
 			if (quality.at(h) > quality.at(h-1)) {
 				DEBUG("quality[" << h << "] = " << quality.at(h) << " > quality[" << (h-1) << "] = " << quality.at(h-1));
 
-				INFO("[BEGIN] contracting graph");
-				auto con = contract.run(graph.at(h), clustering.at(h));	// returns pair (G^{i+1}, M^{i->i+1})
-				graph.push_back(con.first);		// store G^{i+1}
-				map.push_back(con.second);		// store M^{i->i+1}
-				INFO("[DONE] contracting graph");
-
-
-				// new graph created => repeat
-=======
-			if (quality.at(i) > quality.at(i - 1)) {
-				DEBUG("quality[" << i << "] = " << quality.at(i) << " > quality[" << (i-1) << "] = " << quality.at(i-1));
-
 				// better quality => repeat
->>>>>>> 34dd7577
 				repeat = true;
 				iterationsWithoutImprovement = 0;
 			} else {
@@ -267,15 +191,10 @@
 				map.push_back(con.second); // store M^{i->i+1}
 				INFO("[DONE] contracting graph");
 			}
-// #endif
 		}
 
 	} while (repeat);
 
-<<<<<<< HEAD
-	Clustering zetaCoarse = this->finalClusterer->run(graph.at(h)); // TODO: check: index correct?
-	Clustering zetaFine = project.projectBackToFinest(zetaCoarse, map, G);
-=======
 	Clustering zetaFine(0);
 	if (bestLevel > 0) {
 		Clustering zetaCoarse = this->finalClusterer->run(graph.at(i)); // TODO: check: index correct?
@@ -284,27 +203,18 @@
 	} else {
 		zetaFine = best;
 	}
->>>>>>> 34dd7577
 
 	// FIXME: Rueckprojektion scheint noch nicht zu stimmen, denn wenn man von Level 0 auf Level 0
 	// zurueckwirft, kommt ein anderes Clustering raus
 
-	INFO(
-			"Best clustering was found on level " << bestLevel << ", quality: " << modularity.getQuality(zetaFine, G) << " vs " << bestQuality << " vs " << modularity.getQuality(best, graph.at(bestLevel)));
+	INFO("Best clustering was found on level " << bestLevel << ", quality: " << modularity.getQuality(zetaFine, G) << " vs " << bestQuality << " vs " << modularity.getQuality(best, graph.at(bestLevel)));
 
 	return zetaFine;
 }
 
 std::string EnsembleClusterer::toString() const {
 	std::stringstream strm;
-<<<<<<< HEAD
 	strm << "EnsembleClusterer(" << "base=" << this->baseClusterers.front()->toString() << ",ensemble=" << this->baseClusterers.size() << ",final=" << this->finalClusterer->toString() << ")(h=" << this->h << ")";
-=======
-	strm << "EnsembleClusterer(" << "base="
-			<< this->baseClusterers.front()->toString() << ",ensemble="
-			<< this->baseClusterers.size() << ",final="
-			<< this->finalClusterer->toString() << ")";
->>>>>>> 34dd7577
 	return strm.str();
 }
 
